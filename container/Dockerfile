FROM ubuntu:24.10
SHELL ["/bin/bash", "-c"]
ARG DEBIAN_FRONTEND=noninteractive
LABEL maintainer="Francesco de Gasperin"
LABEL version="20250228"

ENV MARCH "x86-64"
# AMD v3
#ENV MARCH "znver3"
# Intel
#ENV MARCH "broadwell"

USER root

# Support large mlocks
RUN echo "*        -   memlock     unlimited" > /etc/security/limits.conf

RUN apt-get update
RUN apt-get install -y cmake texinfo git wget flex bison sudo vim hdf5-tools rename python3-magic htop curl rust-all g++ gfortran \
    python3-dev ipython3 python3-pip python3-setuptools python3-astropy python3-pyregion python3-regions python3-h5py python3-sshtunnel python3-pymysql python3-requests python3-numexpr python3-numpy python3-astroquery python3-aplpy python3-cytoolz python3-shapely python3-tqdm \
    libcfitsio-dev libpng-dev libxml2-dev libarmadillo-dev liblua5.3-dev libfftw3-dev python3-pybind11 wcslib-dev libgsl-dev libblas-dev libaio1t64 libaio-dev \
    libboost-dev libboost-date-time-dev libboost-filesystem-dev libboost-system-dev libboost-test-dev libboost-python-dev libboost-numpy-dev libboost-program-options-dev

# GCC 14. Should be removed after upgrading the container base to Ubuntu version with native GCC >= 14.
#RUN apt-get install -y software-properties-common
#RUN add-apt-repository -y universe && apt-get update
#RUN apt-get install -y gcc-14 g++-14 gfortran-14
#RUN update-alternatives --install /usr/bin/g++ g++ /usr/bin/g++-14 14 && \
#    update-alternatives --install /usr/bin/gcc gcc /usr/bin/gcc-14 14 && \
#    update-alternatives --install /usr/bin/gfortran gfortran /usr/bin/gfortran-14 14

RUN curl -O http://launchpadlibrarian.net/646633572/libaio1_0.3.113-4_amd64.deb
RUN dpkg -i libaio1_0.3.113-4_amd64.deb && rm libaio1_0.3.113-4_amd64.deb

# Add group. We chose GID 65527 to try avoiding conflicts.
RUN groupadd -g 65527 lofar

# Add user. We chose UID 65527 to try avoiding conflicts.
RUN useradd lofar -d /home/lofar -u 65527 -g 65527 -m -s /bin/bash

# Setup home directories
RUN chown lofar:lofar /home/lofar

# To avoid installing Python virtualenv
ENV PIP_BREAK_SYSTEM_PACKAGES 1

##################################################################
## AMD specific

#RUN if [ $MARCH == "znver3" ]; then \
#    cd /opt && wget https://download.amd.com/developer/eula/aocl/aocl-4-2/aocl-linux-aocc-4.2.0_1_amd64.deb && dpkg -i aocl-linux-aocc-4.2.0_1_amd64.deb \
#    && cd /opt/AMD/aocl/aocl-linux-aocc-4.2.0/aocc && ./set_aocl_interface_symlink.sh lp64; fi
#ENV CPLUS_INCLUDE_PATH /opt/AMD/aocl/aocl-linux-aocc-4.2.0/aocc/include:$CPLUS_INCLUDE_PATH
#ENV CPATH /opt/AMD/aocl/aocl-linux-aocc-4.2.0/aocc/include:$CPATH
#ENV LD_LIBRARY_PATH /opt/AMD/aocl/aocl-linux-aocc-4.2.0/aocc/lib:$LD_LIBRARY_PATH
#ENV AOCL_ROOT /opt/AMD/aocl/aocl-linux-aocc-4.2.0/aocc

#RUN mkdir /opt/aocl && cd /opt/aocl && wget https://download.amd.com/developer/eula/aocl/aocl-4-2/aocl-linux-aocc-4.2.0.tar.gz && tar xf aocl-linux-aocc-4.2.0.tar.gz
#RUN cd /opt/aocl/aocl-linux-aocc-4.2.0 && ./install.sh -t /opt/aocl -i lp64
#RUN source /opt/aocl/4.2.0/amd-libs.cfg
#ENV CPLUS_INCLUDE_PATH /opt/aocl/4.2.0/include:$CPLUS_INCLUDE_PATH
#ENV CPATH /opt/aocl/4.2.0/include:$CPATH
#ENV LD_LIBRARY_PATH /opt/aocl/4.2.0/lib:$LD_LIBRARY_PATH
#ENV AOCL_ROOT /opt/aocl/4.2.0

# Get libflang.so
#RUN mkdir /opt/flang && cd /opt/flang && wget https://github.com/flang-compiler/flang/releases/download/flang_20190329/flang-20190329-x86-70.tgz && tar xf flang-20190329-x86-70.tgz
#ENV LD_LIBRARY_PATH /opt/flang/lib:$LD_LIBRARY_PATH
#ENV PATH /opt/flang/bin:$PATH
#ENV CPATH /opt/flang/include:$CPATH
#ENV CPLUS_INCLUDE_PATH /opt/flang/include:$CPLUS_INCLUDE_PATH

# Explicitely reinstall FFTW since it wasn't built with threads.
#RUN rm -rf $AOCL_ROOT/amd-fftw $AOCL_ROOT/lib/libfftw*.so $AOCL_ROOT/include/fftw3*
#RUN mkdir /opt/fftw/ && cd /opt/fftw/ && git clone https://github.com/amd/amd-fftw.git
# Install single precision version
#RUN cd /opt/fftw/amd-fftw && ./configure --enable-float --enable-threads --enable-sse2 --enable-avx --enable-avx2 --enable-avx512 --enable-openmp --enable-shared --enable-amd-opt --enable-amd-mpifft --prefix=/opt/aocl/4.0 && make -j `nproc --all` && make install && make clean
# Install double precision version
#RUN cd /opt/fftw/amd-fftw && ./configure --enable-threads --enable-sse2 --enable-avx --enable-avx2 --enable-avx512 --enable-openmp --enable-shared --enable-amd-opt --enable-amd-mpifft --prefix=/opt/aocl/4.0 && make -j `nproc --all` && make install

## end AMD specific

##################################################################
## Intel specific
RUN if [ $MARCH == "broadwell" ]; then \
    apt-get install -y gpg-agent && \
    wget -O- https://apt.repos.intel.com/intel-gpg-keys/GPG-PUB-KEY-INTEL-SW-PRODUCTS.PUB | gpg --dearmor | tee /usr/share/keyrings/oneapi-archive-keyring.gpg > /dev/null && \
    echo "deb [signed-by=/usr/share/keyrings/oneapi-archive-keyring.gpg] https://apt.repos.intel.com/oneapi all main" | tee /etc/apt/sources.list.d/oneAPI.list && \
    apt-get update && \
    apt-get install -y intel-oneapi-mkl intel-oneapi-mkl-devel; fi

# Outside if condition, but does no harm if empty.
ENV PKG_CONFIG_PATH /opt/intel/oneapi/mkl/latest/lib/pkgconfig:$PKG_CONFIG_PATH
ENV CMAKE_PREFIX_PATH /opt/intel/oneapi/mkl/latest/lib/cmake:$CMAKE_PREFIX_PATH
ENV LIBRARY_PATH /opt/intel/oneapi/mkl/latest/lib:$LIBRARY_PATH
ENV LD_LIBRARY_PATH /opt/intel/oneapi/mkl/latest/lib:$LD_LIBRARY_PATH
ENV MKLROOT /opt/intel/oneapi/mkl/latest
ENV PATH /opt/intel/oneapi/mkl/latest/bin:$PATH
ENV CPATH /opt/intel/oneapi/mkl/latest/include:$CPATH
## end Intel specific

RUN apt-get clean

##################################################################
## CASACORE master (2/9/25)
##################################################################
RUN cd /opt && git clone --single-branch --branch master https://github.com/casacore/casacore.git \
    && cd /opt/casacore && git checkout 450a5682a2aa927de123e9953157f3610a5a4f3c
RUN cd /opt/casacore && mkdir data && cd data && wget --retry-connrefused --no-verbose https://www.astron.nl/iers/WSRT_Measures.ztar && tar xf WSRT_Measures.ztar && rm WSRT_Measures.ztar
<<<<<<< HEAD
RUN cd /opt/casacore && mkdir build && cd build && cmake -DPORTABLE=False -DCMAKE_BUILD_TYPE=Release -DDATA_DIR=/opt/casacore/data -DUSE_OPENMP=True -DUSE_HDF5=True .. && make -j `nproc --all` && make install
=======
RUN cd /opt/casacore && mkdir build && cd build && cmake -DPORTABLE=False -DCMAKE_BUILD_TYPE=Release -DDATA_DIR=/opt/casacore/data -DBUILD_PYTHON=False -DBUILD_PYTHON3=True -DUSE_OPENMP=True -DUSE_HDF5=True -DBUILD_SISCO=ON .. && make -j `nproc --all` && make install
>>>>>>> d0f421e9
RUN cd /opt/casacore && rm -r $(ls -A | grep -v data)

#####################################################################
## CASACORE-python v3.7.1
#####################################################################
RUN cd /opt && git clone https://github.com/casacore/python-casacore.git \
    && cd /opt/python-casacore && git checkout tags/v3.7.1
RUN cd /opt/python-casacore && pip install .

#####################################################################
## EveryBeam v0.7.0
#####################################################################
RUN cd /opt && git clone https://git.astron.nl/RD/EveryBeam.git \
    && cd /opt/EveryBeam && git checkout tags/v0.7.0
RUN cd /opt/EveryBeam && mkdir build && cd build \
    && cmake -DDOWNLOAD_LOBES=Off -DBUILD_WITH_PYTHON=On .. \
    && make -j `nproc --all` && make install
RUN rm -rf /opt/EveryBeam/
ENV EVERYBEAM_DATADIR /usr/local/share/everybeam
    
#####################################################################
## idg v1.2.0
#####################################################################
RUN cd /opt && git clone https://gitlab.com/astron-idg/idg.git \
    && cd /opt/idg && git checkout tags/1.2.0
RUN if [ $MARCH == "x86-64" ]; then cd /opt/idg && mkdir build && cd build && cmake -DPORTABLE=True -DCMAKE_INSTALL_PREFIX:PATH=/ .. && make -j `nproc --all` && make install; fi
RUN if [ $MARCH != "x86-64" ]; then cd /opt/idg && mkdir build && cd build && cmake -DPORTABLE=False -DCMAKE_INSTALL_PREFIX:PATH=/ .. && make -j `nproc --all` && make install; fi

#####################################################################
## AOFlagger v3.4.0
#####################################################################
RUN cd /opt && git clone https://gitlab.com/aroffringa/aoflagger.git \
    && cd /opt/aoflagger && git checkout tags/v3.4.0
RUN if [ $MARCH == "x86-64" ]; then cd /opt/aoflagger && mkdir build && cd build && mkdir install && cmake -DPORTABLE=True .. && make -j `nproc --all` && make install; fi
RUN if [ $MARCH != "x86-64" ]; then cd /opt/aoflagger && mkdir build && cd build && mkdir install && cmake -DPORTABLE=False .. && make -j `nproc --all` && make install; fi

#####################################################################
## Dysco v1.3
## not needed, it comes with casacore
#####################################################################
#RUN cd /opt && git clone https://github.com/aroffringa/dysco.git \
#    && cd /opt/dysco && git checkout tags/v1.3
#RUN cd /opt/dysco && mkdir build && cd build \
#    && cmake -DPORTABLE=True .. \
#    && make -j `nproc --all` && make install

#####################################################################
## LofarStMan
## not needed, only for raw (from the correlator) MS
#####################################################################
#RUN cd /opt && git clone https://github.com/lofar-astron/LofarStMan
#RUN cd /opt/LofarStMan && mkdir build && cd build \
#    && cmake -DPORTABLE=True .. \
#    && make -j `nproc --all` && make install

####################################################################
## Dp3 master (2/9/25)
#####################################################################
RUN ls /usr/local/share/everybeam
RUN ls /usr/local/lib
RUN cd /opt && git clone https://git.astron.nl/RD/DP3.git \
    && cd /opt/DP3 && git checkout 1128a066321804ea82f50c220ccd12e7d012573f

RUN if [ $MARCH == "x86-64" ]; then \
    cd /opt/DP3 && mkdir build && cd build \
    && cmake .. \
    && make -j `nproc --all` && make install; fi

RUN if [ $MARCH == "broadwell" ]; then \
    cd /opt/DP3 && mkdir build && cd build \
    && cmake -DTARGET_CPU=${MARCH} .. \
    && make -j `nproc --all` && make install; fi

RUN if [ $MARCH == "znver3" ]; then \
    cd /opt/DP3 && mkdir build && cd build \
    && cmake -DTARGET_CPU=${MARCH} .. \
    && make -j `nproc --all` && make install; fi

#        -DBLAS_flexiblas_LIBRARY=${AOCL_ROOT}/lib/libblis.so \
#        -DFFTW3F_LIB="${AOCL_ROOT}/lib/libfftw3f.so" \
#        -DFFTW3F_THREADS_LIBRARY="${AOCL_ROOT}/lib/libfftw3f_threads.so" \
#        -DFFTW3_INCLUDE_DIR="${AOCL_ROOT}/include/" \
#        -DLAPACK_flexiblas_LIBRARY=${AOCL_ROOT}/lib/libflame.so \

RUN rm -rf /opt/DP3/
# add "import dp3"
ENV PYTHONPATH /usr/local/lib/python3.12/site-packages/:$PYTHONPATH

#####################################################################
## Wsclean master (9/4/25)
#####################################################################
RUN cd /opt && git clone https://gitlab.com/aroffringa/wsclean.git \
    && cd /opt/wsclean && git checkout f38e3bfee178ecc28e19842f18dd63adc80c9112

RUN if [ $MARCH == "x86-64" ]; then \
    cd /opt/wsclean && mkdir build && cd build \
    && cmake .. \
    && make -j `nproc --all` && make install; fi

RUN if [ $MARCH == "broadwell" ]; then \
    cd /opt/wsclean && mkdir build && cd build \
    && cmake -DTARGET_CPU=${MARCH} .. \
    && make -j `nproc --all` && make install; fi

RUN if [ $MARCH == "znver3" ]; then \
    cd /opt/wsclean && mkdir build && cd build \
    && cmake -DTARGET_CPU=${MARCH} .. \
    && make -j `nproc --all` && make install; fi

#    -DFFTW3_LIB="${AOCL_ROOT}/lib/libfftw3.so" \
#    -DFFTW3_THREADS_LIB="${AOCL_ROOT}/lib/libfftw3_threads.so" \
#    -DFFTW3F_LIB="${AOCL_ROOT}/lib/libfftw3f.so" \
#    -DFFTW3F_THREADS_LIB="${AOCL_ROOT}/lib/libfftw3f_threads.so" \
#    -DFFTW3_INCLUDE_DIR="${AOCL_ROOT}/include" \
#    -DBLAS_openblas_LIBRARY="${AOCL_ROOT}/lib/libblis.so" \
#    -DLAPACK_LIBRARIES="${AOCL_ROOT}/lib/libflame.so" \
#    -DCMAKE_CXX_FLAGS="-march=${MARCH} -L${AOCL_ROOT}/lib -lamdlibm -lm -O3 -Ofast" \
#    -DCMAKE_C_FLAGS="-march=${MARCH} -L${AOCL_ROOT}/lib -lamdlibm -lm -O3 -Ofast" \

#RUN rm -rf /opt/wsclean/
  
#####################################################################
## LTA
#####################################################################
RUN apt-get install -y python3-cx-oracle
RUN cd /opt && wget https://lta.lofar.eu/software/lofar_lta-2.8.0.tar.gz && tar xf lofar_lta-2.8.0.tar.gz && rm lofar_lta-2.8.0.tar.gz
# local patched version with correct url for download
#COPY lofar_lta-2.8.0 /opt/lofar_lta-2.8.0
RUN cd /opt/lofar_lta-2.8.0 && python3 setup.py install_oracle
RUN cd /opt/lofar_lta-2.8.0 && python3 setup.py install
RUN ln -s /usr/lib/x86_64-linux-gnu/libaio.so.1t64 /usr/lib/instantclient_11_2/libaio.so.1
ENV LD_LIBRARY_PATH /usr/lib/instantclient_11_2:$LD_LIBRARY_PATH

#####################################################################
## Pybdsf (v1.11.0)
#####################################################################
RUN cd /opt && git clone https://github.com/lofar-astron/PyBDSF.git \
    && cd /opt/PyBDSF; git checkout tags/v1.11.0
RUN cd /opt/PyBDSF && pip install .

#####################################################################
## LSMtool (master 27/3/25)
#####################################################################
RUN cd /opt && git clone https://git.astron.nl/RD/LSMTool.git \
    && cd /opt/LSMTool; git checkout 367dfd3e
RUN cd /opt/LSMTool && pip install . --upgrade

####################################################################
## LoSoTo (master 31/3/25)
####################################################################
RUN cd /opt && git clone https://github.com/revoltek/losoto.git \
    && cd /opt/losoto && git checkout d5590a868bee8c8af6fb4ece3088d777b25326b2
RUN cd /opt/losoto && pip install .

####################################################################
## RMExtract (0.5.1)
####################################################################
RUN cd /opt && git clone https://github.com/lofar-astron/RMextract \
    && cd /opt/RMextract && git checkout v0.5.1
RUN cd /opt/RMextract && pip install .

####################################################################
## spinifex (master 14/3/25)
####################################################################
RUN cd /opt && git clone https://git.astron.nl/RD/spinifex \
    && cd /opt/spinifex && git checkout 1616fe1ed0ef1d70f1e1944914e26eec1dbbebfa
RUN cd /opt/spinifex && pip install .

####################################################################
## mocpy (v0.16.2)
####################################################################
RUN cd /opt && git clone https://github.com/cds-astro/mocpy \
    && cd /opt/mocpy && git checkout v0.16.2
RUN cd /opt/mocpy && pip install .

####################################################################
## spherical-geometry (v1.3.3)
####################################################################
RUN cd /opt && git clone https://github.com/spacetelescope/spherical_geometry/ \
    && cd /opt/spherical_geometry && git checkout 1.3.3
RUN cd /opt/spherical_geometry && pip install .

#####################################################################
# msoverview
#####################################################################
#RUN cd /opt && mkdir -p msoverview/src && cd msoverview/src && wget https://git.astron.nl/ro/lofar/-/raw/LOFAR-Release-4_0_17/CEP/MS/src/msoverview.cc \
#    && gcc -I/usr/local/include/casacore -L/usr/local/lib msoverview.cc -o /usr/local/bin/msoverview -lcasa_casa -lcasa_ms -lcasa_tables -lstdc++

#####################################################################
## BUILD DDF FROM SOURCE
#####################################################################
#RUN cd /tmp && git clone https://github.com/cyriltasse/DDFacet.git
#RUN cd /tmp/DDFacet && git checkout c0bd5f9ccaa9b7c28376e3e2674428902fa5bf85

#COPY DDFacet /tmp/DDFacet
#RUN mkdir /opt/DDFacet
#
## Copy DDFacet and SkyModel into the image
#RUN cp -a /tmp/DDFacet/DDFacet /opt/DDFacet/DDFacet && \
#    cp -a /tmp/DDFacet/SkyModel /opt/DDFacet/SkyModel && \
#    cp -a /tmp/DDFacet/MANIFEST.in /opt/DDFacet/MANIFEST.in && \
#    cp -a /tmp/DDFacet/setup.py /opt/DDFacet/setup.py && \
#    cp -a /tmp/DDFacet/setup.cfg /opt/DDFacet/setup.cfg && \
#    cp -a /tmp/DDFacet/README.rst /opt/DDFacet/README.rst && \
#    cp -a /tmp/DDFacet/pyproject.toml /opt/DDFacet/pyproject.toml && \
#    cp -a /tmp/DDFacet/.git /opt/DDFacet/.git && \
#    cp -a /tmp/DDFacet/.gitignore /opt/DDFacet/.gitignore && \
#    cp -a /tmp/DDFacet/.gitmodules /opt/DDFacet/.gitmodules
#
## Finally install DDFacet
#RUN rm -rf /opt/DDFacet/DDFacet/cbuild
##RUN pip3 install -U pip setuptools wheel
##RUN python3 -m pip install tensorflow-cpu
#
## Force numba <0.55 otherwise it breaks for numpy
##RUN pip3 install numba==0.54.1
## Forse ipython not to be upgraded too much otherwise we lose compatibility with come astropy
##RUN pip3 install ipython==7.17.0
#
#RUN python3 -m pip install -U "/opt/DDFacet/[moresane-support,testing-requirements,fits-beam-support]"
#RUN cd /opt/DDFacet/ && python3 setup.py build
#RUN cd /opt/DDFacet/ && python3 setup.py install
#
## Set MeqTrees Cattery path to installation directory
##ENV MEQTREES_CATTERY_PATH /usr/local/lib/python3.6/dist-packages/Cattery/
##ENV PYTHONPATH $MEQTREES_CATTERY_PATH:$PYTHONPATH

#####################################################################
## LiLF
#####################################################################
#RUN cd /opt && git clone https://github.com/revoltek/LiLF.git
#RUN cd /opt/LiLF && git checkout LBAdevel
#ENV PYTHONPATH /opt/LiLF:$PYTHONPATH
#ENV PATH /opt/LiLF/scripts:$PATH
   
#####################################################################

RUN mkdir /usr/share/casacore/
RUN ln -s /usr/share/casacore/data/ /opt/casacore/data

ENV LD_LIBRARY_PATH /usr/local/lib:$LD_LIBRARY_PATH
RUN ln -s /usr/bin/python3 /usr/bin/python
RUN ln -s /usr/bin/ipython3 /usr/bin/ipython
ENV HDF5_USE_FILE_LOCKING FALSE
ENV OMP_NUM_THREADS 1
ENV OPENBLAS_NUM_THREADS 1
#ENTRYPOINT [ "ulimit -n 8192" ]<|MERGE_RESOLUTION|>--- conflicted
+++ resolved
@@ -107,11 +107,7 @@
 RUN cd /opt && git clone --single-branch --branch master https://github.com/casacore/casacore.git \
     && cd /opt/casacore && git checkout 450a5682a2aa927de123e9953157f3610a5a4f3c
 RUN cd /opt/casacore && mkdir data && cd data && wget --retry-connrefused --no-verbose https://www.astron.nl/iers/WSRT_Measures.ztar && tar xf WSRT_Measures.ztar && rm WSRT_Measures.ztar
-<<<<<<< HEAD
-RUN cd /opt/casacore && mkdir build && cd build && cmake -DPORTABLE=False -DCMAKE_BUILD_TYPE=Release -DDATA_DIR=/opt/casacore/data -DUSE_OPENMP=True -DUSE_HDF5=True .. && make -j `nproc --all` && make install
-=======
-RUN cd /opt/casacore && mkdir build && cd build && cmake -DPORTABLE=False -DCMAKE_BUILD_TYPE=Release -DDATA_DIR=/opt/casacore/data -DBUILD_PYTHON=False -DBUILD_PYTHON3=True -DUSE_OPENMP=True -DUSE_HDF5=True -DBUILD_SISCO=ON .. && make -j `nproc --all` && make install
->>>>>>> d0f421e9
+RUN cd /opt/casacore && mkdir build && cd build && cmake -DPORTABLE=False -DCMAKE_BUILD_TYPE=Release -DDATA_DIR=/opt/casacore/data -DBUILD_PYTHON=False -DUSE_OPENMP=True -DUSE_HDF5=True -DBUILD_SISCO=ON .. && make -j `nproc --all` && make install
 RUN cd /opt/casacore && rm -r $(ls -A | grep -v data)
 
 #####################################################################
