--- conflicted
+++ resolved
@@ -444,12 +444,6 @@
         print(np.nanmedian(full_dtec[i]))
 
 
-<<<<<<< HEAD
-def dTEC_fitter(solspath: str, mode: str = "tdt", solint_dutch=5, solint_de=40, solint_int=1, nstack_dutch=7) -> None:
-    # get dtec of dutch stations at small intervals (every 5 datapoints) average over 7 datapoints
-    dutch_dtec = calculate_dtec(solspath, antenna='dutch', solution_interval=solint_dutch, nstacks=nstack_dutch, mode='curvefit', split_band=False)
-    
-=======
 
 def process_antenna(solspath, **kwargs):
     return calculate_dtec(solspath, **kwargs, split_band=False)
@@ -475,7 +469,6 @@
     
     #dutch_dtec = calculate_dtec(solspath, antenna='dutch', solution_interval=5, nstacks=7, mode='curvefit', split_band=False)
     '''
->>>>>>> d9ae7c80
     if mode == "tit":
         # get dtec of german stations at large intervals (every 20 datapoints) average over 1 datapoint
         #  this run is to assess the quality of the data (what time part is better)
@@ -486,21 +479,11 @@
     '''
     # get dtec of international stations at large intervals (every 40 datapoints) average over 1 datapoint
     # use Lomb-Scargle to fit the data
-<<<<<<< HEAD
-    german_dtec = calculate_dtec(solspath, antenna='german', solution_interval=solint_de, nstacks=1, mode='lombscargle')
-    int_dtec = calculate_dtec(solspath, antenna='international_no_german', solution_interval=solint_int, nstacks=1, select_time=select_time, mode='lombscargle') #international_no_german
-    full_dtec = combine_dtec_tuples([dutch_dtec, german_dtec, int_dtec])
-    if mode == "tit":
-        write_tec_solutions(solspath, full_dtec)
-    elif mode == "tdt":
-        write_smooth_tec_solutions(solspath, full_dtec)
-=======
     #german_dtec = calculate_dtec(solspath, antenna='german', solution_interval=40, nstacks=1, mode='lombscargle')
     #int_dtec = calculate_dtec(solspath, antenna='international_no_german', solution_interval=1, nstacks=1, mode='lombscargle') #international_no_german
     #full_dtec = combine_dtec_tuples([dutch_dtec, german_dtec, int_dtec])
     #write_tec_solutions(solspath, full_dtec)
     #write_smooth_tec_solutions(solspath, full_dtec)
->>>>>>> d9ae7c80
     
 
 
