#!/usr/bin/env python
# -*- coding: utf-8 -*-

import sys, os, glob
import numpy as np
import lsmtool

########################################################
from LiLF import lib_ms, lib_img, lib_util, lib_log
logger_obj = lib_log.Logger('pipeline-3c.logger')
logger = lib_log.logger
s = lib_util.Scheduler(log_dir = logger_obj.log_dir, dry = False)
w = lib_util.Walker('pipeline-3c.walker')

# parse parset
parset = lib_util.getParset()
parset_dir = parset.get('LOFAR_3c', 'parset_dir')
skydb_demix = parset.get('LOFAR_demix','demix_model')
bl2flag = parset.get('flag', 'stations')

target = os.getcwd().split('/')[-1]
data_dir = '/home/fdg/lofar5/3Csurvey/%s' % target
extended_targets = ['3c223','3c231','3c236','3c264','3c274','3c284','3c285','3c293','3c296','3c31','3c310','3c326','3c33','3c35','3c382','3c386','3c442a','3c449','3c465','3c84']
very_extended_targets = ['3c138','da240']

def get_cal_dir(timestamp):
    """
    Get the proper cal directory from a timestamp
    """
    for cal_dir in sorted(glob.glob('../../cals/*/*')):
        cal_timestamps = set( [ms.split('_')[1][1:] for ms in glob.glob(cal_dir+'/cals/*MS')] )
        if timestamp in cal_timestamps:
            logger.info('Calibrator found: %s (t=%s)' % (cal_dir, timestamp))
            return cal_dir+'/cals'

    logger.error('Missing calibrator.')
    sys.exit()

##########################################################
with w.if_todo('setup'):
    logger.info('Cleaning...')
    lib_util.check_rm('cal*h5')
    lib_util.check_rm('plots*')
    lib_util.check_rm('img')
    os.makedirs('img')

    MSs = lib_ms.AllMSs( glob.glob(data_dir+'/*MS'), s, check_flags=False)
    for timestamp in set([ os.path.basename(ms).split('_')[1][1:] for ms in MSs.getListStr() ]):
        mss_toconcat = sorted(glob.glob(data_dir+'/'+target+'_t'+timestamp+'_SB*.MS'))
        MS_concat = target+'_t'+timestamp+'_concat.MS'
        MS_concat_bkp = target+'_t'+timestamp+'_concat.MS-bkp'
    
        if os.path.exists(MS_concat_bkp): 
            logger.info('Restoring bkp data: %s...' % MS_concat_bkp)
            lib_util.check_rm(MS_concat)
            os.system('cp -r %s %s' % (MS_concat_bkp, MS_concat) )
    
        else:
            logger.info('Making %s...' % MS_concat)
            s.add('DPPP '+parset_dir+'/DPPP-avg.parset msin=\"'+str(mss_toconcat)+'\" msout='+MS_concat,\
                log=MS_concat+'_avg.log', commandType='DPPP')
            s.run(check=True, maxThreads=1)
    
            MSs = lib_ms.AllMSs( [MS_concat], s )
            
            # flag bad stations, and low-elev
            logger.info('Flagging...')
            MSs.run('DPPP '+parset_dir+'/DPPP-flag.parset msin=$pathMS msout=. ant.baseline=\"'+bl2flag+'\"', \
                        log='$nameMS_flag.log', commandType='DPPP')
            
            cal_dir = get_cal_dir(timestamp)
            h5_pa = cal_dir+'/cal-pa.h5'
            h5_amp = cal_dir+'/cal-amp.h5'
            h5_iono = cal_dir+'/cal-iono.h5'
            assert os.path.exists(h5_pa)
            assert os.path.exists(h5_amp)
            assert os.path.exists(h5_iono)
            
            # Correct fist for BP(diag)+TEC+Clock and then for beam
            
            # Apply cal sol - SB.MS:DATA -> SB.MS:CORRECTED_DATA (polalign corrected)
            logger.info('Apply solutions (pa)...')
            MSs.run('DPPP '+parset_dir+'/DPPP-cor.parset msin=$pathMS \
                    cor.parmdb='+h5_pa+' cor.correction=polalign', log='$nameMS_cor1.log', commandType='DPPP')
            
            # Apply cal sol - SB.MS:CORRECTED_DATA -> SB.MS:CORRECTED_DATA (polalign corrected, calibrator corrected+reweight, beam corrected+reweight)
            logger.info('Apply solutions (amp/ph)...')
            MSs.run('DPPP '+parset_dir+'/DPPP-cor.parset msin=$pathMS msin.datacolumn=CORRECTED_DATA cor.steps=[amp,ph] \
                    cor.amp.parmdb='+h5_amp+' cor.amp.correction=amplitudeSmooth cor.amp.updateweights=True\
                    cor.ph.parmdb='+h5_iono+' cor.ph.correction=phaseOrig000', log='$nameMS_cor2.log', commandType='DPPP')
            
            # Beam correction CORRECTED_DATA -> CORRECTED_DATA (polalign corrected, beam corrected+reweight)
            logger.info('Beam correction...')
            MSs.run('DPPP '+parset_dir+'/DPPP-beam.parset msin=$pathMS corrbeam.updateweights=True', log='$nameMS_beam.log', commandType='DPPP')
    
            # Convert to circular CORRECTED_DATA -> CORRECTED_DATA
            #logger.info('Converting to circular...')
            #MSs.run('mslin2circ.py -i $pathMS:CORRECTED_DATA -o $pathMS:CORRECTED_DATA', log='$nameMS_circ2lin.log', commandType='python', maxThreads=10)
    
            # Move CORRECTED_DATA -> DATA
            logger.info('Move CORRECTED_DATA -> DATA...')
            MSs.run('taql "update $pathMS set DATA = CORRECTED_DATA"', log='$nameMS_taql.log', commandType='general')

            # bkp
            logger.info('Making backup...')
            os.system('cp -r %s %s' % (MS_concat, MS_concat_bkp) ) # do not use MS.move here as it resets the MS path to the moved one

    MSs_orig = lib_ms.AllMSs( glob.glob('*concat.MS'), s, check_flags=False )

    # Demix
    for ateam in ['VirA', 'TauA', 'CygA', 'CasA', '3C338', '3C380']:
        sep = MSs_orig.getListObj()[0].distBrightSource(ateam)
        logger.info('%s - sep: %.0f deg' % (ateam, sep))
<<<<<<< HEAD
        if sep > 2 and sep < 25 and (ateam != 'CasA' and ateam != 'CygA'):
=======
        if sep > 1 and sep < 25 and (ateam != 'CasA' and ateam != 'CygA'):
>>>>>>> cbe94866
            logger.warning('Demix of %s (sep: %.1f deg)' % (ateam, sep))
            for MS in MSs_orig.getListStr():
                lib_util.check_rm(MS + '/' + os.path.basename(skydb_demix))
                os.system('cp -r ' + skydb_demix + ' ' + MS + '/' + os.path.basename(skydb_demix))

            # TODO make a single patch for source skymodel and use that in the demix?
            logger.info('Demixing...')
            MSs_orig.run('DPPP ' + parset_dir + '/DPPP-demix.parset msin=$pathMS msout=$pathMS demixer.skymodel=$pathMS/' + os.path.basename(skydb_demix) +
                ' demixer.instrumentmodel=$pathMS/instrument_demix demixer.subtractsources=[' + ateam + ']',
                log='$nameMS_demix.log', commandType='DPPP')

    # Phase up stations DATA -> DATA
    lib_util.check_rm('*MS-phaseup')
    logger.info('Phase up superterp DATA -> DATA...')
    MSs_orig.run('DPPP '+parset_dir+'/DPPP-phaseup.parset msin=$pathMS msout=$pathMS-phaseup', log='$nameMS_phaseup.log', commandType='DPPP')
    os.system('rm -r *concat.MS')

### DONE

MSs = lib_ms.AllMSs( glob.glob('*concat.MS-phaseup'), s, check_flags=False, check_sun=True )
MSs.print_HAcov('plotHAelev.png')
MSs.getListObj()[0].makeBeamReg('beam02.reg', freq='mid', pb_cut=0.2)
beamReg = 'beam02.reg'

#####################################################
# Model
with w.if_todo('predict'):
    logger.info('Preparing model...')
    sourcedb = 'tgts.skydb'
    if not os.path.exists(sourcedb):
        phasecentre = MSs.getListObj()[0].getPhaseCentre()
        fwhm = MSs.getListObj()[0].getFWHM(freq='min')
        radeg = phasecentre[0]
        decdeg = phasecentre[1]
        # get model the size of the image (radius=fwhm/2)
        os.system('wget -O tgts.skymodel "https://lcs165.lofar.eu/cgi-bin/gsmv1.cgi?coord=%f,%f&radius=%f&unit=deg"' % (radeg, decdeg, fwhm)) # ASTRON
        lsm = lsmtool.load('tgts.skymodel')#, beamMS=MSs.getListObj()[0])
        lsm.remove('I<0.5')
        lsm.write('tgts.skymodel', clobber=True)
        os.system('makesourcedb outtype="blob" format="<" in=tgts.skymodel out=tgts.skydb')
    
    # Predict MODEL_DATA
    logger.info('Predict (DPPP)...')
    MSs.run('DPPP '+parset_dir+'/DPPP-predict.parset msin=$pathMS pre.sourcedb='+sourcedb, log='$nameMS_pre.log', commandType='DPPP')
    
    # Smooth DATA -> DATA
    logger.info('BL-based smoothing...')
    MSs.run('BLsmooth.py -r -s 0.8 -i DATA -o DATA $pathMS', log='$nameMS_smooth1.log', commandType='python')

### DONE

###############################################################
# Selfcal
rms_noise_pre = np.inf; mm_ratio_pre = 0; doamp = False
solint_ph = lib_util.Sol_iterator([10,3,1])
solint_amp = lib_util.Sol_iterator([200,100,50])
for c in range(100):

    logger.info('== Start cycle: %s ==' % c)

    logger.info('Remove bad timestamps...')
    MSs.run( 'flagonmindata.py -f 0.5 $pathMS', log='$nameMS_flagonmindata.log', commandType='python')

    ####################################################
    # 1: Solving

    with w.if_todo('calib-ph-c%02i' % c):
        # solve G - group*_TC.MS:CORRECTED_DATA
        logger.info('Solving fast...')
        solint = next(solint_ph)
        MSs.run('DPPP ' + parset_dir + '/DPPP-solG.parset msin=$pathMS msin.datacolumn=DATA sol.h5parm=$pathMS/calGp.h5 sol.mode=scalarcomplexgain \
                sol.solint='+str(solint)+' sol.smoothnessconstraint=5e6',
                log='$nameMS_solGp-c'+str(c)+'.log', commandType="DPPP")
        lib_util.run_losoto(s, 'Gp-c'+str(c), [ms+'/calGp.h5' for ms in MSs.getListStr()],
                        [parset_dir+'/losoto-plot2d.parset', parset_dir+'/losoto-plot.parset'])
    
        # Correct DATA -> CORRECTED_DATA
        logger.info('Correction PH...')
        MSs.run('DPPP ' + parset_dir + '/DPPP-cor.parset msin=$pathMS msin.datacolumn=DATA cor.parmdb=cal-Gp-c'+str(c)+'.h5 cor.correction=phase000', \
                log='$nameMS_corPH-c'+str(c)+'.log', commandType='DPPP')
        

    ### DONE

    if doamp:
        with w.if_todo('calib-amp-c%02i' % c):
            # solve G - group*_TC.MS:CORRECTED_DATA

            logger.info('Solving slow...')
            #sol.antennaconstraint=[[CSsuperLBA,CS001LBA,CS002LBA,CS003LBA,CS004LBA,CS005LBA,CS006LBA,CS007LBA,CS011LBA,CS013LBA,CS017LBA,CS021LBA,CS024LBA,CS026LBA,CS028LBA,CS030LBA,CS031LBA,CS032LBA,CS101LBA,CS103LBA,CS201LBA,CS301LBA,CS302LBA,CS401LBA,CS501LBA,RS106LBA,RS205LBA,RS208LBA,RS210LBA,RS305LBA,RS306LBA,RS307LBA,RS310LBA,RS406LBA,RS407LBA,RS409LBA,RS503LBA,RS508LBA,RS509LBA]] \
            solint = next(solint_amp)
            MSs.run('DPPP ' + parset_dir + '/DPPP-solG.parset msin=$pathMS msin.datacolumn=CORRECTED_DATA sol.h5parm=$pathMS/calGa.h5 sol.mode=fulljones \
                    sol.solint='+str(solint)+' sol.smoothnessconstraint=2e6', \
                    log='$nameMS_solGa-c'+str(c)+'.log', commandType="DPPP")
            lib_util.run_losoto(s, 'Ga-c'+str(c), [ms+'/calGa.h5' for ms in MSs.getListStr()], \
                        [parset_dir+'/losoto-clip.parset', parset_dir+'/losoto-plot2d.parset', parset_dir+'/losoto-plot2d-pol.parset', parset_dir+'/losoto-plot-pol.parset'])
                        #, parset_dir+'/losoto-ampnorm.parset'])
    
            # Correct CORRECTED_DATA -> CORRECTED_DATA
            logger.info('Correction slow AMP+PH...')
            MSs.run('DPPP ' + parset_dir + '/DPPP-cor.parset msin=$pathMS msin.datacolumn=CORRECTED_DATA \
                    cor.parmdb=cal-Ga-c'+str(c)+'.h5 cor.correction=fulljones cor.soltab=\[amplitude000,phase000\]', \
                    log='$nameMS_corAMPPHslow-c'+str(c)+'.log', commandType='DPPP')


        ### DONE

    #################################################
    # 2: Cleaning
    imagename = 'img/imgM-%02i' % c

    with w.if_todo('image-c%02i' % c):
        # special for extended sources:
        if target in very_extended_targets:
            kwargs1 = {'weight': 'briggs -0.5', 'taper_gaussian': '75arcsec', 'multiscale': '', 'multiscale_scale_bias':0.5, 'multiscale_scales':'0,30,60,120,340'}
            kwargs2 = {'weight': 'briggs -0.5', 'taper_gaussian': '75arcsec', 'multiscale_scales': '0,30,60,120,340'}
        elif target in extended_targets:
            kwargs1 = {'weight': 'briggs -0.7', 'taper_gaussian': '25arcsec'}
            kwargs2 = {'weight': 'briggs -0.7', 'taper_gaussian': '25arcsec', 'multiscale_scales': '0,15,30,60,120,240'}
        else:
            kwargs1 = {'weight': 'briggs -0.8'}
            kwargs2 = {'weight': 'briggs -0.8', 'multiscale_scales': '0,10,20,40,80,160'}
   
        # if next is a "cont" then I need the do_predict
        logger.info('Cleaning shallow (cycle: '+str(c)+')...')
        lib_util.run_wsclean(s, 'wsclean-c%02i.log' % c, MSs.getStrWsclean(), do_predict=True, name=imagename,
                parallel_gridding=4, baseline_averaging='', size=4000, scale='2.5arcsec',
                niter=1000, no_update_model_required='', minuv_l=30, mgain=0.4, nmiter=0,
                auto_threshold=5, local_rms='', local_rms_method='rms-with-min',
                join_channels='', fit_spectral_pol=2, channels_out=2, **kwargs1)

        # check if hand-made mask is available
        im = lib_img.Image(imagename+'-MFS-image.fits')
        im.makeMask( threshisl=5, rmsbox=(50,5), atrous_do=True )
        maskfits = imagename+'-mask.fits'
        region = '%s/regions/%s.reg' % (parset_dir,target)
        if os.path.exists( region ):
            lib_img.blank_image_reg(maskfits, beamReg, blankval = 0.)
            lib_img.blank_image_reg(maskfits, region, blankval = 1.)

        logger.info('Cleaning full (cycle: '+str(c)+')...')
        lib_util.run_wsclean(s, 'wsclean-c%02i.log' % c, MSs.getStrWsclean(), do_predict=True, cont=True, name=imagename, \
                parallel_gridding=4, size=4000, scale='2.5arcsec', \
                niter=1000000, no_update_model_required='', minuv_l=30, mgain=0.4, nmiter=0, \
                auto_threshold=0.5, auto_mask=2., local_rms='', local_rms_method='rms-with-min', fits_mask=maskfits, \
                multiscale='', multiscale_scale_bias=0.8, \
                join_channels='', fit_spectral_pol=2, channels_out=2, **kwargs2 )
        os.system('cat logs/wsclean-c%02i.log | grep "background noise"' % c)


    ### DONE

    # Set CORRECTED_DATA = CORRECTED_DATA - MODEL_DATA
    #logger.info('Set CORRECTED_DATA = CORRECTED_DATA - MODEL_DATA...')
    #MSs.run('taql "update $pathMS set CORRECTED_DATA = CORRECTED_DATA - MODEL_DATA"', log='$nameMS_taql.log', commandType='general')

    # Flag on residuals (CORRECTED_DATA)
    #logger.info('Flagging residuals...')
    #MSs.run('DPPP '+parset_dir+'/DPPP-flagres.parset msin=$pathMS', log='$nameMS_flagres-c'+str(c)+'.log', commandType='DPPP')

    im = lib_img.Image(imagename+'-MFS-image.fits')
    im.makeMask( threshisl=5, rmsbox=(500,30), atrous_do=False )
    rms_noise = im.getNoise(); mm_ratio = im.getMaxMinRatio()
    logger.info('RMS noise: %f - MM ratio: %f' % (rms_noise, mm_ratio))
    if doamp and rms_noise > 0.99*rms_noise_pre and mm_ratio < 1.01*mm_ratio_pre and c > 6:
        break # if already doing amp and not getting better, quit
    if rms_noise > 0.95*rms_noise_pre and mm_ratio < 1.05*mm_ratio_pre:
        doamp = True
    rms_noise_pre = rms_noise; mm_ratio_pre = mm_ratio

# subtract everything outside .5 deg

# recal

# image

# Low res image
logger.info('Cleaning low-res...')
imagename = 'img/imgM-low'
lib_util.run_wsclean(s, 'wsclean-lr.log', MSs.getStrWsclean(), name=imagename, \
        parallel_gridding=4, size=1500, scale='10arcsec', weight='briggs -0.7', taper_gaussian='60arcsec', \
        niter=1000000, no_update_model_required='', minuv_l=30, mgain=0.75, nmiter=0, \
        auto_threshold=0.5, auto_mask=1, local_rms='', \
        multiscale='', multiscale_scale_bias=0.8, multiscale_scales='0,10,20,40,80,160', \
        join_channels='', fit_spectral_pol=2, channels_out=2 )
os.system('cat logs/wsclean-lr.log | grep "background noise"')

logger.info("Done.")<|MERGE_RESOLUTION|>--- conflicted
+++ resolved
@@ -111,11 +111,7 @@
     for ateam in ['VirA', 'TauA', 'CygA', 'CasA', '3C338', '3C380']:
         sep = MSs_orig.getListObj()[0].distBrightSource(ateam)
         logger.info('%s - sep: %.0f deg' % (ateam, sep))
-<<<<<<< HEAD
         if sep > 2 and sep < 25 and (ateam != 'CasA' and ateam != 'CygA'):
-=======
-        if sep > 1 and sep < 25 and (ateam != 'CasA' and ateam != 'CygA'):
->>>>>>> cbe94866
             logger.warning('Demix of %s (sep: %.1f deg)' % (ateam, sep))
             for MS in MSs_orig.getListStr():
                 lib_util.check_rm(MS + '/' + os.path.basename(skydb_demix))
