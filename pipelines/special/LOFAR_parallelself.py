#!/usr/bin/env python3
# -*- coding: utf-8 -*-

# Perform self-calibration on a group of SBs concatenated in TCs.
# The algorithm works as follows:
# 1. Solve & apply direction-independent FR correction from LL-RR
# 2. Solve in a small number of directions (~5) against GSM or HBA input model. Solving happens in an iterative way,
#    using longer time intervals for the central stations.
# 3. Image the sky using wsclean facet-mode.
# 4. Find a subfield containing at least subfield_min_flux Jy or flux (default=40Jy). Subtract all but this subfield
#    using the dd-solutions
# 5. Solve for the sub-field and apply the solutions to the data
# 6. Repeat dd self-cal cycles with a growing number of directions
# they need to be in "./mss/"

# TODO add BDA
# TODO the subfield algorithm should not cut any sources ... how to best implement that? Something with mask islands?
# TODO do we need amplitude corrections(?)? If so, DI/DD/only for bright sources?
# TODO final imaging products

# Waiting for bug fixes in other software
# TODO add facet-beam in imaging and predict steps once wsclean bug is fixed!
# TODO add LoTSS query for statring model once bug is fixed! (Don't use for now, it crashes the VO server)

import sys, os, glob, random
import numpy as np
from regions import Regions
import astropy.units as u
import lsmtool

########################################################
from LiLF import lib_ms, lib_img, lib_util, lib_log, lib_dd, h5_merger, lib_h5, lib_dd_parallel
logger_obj = lib_log.Logger('pipeline-self')
logger = lib_log.logger
s = lib_util.Scheduler(log_dir = logger_obj.log_dir, dry = False)
w = lib_util.Walker('pipeline-self.walker')

parset = lib_util.getParset()
logger.info('Parset: '+str(dict(parset['LOFAR_self'])))
parset_dir = parset.get('LOFAR_parallelself','parset_dir')
subfield_min_flux = parset.getfloat('LOFAR_self','subfield_min_flux') # default 20 Jy
subfield = parset.get('LOFAR_self','subfield') # possible to provide a ds9 box region customized sub-field. DEfault='' -> Automated detection using subfield_min_flux.
maxIter = parset.getint('LOFAR_self','maxIter') # default = 2 (try also 3)
phaseSolMode = parset.get('LOFAR_self', 'ph_sol_mode') # tecandphase, tec, phase
intrinsic = parset.getboolean('LOFAR_self', 'intrinsic') # True means using intrinsic sky model and DP3 applybeam predict, False means staying with apparent skymodel
start_sourcedb = parset.get('model','sourcedb')
apparent = parset.getboolean('model','apparent')
userReg = parset.get('model','userReg')

#############################################################################

def clean_empty(MSs, name, col='CORRECTED_DATA', size=5000):
    """ For testing/debugging only"""
    lib_util.run_wsclean(s, 'wsclean-empty.log', MSs.getStrWsclean(), name=f'img/{name}',
                         data_column=col, size=size, scale='8arcsec', niter=0, nmiter=0,
                         weight='briggs 0.0', gridder='wgridder', parallel_gridding=1,
                         no_update_model_required='')

def corrupt_model_dirs(MSs, c, tc, model_columns):
    """ CORRUPT the MODEL_DATA columns for model_columns
    Parameters
    ----------
    MSs: MSs object
    c: int, cycle
    tc: tec/phase step (e.g. 2 for fast RS, 1 for intermediate, 0 for slow CS
    model_columns: list of patch names
    """
    logger.info(f'Corrupt models: {phaseSolMode}{tc}...')
    for model_column in model_columns:
        if phaseSolMode in ['tec', 'tecandphase']:
            MSs.run(
                f'DP3 {parset_dir}/DP3-cor.parset msin=$pathMS msin.datacolumn={model_column} msout.datacolumn={model_column} cor.direction=[{model_column}]  \
                    cor.parmdb=self/solutions/cal-tec{tc}-c{c}.h5 cor.correction=tec000 cor.invert=False',
                log='$nameMS_corrupt.log', commandType='DP3')
        if phaseSolMode in ['phase', 'tecandphase']:
            MSs.run(
                f'DP3 {parset_dir}/DP3-cor.parset msin=$pathMS msin.datacolumn={model_column} msout.datacolumn={model_column} cor.direction=[{model_column}] \
                    cor.parmdb=self/solutions/cal-tec{tc}-c{c}.h5 cor.correction=phase000 cor.invert=False',
                log='$nameMS_corrupt.log', commandType='DP3')

def solve_iono(MSs, c, tc, model_columns, smMHz, solint, resetant_parset=None, model_column_fluxes=None, variable_solint_threshold=None):
    """
    Parallel solve for ionosphere systematics
    Parameters
    ----------
    MSs: MSs object
    c: major cycle
    tc: tec/phase solve step
    model_columns: columns to solve against
    smMHz: smoothnessconstraint kernel size at 54 MHz in MHz
    solint: solution interval in timesteps (e.g. multiples of 8s)
    resetant_parset: string, optional. Extra losoto parset to reset solutions for some stations
    model_column_fluxes: list of float, optional. Default=None. List of flux densities per direction/model column, used for variable solint.
    variable_solint_threshold: float, optional. Default = None. Use twice as long solint for directions that have less than this threshold in Jy.
    """

    if phaseSolMode == 'phase': #phase
        solver_params = f'sol.mode=scalarphase sol.smoothnessconstraint={smMHz}e6 sol.smoothnessreffrequency=54e6 sol.nchan=1'
        if resetant_parset is not None:
            losoto_parsets = [parset_dir+'/losoto-refph.parset', resetant_parset, parset_dir+'/losoto-plot-scalar.parset']
        else:
            losoto_parsets = [parset_dir+'/losoto-refph.parset', parset_dir+'/losoto-plot-scalar.parset']
    else: # TEC or TecAndPhase
        solver_params = f'sol.mode={phaseSolMode} sol.approximatetec=True sol.maxapproxiter=250 sol.approxtolerance=1e-3'
        losoto_parsets = [parset_dir+'/losoto-plot-tec.parset']
        if resetant_parset is not None:
            raise NotImplementedError('Resetant for TEC not yet implemented.')

    solutions_per_direction = np.ones(len(model_columns), dtype=int)
    if variable_solint_threshold: # if actived, use twice the solint for fainter directions
        solint *= 2 # use twice as long solint
        # get two solutions per solint (i.e. one per time step) for bright directions
        solutions_per_direction += model_column_fluxes > variable_solint_threshold

    MSs.run(f'DP3 {parset_dir}/DP3-soldd.parset msin=$pathMS sol.h5parm=$pathMS/tec{tc}.h5 sol.solint={solint} {solver_params} \
                  sol.modeldatacolumns="[{",".join(model_columns)}]" sol.solutions_per_direction={np.array2string(solutions_per_direction, separator=",")}',
                  log='$nameMS_solTEC-c'+str(c)+'.log', commandType='DP3')

    lib_util.run_losoto(s, f'tec{tc}-c{c}', [ms+f'/tec{tc}.h5' for ms in MSs.getListStr()], losoto_parsets, plots_dir=f'self/plots/plots-tec{tc}-c{c}', h5_dir=f'self/solutions/')


def make_current_best_mask(imagename, threshold=6.5, userReg=None):
    current_best_mask = f'{imagename}-mask.fits'
    if userReg:
        logger.info(f'Making mask with userReg {userReg}...')
        s.add(f'breizorro.py -t {threshold} -r {imagename}-MFS-image.fits -b 50 -o {current_best_mask} --merge {userReg}',
              log=f'makemask-{c}.log', commandType='python')
    else:
        logger.info('Making mask...')
        s.add(f'breizorro.py -t {threshold} -r {imagename}-MFS-image.fits -b 50 -o {current_best_mask}',
              log=f'makemask-{c}.log', commandType='python')
    s.run(check=True)
    return current_best_mask

def make_source_regions(sm, c):
    lib_util.check_rm(f'self/skymodel/regions_c{c}')
    lib_util.check_rm(f'self/skymodel/sources_c{c}.reg')
    os.makedirs(f'self/skymodel/regions_c{c}')
    for p in sm.getPatchNames():
        sm_p = sm.copy()
        sm_p.select(f'patch=={p}')
        sm_p.write(f'self/skymodel/regions_c{c}/{p}.reg', format='ds9', clobber=True)
        regs = Regions.read(f'self/skymodel/regions_c{c}/{p}.reg')
        col = '#{:06x}'.format(random.randint(0, 256 ** 3))
        for reg in regs:
            reg.visual['facecolor'] = col
            reg.visual['edgecolor'] = col
        regs.write(f'self/skymodel/regions_c{c}/{p}.reg',overwrite=True)
        os.system(f'cat self/skymodel/regions_c{c}/*.reg >> self/skymodel/sources_c{c}.reg')


#############################################################################
# Clear
with w.if_todo('cleaning'):
    logger.info('Cleaning...')
    lib_util.check_rm('img')
    os.makedirs('img')
    lib_util.check_rm('tgts*skymodel')

    # here images, models, solutions for each group will be saved
    lib_util.check_rm('self')
    if not os.path.exists('self/images'): os.makedirs('self/images')
    if not os.path.exists('self/solutions'): os.makedirs('self/solutions')
    if not os.path.exists('self/plots'): os.makedirs('self/plots')
    if not os.path.exists('self/skymodel'): os.makedirs('self/skymodel')
### DONE

MSs = lib_ms.AllMSs( glob.glob('mss/TC*[0-9].MS'), s )

try:
    MSs.print_HAcov()
except:
    logger.error('Problem with HAcov, continue anyway.')

# make beam to the first mid null
phasecentre = MSs.getListObj()[0].getPhaseCentre()
MSs.getListObj()[0].makeBeamReg('self/beam.reg', freq='mid', to_null=True)
beamReg = 'self/beam.reg'
beamMask = 'self/beam.fits'

# set image size
imgsizepix_wide = int(2.1*MSs.getListObj()[0].getFWHM(freq='mid')*3600/4.)
imgsizepix_lr = int(5*MSs.getListObj()[0].getFWHM(freq='mid')*3600/30.)
current_best_mask = None

# set clean componet fit order (use 5 for large BW)
if MSs.getChout(4.e6) >= 7:  # Bandwidth of 28 MHz or more
    cc_fit_order = 5
else: cc_fit_order = 3

fullband = MSs.getBandwidth()
nchan = MSs.mssListObj[0].getNchan()
tint = MSs.mssListObj[0].getTimeInt()
if int(np.rint(fullband / nchan < 195.3e3/4)):
    base_nchan = int(np.rint((195.3e3/4)/(fullband/nchan))) # this is 1 for ducth observations, and larger (2,4) for IS observations
else: base_nchan = 1
if tint < 4:
    base_solint = int(np.rint(4/tint)) # this is already 4 for dutch observations
else: base_solint = 1

mask_threshold = [6.5,5.5,4.5,4.0,4.0,4.0] # sigma values for beizorro mask in cycle c
# define list of facet fluxes per iteration -> this can go into the config
facet_fluxes = [5, 2, 1.4, 0.9, 0.6] # still needs to be tuned, maybe also depends on the field
# define smoothness kernels in MHz (centered at 54 MHz)

# TODO try these kernels
# smMHz2 = [0.8,2.5,2.5,2.5,2.5,2.5]
# smMHz1 = [2.0,5.0,5.0,5.0,5.0,5.0]
# smMHz0 = [6.0,20.0,20.0,20.0,20.0,20.0]

smMHz2 = [1.0,5.0,5.0,5.0,5.0,5.0]
smMHz1 = [2.0,8.0,8.0,8.0,8.0,8.0]
smMHz0 = [6.0,20.0,20.0,20.0,20.0,20.0]
#################################################################

# Make beam mask
if not os.path.exists(beamMask):
    logger.info('Making mask of primary beam...')
    lib_util.run_wsclean(s, 'wscleanLRmask.log', MSs.getStrWsclean(), name=beamMask.replace('.fits',''), size=imgsizepix_lr, scale='30arcsec')
    os.system(f'mv {beamMask.replace(".fits","-image.fits")} {beamMask}')
    lib_img.blank_image_reg(beamMask, beamReg, blankval = 1.)
    lib_img.blank_image_reg(beamMask, beamReg, blankval = 0., inverse=True)

if not os.path.exists('self/solutions/cal-template.h5'):
    # create a template h5parm file
    if phaseSolMode == 'phase':  # phase
        solver_params = f'sol.mode=scalarphase sol.nchan=1'
    else:  # TEC or TecAndPhase
        solver_params = f'sol.mode={phaseSolMode} sol.approximatetec=True sol.maxapproxiter=250 sol.approxtolerance=1e-3'
    MSs.run(
        f'DP3 {parset_dir}/DP3-soldd.parset msin=$pathMS msin.datacolumn=DATA sol.h5parm=$pathMS/template.h5 sol.solint=1 sol.maxiter=1 {solver_params} sol.modeldatacolumns="[DATA]"',
        log='$nameMS_soltemplate.log', commandType='DP3')
    lib_util.run_losoto(s, 'template', [ms + '/template.h5' for ms in MSs.getListStr()], [])
    os.system('mv cal-template.h5 self/solutions/')
    os.system('rm -r plots-template')
#################################################################################################

with w.if_todo('solve_fr'):
    # Probably we do not need BLsmoothing since we have long time intervals and smoothnessconstraint?
    logger.info('Converting to circular (DATA -> CIRC_PHASEDIFF_DATA)...')
    # lin2circ conversion TCxx.MS:DATA -> CIRC_PHASEDIFF_DATA # use no dysco here!
    MSs.run(f'DP3 {parset_dir}/DP3-lin2circ.parset msin=$pathMS msin.datacolumn=DATA msout.datacolumn=CIRC_PHASEDIFF_DATA', log='$nameMS_lin2circ.log', commandType="DP3")

    # Get circular phase diff CIRC_PHASEDIFF_DATA -> CIRC_PHASEDIFF_DATA
    logger.info('Get circular phase difference...')
    MSs.run('taql "UPDATE $pathMS SET\
         CIRC_PHASEDIFF_DATA[,0]=0.5*EXP(1.0i*(PHASE(CIRC_PHASEDIFF_DATA[,0])-PHASE(CIRC_PHASEDIFF_DATA[,3]))), \
         CIRC_PHASEDIFF_DATA[,3]=CIRC_PHASEDIFF_DATA[,0], \
         CIRC_PHASEDIFF_DATA[,1]=0+0i, \
         CIRC_PHASEDIFF_DATA[,2]=0+0i"', log='$nameMS_taql_phdiff.log', commandType='general')

    logger.info('Creating MODEL_DATA_FR...')  # take from MODEL_DATA but overwrite
    MSs.addcol('MODEL_DATA_FR', 'DATA', usedysco=False)
    MSs.run('taql "UPDATE $pathMS SET MODEL_DATA_FR[,0]=0.5+0i, MODEL_DATA_FR[,1]=0.0+0i, MODEL_DATA_FR[,2]=0.0+0i, \
         MODEL_DATA_FR[,3]=0.5+0i"', log='$nameMS_taql_frmodel.log', commandType='general')

    # Solve TCXX.MS:CIRC_PHASEDIFF_DATA against MODEL_DATA_FR (only solve - solint=2m nchan=0 as it has the smoothnessconstrain)
    logger.info('Solving circ phase difference ...')
    MSs.run('DP3 ' + parset_dir + '/DP3-solFR.parset msin=$pathMS sol.h5parm=$pathMS/fr.h5 sol.solint=' + str(30 * base_solint),
            log='$nameMS_solFR.log', commandType="DP3")
    lib_util.run_losoto(s, f'fr', [ms + '/fr.h5' for ms in MSs.getListStr()], [parset_dir + '/losoto-fr.parset'])
    os.system('mv cal-fr.h5 self/solutions/')
    os.system('mv plots-fr self/plots/')
    # Delete cols again to not waste space
    MSs.run('taql "ALTER TABLE $pathMS DELETE COLUMN CIRC_PHASEDIFF_DATA, MODEL_DATA_FR"',
            log='$nameMS_taql_delcol.log', commandType='general')

with w.if_todo('cor_fr'):
    # Correct FR with results of solve - group*_TC.MS:DATA -> group*_TC.MS:CORRECTED_DATA_FR
    logger.info('Correcting FR (DATA -> CORRECTED_DATA_FR...')
    MSs.run('DP3 ' + parset_dir + '/DP3-cor.parset msin=$pathMS msin.datacolumn=DATA msout.datacolumn=CORRECTED_DATA_FR \
                cor.parmdb=self/solutions/cal-fr.h5 cor.correction=rotationmeasure000',
            log='$nameMS_corFR.log', commandType='DP3')
### DONE

#####################################################################################################
# Self-cal cycle
for c in range(maxIter):
    logger.info('Start selfcal cycle: '+str(c))
    if c == 0:
        with w.if_todo('c%02i_set_corrected_data' % c):
            logger.info('Creating CORRECTED_DATA = CORRECTED_DATA_FR...')
            MSs.addcol('CORRECTED_DATA', 'CORRECTED_DATA_FR')
    elif c in [1,2] :
        # Only after the first iteration: apply the subfield solutions to the data.
        with w.if_todo('c%02i_set_corrected_data' % c):
            logger.info('Set CORRECTED_DATA = CORRECTED_DATA_FR...')
            MSs.run('taql "update $pathMS set CORRECTED_DATA = CORRECTED_DATA_FR"', log='$nameMS_taql-c' + str(c) + '.log',
                    commandType='general')
            logger.info('Correct subfield ionosphere (CORRECTED_DATA -> CORRECTED_DATA)...')
            # Correct MSs:CORRECTED_DATA -> CORRECTED_DATA
            if phaseSolMode in ['tec', 'tecandphase']:
                MSs.run(f'DP3 {parset_dir}/DP3-cor.parset msin=$pathMS msin.datacolumn=CORRECTED_DATA \
                        cor.parmdb=self/solutions/cal-tec-sf-merged-c' + str(c-1) + '.h5 cor.correction=tec000 ',
                    log='$nameMS_sf-correct.log', commandType='DP3')
            if phaseSolMode in ['phase', 'tecandphase']:
                MSs.run(f'DP3 {parset_dir}/DP3-cor.parset msin=$pathMS msin.datacolumn=CORRECTED_DATA  \
                        cor.parmdb=self/solutions/cal-tec-sf-merged-c' + str(c-1) + '.h5 cor.correction=phase000',
                        log='$nameMS_sf-correct.log', commandType='DP3')

            # if c == 2:
            #     logger.info('Correct subfield amplitude (CORRECTED_DATA -> CORRECTED_DATA)...')
            #     # Correct MSs:CORRECTED_DATA -> CORRECTED_DATA
            #     MSs.run(f'DP3 {parset_dir}/DP3-cor.parset msin=$pathMS msin.datacolumn=SUBFIELD_DATA msout.datacolumn=SUBFIELD_CORRECTED_DATA \
            #             cor.parmdb=self/solutions/cal-amp-sf-c' + str(c-1) + '.h5 cor.correction=amplitude000',
            #             log='$nameMS_sf-correct.log', commandType='DP3')

    # get sourcedb
    sourcedb = f'tgts-c{c}.skymodel'
    beamMS = MSs.getListStr()[int(len(MSs.getListStr()) / 2)] # use central MS, should not make a big difference
    if not os.path.exists(sourcedb):
        logger.info(f'Creating skymodel {sourcedb}...')
        if c == 0:
<<<<<<< HEAD
            # Create initial sourcedb from LoTSS or GSM
            fwhm = MSs.getListObj()[0].getFWHM(freq='min')
            try:
                #raise KeyError
                #sm = lsmtool.load('LoTSS', VOPosition=phasecentre, VORadius=1.3 * fwhm / 2, beamMS=beamMS)
                sm = lsmtool.load('GSM', VOPosition=phasecentre, VORadius=1.3 * fwhm / 2, beamMS=beamMS)

            except (KeyError, FileNotFoundError) as e:
                logger.warning('Could not retrieve LoTSS data - resort to GSM.')
                os.system(f'wget -O {sourcedb} "https://lcs165.lofar.eu/cgi-bin/gsmv1.cgi?coord={phasecentre[0]},{phasecentre[1]}&radius={1.3*fwhm/2}&unit=deg"')
                sm = lsmtool.load(sourcedb, beamMS=beamMS)
            if not intrinsic: # turn to apparent sky
                sm.write(sourcedb, clobber=True, applyBeam=True, adjustSI=True)
                sm = lsmtool.load(sourcedb)
=======
            # if provided, use manual model
            if start_sourcedb:
                logger.info(f'Using input skymodel {start_sourcedb}')
                sm = lsmtool.load(start_sourcedb, beamMS=beamMS)
            else:
                # Create initial sourcedb from LoTSS or GSM
                fwhm = MSs.getListObj()[0].getFWHM(freq='min')
                try:
                    raise KeyError
                    # sm = lsmtool.load('LoTSS', VOPosition=phasecentre, VORadius=1.3 * fwhm / 2,
                    #                   beamMS=beamMS)
                except (KeyError, FileNotFoundError) as e:
                    logger.warning('Could not retrieve LoTSS data - resort to GSM.')
                    os.system(f'wget -O {sourcedb} "https://lcs165.lofar.eu/cgi-bin/gsmv1.cgi?coord={phasecentre[0]},{phasecentre[1]}&radius={1.3*fwhm/2}&unit=deg"')
                    sm = lsmtool.load(sourcedb, beamMS=beamMS)
                if not intrinsic: # turn to apparent sky
                    sm.write(sourcedb, clobber=True, applyBeam=True, adjustSI=True)
                    sm = lsmtool.load(sourcedb)
>>>>>>> 97716b75
        else:
            # get wsclean skymodel of last iteration
            wsc_src = f'img/wideM-{c-1}-sources-pb.txt' if intrinsic else f'img/wideM-{c-1}-sources.txt'
            sm = lsmtool.load(wsc_src, beamMS=beamMS if intrinsic else None)
        bright_sources_flux = facet_fluxes[c]
        # if using e.g. LoTSS, adjust for the frequency
        logger.info(f'Extrapolating input skymodel fluxes from {np.mean(MSs.getFreqs())/1e6:.0f}MHz to {sm.getDefaultValues()["ReferenceFrequency"]/1e6:.0f}MHz assuming si=-0.7')
        si_factor = (np.mean(MSs.getFreqs())/sm.getDefaultValues()['ReferenceFrequency'])**0.7 # S144 = si_factor * S54
        print(si_factor)
        sm.select(f'I>{0.05*si_factor}', applyBeam=intrinsic)  # keep only reasonably bright sources
        sm.select(f'{beamMask}==True')  # remove outside of FoV (should be subtracted (c>0) or not present (c==0)!)
        sm.group('threshold', FWHM=5/60, root='Src') # group nearby components to single source patch
        sm.setPatchPositions(method='wmean', applyBeam=intrinsic)
        sm = lib_dd_parallel.merge_nearby_bright_facets(sm, 1/60, 0.5, applyBeam=intrinsic)
        # TODO we need some logic here to avoid picking up very extended sources. Also case no bright sources in a field.
        patch_fluxes = sm.getColValues('I', aggregate='sum', applyBeam=intrinsic)
        if sum(patch_fluxes/si_factor > bright_sources_flux) < 4:
            bright_sources_flux = np.sort(patch_fluxes)[-4]/si_factor
            logger.warning(f'Not enough bright sources flux! Using sources above {bright_sources_flux:.2f} Jy')
        bright_names = sm.getPatchNames()[patch_fluxes > bright_sources_flux*si_factor]
        bright_pos = sm.getPatchPositions(bright_names)
        sm.group('voronoi', targetFlux=bright_sources_flux*si_factor, applyBeam=intrinsic, root='', byPatch=True)
        sm.setPatchPositions(bright_pos)
        sm.plot(f'self/skymodel/patches-c{c}.png', 'patch')
        make_source_regions(sm, c)
        sm.write(sourcedb, clobber=True)
    else:
        logger.info(f'Load existing skymodel {sourcedb}')
        sm = lsmtool.load(sourcedb, beamMS=beamMS if intrinsic else None)

    # copy sourcedb into each MS to prevent concurrent access from multiprocessing to the sourcedb
    sourcedb_basename = sourcedb.split('/')[-1]
    for MS in MSs.getListStr():
        lib_util.check_rm(MS + '/' + sourcedb_basename)
        logger.debug('Copy: ' + sourcedb + ' -> ' + MS)
        os.system('cp -r ' + sourcedb + ' ' + MS)

    patches = sm.getPatchNames()
    patch_fluxes = sm.getColValues('I', aggregate='sum', applyBeam=intrinsic)

    with w.if_todo('c%02i_init_model' % c):
        for patch in patches:
            # Add model to MODEL_DATA
            logger.info(f'Add model to {patch}...')
            pred_parset = 'DP3-predict-beam.parset' if intrinsic else 'DP3-predict.parset'
            MSs.run(f'DP3 {parset_dir}/{pred_parset} msin=$pathMS pre.sourcedb=$pathMS/{sourcedb_basename} pre.sources={patch} msout.datacolumn={patch}',
                    log='$nameMS_pre.log', commandType='DP3')
            # Smooth CORRECTED_DATA -> SMOOTHED_DATA
            # MSs_sol.run_Blsmooth(patch, patch, logstr=f'smooth-c{c}')
            # pos = sm.getPatchPositions()[patch]
            # size = int((1.1*sm.getPatchSizes()[np.argwhere(sm.getPatchNames()==patch)]) // 4)
            # logger.info(f'Test image MODEL_DATA...')
            # lib_util.run_wsclean(s, 'wscleanMODEL-c' + str(c) + '.log', MSs.getStrWsclean(), name=f'self/skymodel/{patch}',
            #                      data_column=patch, size=size, scale='8arcsec', shift=f'{pos[0].to(u.hourangle).to_string()} {pos[1].to_string()}',
            #                      weight='briggs -0.3', niter=10000, gridder='wgridder', parallel_gridding=6, no_update_model_required='', minuv_l=30, mgain=0.9,
            #                      parallel_deconvolution=512, beam_size=15, join_channels='', fit_spectral_pol=3,
            #                      channels_out=MSs.getChout(4.e6), deconvolution_channels=3, pol='i', nmiter=5 )
        ### DONE

    with w.if_todo('c%02i_solve_tecRS' % c):
        # Smooth MSs:CORRECTED_DATA -> SMOOTHED_DATA
        MSs.run_Blsmooth('CORRECTED_DATA', logstr=f'smooth-c{c}')
        # solve ionosphere phase - ms:SMOOTHED_DATA - > reset for all BUT most distant RS!
        logger.info('Solving TEC (fastRS)...')
        solve_iono(MSs, c, 2, patches, smMHz2[c], 2*base_solint, resetant_parset=parset_dir+'/losoto-resetph2-CSRS.parset', model_column_fluxes=patch_fluxes, variable_solint_threshold=8.)
    ### DONE

    ### CORRUPT the MODEL_DATA columns for all patches
    with w.if_todo('c%02i_corrupt_tecRS' % c):
        corrupt_model_dirs(MSs, c, 2, patches)
    ### DONE

    with w.if_todo('c%02i_solve_tecCS' % c):
        # solve ionosphere phase - ms:SMOOTHED_DATA - > reset for central CS
        logger.info('Solving TEC (midRS)...')
        solve_iono(MSs, c, 1, patches, smMHz1[c], 8*base_solint, resetant_parset=parset_dir+'/losoto-resetph2-CS.parset')
    ### DONE

    ### CORRUPT the MODEL_DATA columns for all patches
    with w.if_todo('c%02i_corrupt_tecCS' % c):
        corrupt_model_dirs(MSs, c, 1, patches)
    ### DONE

    with w.if_todo('c%02i_solve_tecCS0' % c):
        # solve ionosphere phase - ms:SMOOTHED_DATA
        logger.info('Solving TEC (slowCS)...')
        solve_iono(MSs, c, 0, patches, smMHz0[c], 16*base_solint)
    ### DONE

    with w.if_todo('c%02i_delete_models' % c):
        logger.info('Deleting model columns...')
        for patch in patches:
            MSs.run(f'taql "ALTER TABLE $pathMS DELETE COLUMN {patch}"',
                    log='$nameMS_taql_delcol.log', commandType='general')
    ### DONE

    # merge solutions into one h5parms for large scale image
    with w.if_todo('c%02i_merge_h5' % c):
        sol_dir = 'self/solutions'
        lib_util.check_rm(f'{sol_dir}/cal-tec-merged-c{c}.h5')
        # make sure the h5parm directions are correctly set - this should actually work automatically with DP3 -> eventually fix this in the DP3 solve call
        lib_h5.point_h5dirs_to_skymodel(f'{sol_dir}/cal-tec0-c{c}.h5', sourcedb)
        lib_h5.point_h5dirs_to_skymodel(f'{sol_dir}/cal-tec1-c{c}.h5', sourcedb)
        lib_h5.point_h5dirs_to_skymodel(f'{sol_dir}/cal-tec2-c{c}.h5', sourcedb)
        # reference, unflag and reset the added stations
        h5_merger.merge_h5(h5_out=f"{sol_dir}/cal-tec-merged-c{c}.h5", min_distance=1/3600,
                           h5_tables=[f'{sol_dir}/cal-tec0-c{c}.h5',f'{sol_dir}/cal-tec1-c{c}.h5',f'{sol_dir}/cal-tec2-c{c}.h5'],
                           h5_time_freq=f'{sol_dir}/cal-tec2-c{c}.h5', no_pol=True, ms_files='mss/TC*.MS',no_antenna_crash=True)
        lib_util.run_losoto(s, f'tec-merged-c{c}', f'{sol_dir}/cal-tec-merged-c{c}.h5', [f'{parset_dir}/losoto-plot-scalar.parset'],
                            plots_dir=f'self/plots/plots-tec-merged-c{c}', h5_dir='self/solutions')
    facetregname = f'self/solutions/facets-c{c}.reg'

    with w.if_todo('c%02i-imaging' % c):
        logger.info('Preparing region file...')
        s.add('ds9_facet_generator.py --ms '+MSs.getListStr()[0]+f' --h5 self/solutions/cal-tec-merged-c{c}.h5 --imsize '+str(imgsizepix_wide)+' \
            --pixelscale 4 --writevoronoipoints --output '+facetregname,
            log='facet_generator.log', commandType='python')
        s.run()

        imagename = 'img/wide-' + str(c)
        imagenameM = 'img/wideM-' + str(c)
        reuse_kwargs = {}
        # make quick image with -local-rms to get a mask
        # TODO make this faster - experiment with increased parallel-gridding as well as shared facet reads option
        if c==0:
            logger.info('Making wide-field image for clean mask...')
            lib_util.run_wsclean(s, 'wsclean-c'+str(c)+'.log', MSs.getStrWsclean(), name=imagename, data_column='CORRECTED_DATA', size=imgsizepix_wide, scale='4arcsec',
                                 weight='briggs -0.3', local_rms='', niter=1000000, gridder='wgridder',  parallel_gridding=32, no_update_model_required='', minuv_l=30, mgain=0.85, parallel_deconvolution=1024,
                                 auto_threshold=5.0, auto_mask=8.0, beam_size=15, join_channels='', fit_spectral_pol=3, channels_out=MSs.getChout(4.e6), deconvolution_channels=3,
                                 multiscale='', pol='i', nmiter=6,   facet_regions=facetregname, scalar_visibilities='', apply_facet_solutions=f'self/solutions/cal-tec-merged-c{c}.h5 phase000' )
            # make initial mask
            current_best_mask = make_current_best_mask(imagename, mask_threshold[c], userReg)
            # safe a bit of time by reusing psf and dirty in first iteration
            reuse_kwargs = {'reuse_psf':imagename, 'reuse_dirty':imagename}
        else:
            current_best_mask = f'img/wideM-{c}-mask.fits'


        if intrinsic or c>1:
            # if we are done with the things that require blanked pedict, we can also use beam keywords
            beam_kwargs = {'apply_facet_beam':'', 'facet_beam_update':120, 'use_differential_lofar_beam':''}
        else:
            beam_kwargs = {}
        # clean again, with mask now
        logger.info('Making wide field image ...')
        lib_util.run_wsclean(s, 'wsclean-c'+str(c)+'.log', MSs.getStrWsclean(), name=imagenameM,  fits_mask=current_best_mask, data_column='CORRECTED_DATA', size=imgsizepix_wide, scale='4arcsec',
                             weight='briggs -0.3', niter=1000000, gridder='wgridder',  parallel_gridding=32, save_source_list='',
                             update_model_required='', minuv_l=30, beam_size=15, mgain=0.85, nmiter=12, parallel_deconvolution=1024, auto_threshold=3.0, auto_mask=4.0,
                             join_channels='', fit_spectral_pol=3, channels_out=MSs.getChout(4.e6), deconvolution_channels=3,
                             multiscale='',  multiscale_scale_bias=0.7, multiscale_scales='0,10,20,40,80', pol='i',
                             facet_regions=facetregname, scalar_visibilities='', apply_facet_solutions=f'self/solutions/cal-tec-merged-c{c}.h5 phase000 ',
                             **reuse_kwargs, **beam_kwargs)
        # make a new mask from the image
        current_best_mask = make_current_best_mask(imagenameM, mask_threshold[c], userReg)

        # reset NaNs if present
        im = lib_img.Image(f'{imagenameM}-MFS-image.fits')
        im.nantozeroModel()

        # TODO wsclean facet pb predict seems bugged right now!
        # logger.info('Set MODEL_DATA=0...')
        # MSs.run('taql "update $pathMS set MODEL_DATA = 0"', log='$nameMS_taql-c' + str(c) + '.log', commandType='general')
        # logger.info('Predict corrupted MODEL_DATA...')
        # s.add(f'wsclean -predict -padding 1.8 -name {imagenameM} -j {s.max_processors} -channels-out {MSs.getChout(4.e6)} \
        #        -facet-regions {facetregname} -apply-facet-solutions self/solutions/cal-tec-merged-c{c}.h5 phase000 \
        #         -apply-facet-beam -facet-beam-update 120 -use-differential-lofar-beam {MSs.getStrWsclean()}',
        #        log='wscleanPRE-c' + str(c) + '.log', commandType='wsclean', processors='max')
        # s.run(check=True)
    #####################################################################################################
    ########################### TESTING FOR DD-AMP-CAL ####################################
    # if c == 2:
    #     with w.if_todo('solve_amp_c%02i' % c):
    #         logger.info('Solving amp (slowCS)...')
    #         MSs.run(f'DP3 {parset_dir}/DP3-soldd.parset memory_logging=True numthreads=32 msin=$pathMS sol.datause=dual sol.nchan=24 \
    #                       sol.mode=diagonal sol.h5parm=$pathMS/amp4.h5 sol.solint={300 * base_solint} sol.modeldatacolumns="[{",".join(patches)}]"',
    #                 log='$nameMS_solamp-c' + str(c) + '.log', commandType='DP3', maxThreads=1)
    #
    #
    #         lib_util.run_losoto(s, f'amp4', [ms + f'/amp4.h5' for ms in MSs.getListStr()],
    #                             [f'{parset_dir}/losoto-plot-amp.parset', f'{parset_dir}/losoto-plot-ph.parset'],
    #                             plots_dir=f'self/plots/plots-amp4', h5_dir=f'self/solutions/')
    #
    #     with w.if_todo(f'merge_h5_2_c{c}'):
    #         sol_dir = 'self/solutions'
    #         lib_util.check_rm(f'{sol_dir}/cal-merged-c{c}.h5')
    #         # make sure the h5parm directions are correctly set - this should actually work automatically with DP3 -> eventually fix this in the DP3 solve call
    #         lib_h5.point_h5dirs_to_skymodel(f'{sol_dir}/cal-amp4.h5', sourcedb)
    #         # reference, unflag and reset the added stations
    #         h5_merger.merge_h5(h5_out=f"{sol_dir}/cal-merged-c{c}.h5", min_distance=1/3600,
    #                            h5_tables=[f"{sol_dir}/cal-tec-merged-c{c}.h5",f"{sol_dir}/cal-amp4.h5"], propagate_flags=True,
    #                            h5_time_freq=f"{sol_dir}/cal-tec-merged-c{c}.h5",ms_files='mss/TC*.MS',no_antenna_crash=True)
    #         lib_util.run_losoto(s, f'merged-c{c}', f'{sol_dir}/cal-merged-c{c}.h5', [f'{parset_dir}/losoto-plot-scalar.parset'],
    #                             plots_dir=f'self/plots/plots-merged-c{c}', h5_dir='self/solutions')
    #
    #     sys.exit()
    #     logger.info('Deleting model columns...')
    #     for patch in patches:
    #         MSs.run(f'taql "ALTER TABLE $pathMS DELETE COLUMN {patch}"',
    #                 log='$nameMS_taql_delcol.log', commandType='general')
    #
    #     imagenameM = 'img/wideM-2amp4'
    #     facetregname = f'self/solutions/facets-c{c}.reg'
    #     lib_util.run_wsclean(s, 'wsclean-c' + str(c) + '.log', MSs.getStrWsclean(), name=imagenameM,
    #                          fits_mask='img/wideM-2-mask.fits', data_column='CORRECTED_DATA', size=imgsizepix_wide,
    #                          scale='4arcsec',
    #                          weight='briggs -0.3', niter=1000000, gridder='wgridder', parallel_gridding=32,
    #                          no_update_model_required='', minuv_l=30, beam_size=15, mgain=0.85, nmiter=12,
    #                          parallel_deconvolution=1024, auto_threshold=3.0, auto_mask=4.0,
    #                          join_channels='', fit_spectral_pol=3, channels_out=MSs.getChout(4.e6),
    #                          deconvolution_channels=3,
    #                          multiscale='', multiscale_scale_bias=0.7, multiscale_scales='0,10,20', pol='i',
    #                          apply_facet_beam='', facet_beam_update=120, use_differential_lofar_beam='',
    #                          facet_regions=facetregname, apply_facet_solutions=f'self/solutions/cal-tec-merged-c{c}.h5 phase000 self/solutions/cal-amp3.h5 amplitude000',
    #                          )
    #     sys.exit()
    ########################### TESTING FOR DI-AMP-CAL ####################################
    # if c == 2:
    #     MSs.run_Blsmooth('CORRECTED_DATA', logstr=f'smooth-c{c}')
    #     # solve ionosphere phase - ms:SMOOTHED_DATA
    #     logger.info('Solving amp (slowCS)...')
    #     MSs.run(f'DP3 {parset_dir}/DP3-soldd.parset msin=$pathMS sol.datause=dual sol.nchan=12 sol.modeldatacolumns=[MODEL_DATA] sol.mode=diagonal sol.h5parm=$pathMS/amp2.h5 sol.solint={300 * base_solint} ',
    #         log='$nameMS_solamp-c' + str(c) + '.log', commandType='DP3')
    #
    #     lib_util.run_losoto(s, f'amp2', [ms + f'/amp2.h5' for ms in MSs.getListStr()],
    #                         [f'{parset_dir}/losoto-plot-amp.parset', f'{parset_dir}/losoto-plot-ph.parset'],
    #                         plots_dir=f'self/plots/plots-amp2', h5_dir=f'self/solutions/')
    #
    #     logger.info('Correct subfield amplitude (CORRECTED_DATA -> CORRECTED_DATA)...')
    #     # Correct MSs:CORRECTED_DATA -> CORRECTED_DATA
    #     MSs.run(f'DP3 {parset_dir}/DP3-cor.parset msin=$pathMS msin.datacolumn=CORRECTED_DATA msout.datacolumn=CORRECTED_DATA2 \
    #             cor.parmdb=self/solutions/cal-amp2.h5 cor.correction=amplitude000',
    #             log='$nameMS_sf-correct.log', commandType='DP3')
    #     logger.info('Making wide field image ...')
    #     imagenameM = 'img/wideM-2amp2'
    #     lib_util.run_wsclean(s, 'wsclean-c' + str(c) + '.log', MSs.getStrWsclean(), name=imagenameM,
    #                          fits_mask='img/wideM-2-mask.fits', data_column='CORRECTED_DATA2', size=imgsizepix_wide,
    #                          scale='4arcsec',
    #                          weight='briggs -0.3', niter=1000000, gridder='wgridder', parallel_gridding=32,
    #                          no_update_model_required='', minuv_l=30, beam_size=15, mgain=0.85, nmiter=12,
    #                          parallel_deconvolution=1024, auto_threshold=3.0, auto_mask=4.0,
    #                          join_channels='', fit_spectral_pol=3, channels_out=MSs.getChout(4.e6),
    #                          deconvolution_channels=3,
    #                          multiscale='', multiscale_scale_bias=0.7, multiscale_scales='0,10,20,40,80', pol='i',
    #                          apply_facet_beam='', facet_beam_update=120, use_differential_lofar_beam='',
    #                          facet_regions=facetregname, scalar_visibilities='',
    #                          apply_facet_solutions=f'self/solutions/cal-tec-merged-c{c}.h5 phase000',
    #                          )
    #####################################################################################################
    # Find calibration solutions for subfield
    if c < 2:
        # Prepare region and models for subfield
        if subfield:
            subfield_path = subfield
            if len(Regions.read(subfield_path)) > 1:
                raise ValueError(f'Manual subfield region {subfield} contains more than one region.')
        else:
            subfield_path = 'self/skymodel/subfield.reg'

        with w.if_todo('c%02i_extreg_prepare' % c):
            if not subfield and not os.path.exists(subfield_path): # automatically find subfield
                sm = lsmtool.load(f'img/wideM-{c}-sources.txt')
                # sm.remove('img/wide-lr-mask.fits=1')  # remove sidelobe sources that were subtracted
                sm.remove('MajorAxis > 80')  # remove largest scales
                field_center1, field_size1 = lib_dd.make_subfield_region(subfield_path, MSs.getListObj()[0], sm,
                                                                         subfield_min_flux, debug_dir='img/')
            # prepare model of central/external regions
            logger.info('Blanking central region of model files and reverse...')
            for im in glob.glob(f'img/wideM-{c}*model*.fits'):
                wideMint = im.replace('wideM','wideMint')
                os.system('cp %s %s' % (im, wideMint))
                lib_img.blank_image_reg(wideMint, subfield_path, blankval = 0., inverse=True)
                wideMext = im.replace('wideM','wideMext')
                os.system('cp %s %s' % (im, wideMext))
                lib_img.blank_image_reg(wideMext, subfield_path, blankval = 0.)
        # DONE
        subfield_reg = Regions.read(subfield_path)[0]
        field_center = subfield_reg.center.ra, subfield_reg.center.dec
        field_size = np.max([subfield_reg.width.to_value('deg'), subfield_reg.height.to_value('deg')])

        with w.if_todo('c%02i_xtreg_subtract' % c):
            # Recreate MODEL_DATA of external region for subtraction
            logger.info('Set MODEL_DATA=0...')
            MSs.run('taql "update $pathMS set MODEL_DATA = 0"', log='$nameMS_taql-c' + str(c) + '.log', commandType='general')
            logger.info('Predict corrupted model of external region...')
            # TODO ignore facet beam for now due to bug
            s.add(f'wsclean -predict -padding 1.8 -name img/wideMext-{c} -j {s.max_processors} -channels-out {MSs.getChout(4.e6)} \
                    -facet-regions {facetregname} -apply-facet-solutions self/solutions/cal-tec-merged-c{c}.h5 phase000 \
                    {MSs.getStrWsclean()}',
                log='wscleanPRE-c' + str(c) + '.log', commandType='wsclean', processors='max')
            s.run(check=True)

            # cycle > 0: need to add DI-corruption on top (previous iteration sub-field)
            if c > 0:
                logger.info('Add previous iteration sub-field corruption on top of DD-corruption...')
                if phaseSolMode in ['tec', 'tecandphase']:
                    MSs.run(f'DP3 {parset_dir}/DP3-cor.parset msin=$pathMS msin.datacolumn=MODEL_DATA msout.datacolumn=MODEL_DATA \
                            cor.parmdb=self/solutions/cal-tec-sf-merged-c' + str(c-1) + '.h5 cor.correction=tec000 cor.invert=False',
                            log='$nameMS_sidelobe_corrupt.log', commandType='DP3')
                if phaseSolMode in ['phase', 'tecandphase']:
                    MSs.run(f'DP3 {parset_dir}/DP3-cor.parset msin=$pathMS msin.datacolumn=MODEL_DATA msout.datacolumn=MODEL_DATA \
                            cor.parmdb=self/solutions/cal-tec-sf-merged-c' + str(c-1) + '.h5 cor.correction=phase000 cor.invert=False',
                            log='$nameMS_sidelobe_corrupt.log', commandType='DP3')

            # subtract external region from CORRECTED_DATA_FR to create SUBFIELD_DATA
            MSs.addcol('SUBFIELD_DATA','CORRECTED_DATA_FR')
            logger.info('Subtracting external region model (SUBFIELD_DATA = CORRECTED_DATA_FR - MODEL_DATA)...')
            MSs.run('taql "update $pathMS set SUBFIELD_DATA = CORRECTED_DATA_FR - MODEL_DATA"', log='$nameMS_taql-c'+str(c)+'.log', commandType='general')
            clean_empty(MSs,'only_subfield', 'SUBFIELD_DATA') # DEBUG
        ### DONE

        with w.if_todo('c%02i_intreg_predict' % c):
            # Recreate MODEL_DATA of internal region for solve
            logger.info('Predict model of internal region...')
            s.add(f'wsclean -predict -padding 1.8 -name img/wideMint-{c} -j {s.max_processors} -channels-out {MSs.getChout(4.e6)} \
                    {MSs.getStrWsclean()}',
                  log='wscleanPRE-c' + str(c) + '.log', commandType='wsclean', processors='max')
            s.run(check=True)
        ### DONE

        with w.if_todo('c%02i_subfield_solve_tecRS' % c):
            # Smooth MSs: SUBFIELD_DATA -> SMOOTHED_DATA
            MSs.run_Blsmooth('SUBFIELD_DATA', logstr=f'smooth-c{c}')
            # solve ionosphere phase - ms:SMOOTHED_DATA
            logger.info('Solving TEC (fast RS)...')
            solve_iono(MSs, c, '2-sf', ['MODEL_DATA'], 0.7, base_solint, resetant_parset=parset_dir + '/losoto-resetph2-CSRS.parset')
        ### DONE

        with w.if_todo('c%02i_subfield_corr_tecRS' % c):
            # Correct MSs: SUBFIELD_DATA -> SUBFIELD_DATA
            logger.info('Correct subfield iono...')
            if phaseSolMode in ['tec', 'tecandphase']:
                MSs.run(f'DP3 {parset_dir}/DP3-cor.parset msin=$pathMS msin.datacolumn=SUBFIELD_DATA msout.datacolumn=SUBFIELD_DATA \
                        cor.parmdb=self/solutions/cal-tec2-sf-c' + str(c) + '.h5 cor.correction=tec000 ',
                        log='$nameMS_sf-correct.log', commandType='DP3')
            if phaseSolMode in ['phase', 'tecandphase']:
                MSs.run(f'DP3 {parset_dir}/DP3-cor.parset msin=$pathMS msin.datacolumn=SUBFIELD_DATA msout.datacolumn=SUBFIELD_DATA \
                        cor.parmdb=self/solutions/cal-tec2-sf-c' + str(c) + '.h5 cor.correction=phase000',
                        log='$nameMS_sf-correct.log', commandType='DP3')
        ### DONE

        with w.if_todo('c%02i_subfield_solve_tecCS' % c):
            # Smooth MSs: SUBFIELD_DATA -> SMOOTHED_DATA
            MSs.run_Blsmooth('SUBFIELD_DATA', logstr=f'smooth-c{c}')
            # solve ionosphere phase - ms:SMOOTHED_DATA
            logger.info('Solving TEC (mid RS)...')
            solve_iono(MSs, c, '1-sf', ['MODEL_DATA'], 3.0, 4*base_solint, resetant_parset=parset_dir + '/losoto-resetph2-CS.parset')
        ### DONE

        with w.if_todo('c%02i_subfield_corr_tecCS' % c):
            # Correct MSs: SUBFIELD_DATA -> SUBFIELD_DATA
            logger.info('Correct subfield iono...')
            if phaseSolMode in ['tec', 'tecandphase']:
                MSs.run(f'DP3 {parset_dir}/DP3-cor.parset msin=$pathMS msin.datacolumn=SUBFIELD_DATA msout.datacolumn=SUBFIELD_DATA \
                        cor.parmdb=self/solutions/cal-tec1-sf-c' + str(c) + '.h5 cor.correction=tec000 ',
                        log='$nameMS_sf-correct.log', commandType='DP3')
            if phaseSolMode in ['phase', 'tecandphase']:
                MSs.run(f'DP3 {parset_dir}/DP3-cor.parset msin=$pathMS msin.datacolumn=SUBFIELD_DATA msout.datacolumn=SUBFIELD_DATA \
                        cor.parmdb=self/solutions/cal-tec1-sf-c' + str(c) + '.h5 cor.correction=phase000',
                        log='$nameMS_sf-correct.log', commandType='DP3')
        ### DONE

        with w.if_todo('c%02i_subfield_solve_tecCS0' % c):
            # Smooth MSs: SUBFIELD_DATA -> SMOOTHED_DATA
            MSs.run_Blsmooth('SUBFIELD_DATA', logstr=f'smooth-c{c}')
            # solve ionosphere phase - ms:SMOOTHED_DATA
            logger.info('Solving TEC (slowCS)...')
            solve_iono(MSs, c, '0-sf', ['MODEL_DATA'], 6.0, 16*base_solint)
        ### DONE

        with w.if_todo('c%02i_subfield_corr_tecCS0' % c):
            # Correct MSs: SUBFIELD_DATA -> SUBFIELD_DATA
            logger.info('Correct subfield iono...')
            if phaseSolMode in ['tec', 'tecandphase']:
                MSs.run(f'DP3 {parset_dir}/DP3-cor.parset msin=$pathMS msin.datacolumn=SUBFIELD_DATA msout.datacolumn=SUBFIELD_DATA \
                        cor.parmdb=self/solutions/cal-tec0-sf-c' + str(c) + '.h5 cor.correction=tec000 ',
                        log='$nameMS_sf-correct.log', commandType='DP3')
            if phaseSolMode in ['phase', 'tecandphase']:
                MSs.run(f'DP3 {parset_dir}/DP3-cor.parset msin=$pathMS msin.datacolumn=SUBFIELD_DATA msout.datacolumn=SUBFIELD_DATA \
                        cor.parmdb=self/solutions/cal-tec0-sf-c' + str(c) + '.h5 cor.correction=phase000',
                        log='$nameMS_sf-correct.log', commandType='DP3')
        ### DONE

        # merge solutions into one h5parms for plotting and apply
        with w.if_todo('c%02i_merge_h5_subfield' % c):
            sol_dir = 'self/solutions'
            lib_util.check_rm(f'{sol_dir}/cal-tec-sf-merged-c{c}.h5')
            # reference, unflag and reset the added stations
            h5_merger.merge_h5(h5_out=f"{sol_dir}/cal-tec-sf-merged-c{c}.h5", min_distance=10 / 3600,
                               h5_tables=[f'{sol_dir}/cal-tec0-sf-c{c}.h5', f'{sol_dir}/cal-tec1-sf-c{c}.h5',
                                          f'{sol_dir}/cal-tec2-sf-c{c}.h5'],
                               h5_time_freq=f'{sol_dir}/cal-template.h5', no_pol=True, ms_files='mss/TC*.MS',
                               no_antenna_crash=True)
            lib_util.run_losoto(s, f'tec-sf-merged-c{c}', f'{sol_dir}/cal-tec-sf-merged-c{c}.h5',
                                [f'{parset_dir}/losoto-plot-scalar.parset'],
                                plots_dir=f'self/plots/plots-tec-sf-merged-c{c}', h5_dir='self/solutions')
        ### DONE

        # Do a quick debug image...
        with w.if_todo('c%02i_image-subfield' % c):
            logger.info('Test image subfield...')
            lib_util.run_wsclean(s, 'wscleanSF-c'+str(c)+'.log', MSs.getStrWsclean(), name=f'img/subfield-c{c}', data_column='SUBFIELD_DATA', size=3000, scale='4arcsec',
                                 weight='briggs -0.3', niter=100000, gridder='wgridder',  parallel_gridding=6, shift=f'{field_center[0].to(u.hourangle).to_string()} {field_center[1].to_string()}',
                                 no_update_model_required='', minuv_l=30, beam_size=15, mgain=0.85, nmiter=12, parallel_deconvolution=512, auto_threshold=3.0, auto_mask=5.0,
                                 join_channels='', fit_spectral_pol=3, channels_out=MSs.getChout(4.e6), deconvolution_channels=3, baseline_averaging='',
                                 multiscale='',  multiscale_scale_bias=0.7, multiscale_scales='0,10,20,40,80',  pol='i')
        ### DONE
        if c>0:
            with w.if_todo('subfield_solve_amp%02i' % c):
                # Smooth MSs: SUBFIELD_DATA -> SMOOTHED_DATA
                # MSs.run_Blsmooth('SUBFIELD_DATA', logstr=f'smooth-c{c}')
                # solve ionosphere phase - ms:SMOOTHED_DATA
                logger.info('Solving amp (slowCS)...')
                MSs.run(f'DP3 {parset_dir}/DP3-soldd.parset msin=$pathMS sol.datause=dual sol.nchan=1 sol.modeldatacolumns=[MODEL_DATA] sol.mode=diagonal sol.h5parm=$pathMS/amp.h5 sol.solint={300*base_solint} ',
                log='$nameMS_solamp-c' + str(c) + '.log', commandType='DP3')

                lib_util.run_losoto(s, f'amp-sf-c{c}', [ms + f'/amp.h5' for ms in MSs.getListStr()], [f'{parset_dir}/losoto-plot-amp.parset',f'{parset_dir}/losoto-plot-ph.parset'],
                                    plots_dir=f'self/plots/plots-amp-sf-c{c}', h5_dir=f'self/solutions/')


            with w.if_todo('c%02i_subfield_corr_amp' % c):
                MSs.run(f'DP3 {parset_dir}/DP3-cor.parset msin=$pathMS msout.datacolumn=SUBFIELD_CORRECTED_DATA \
                        cor.parmdb=self/solutions/cal-amp-sf-c' + str(c) + '.h5 cor.correction=amplitude000',
                        log='$nameMS_sf-correct.log', commandType='DP3')
                # MSs.run(f'DP3 {parset_dir}/DP3-cor.parset msin=$pathMS msin.datacolumn=SUBFIELD_CORRECTED_DATA msout.datacolumn=SUBFIELD_CORRECTED_DATA \
                #         cor.parmdb=self/solutions/cal-amp-sf-c' + str(c) + '.h5 cor.correction=phase000',
                #         log='$nameMS_sf-correct.log', commandType='DP3')
                logger.info('Test image subfield w/ amps...')
                lib_util.run_wsclean(s, 'wscleanSF-c'+str(c)+'.log', MSs.getStrWsclean(), name=f'img/subfield-amp-c{c}', data_column='SUBFIELD_CORRECTED_DATA', size=1000, scale='4arcsec',
                                     weight='briggs -0.3', niter=100000, gridder='wgridder',  parallel_gridding=6, shift=f'{field_center[0].to(u.hourangle).to_string()} {field_center[1].to_string()}',
                                     no_update_model_required='', minuv_l=30, beam_size=15, mgain=0.85, nmiter=12, parallel_deconvolution=512, auto_threshold=3.0, auto_mask=5.0,
                                     join_channels='', fit_spectral_pol=3, channels_out=MSs.getChout(4.e6), deconvolution_channels=3, baseline_averaging='',
                                     multiscale='',  multiscale_scale_bias=0.7, multiscale_scales='0,10,20,40,80',  pol='i')
            ### DONE
        #####################################################################################################
        # Subtract side-lobe sources
        if c == 0:
            # Predict the main-lobe with DD-sols and subtract it
            with w.if_todo('subtract_mainlobe'):
                logger.info('Blanking central region of model files and reverse...')
                for im in glob.glob('img/wideM-0*model*.fits'):
                    wideMintpb = im.replace('wideM', 'wideMintpb')
                    os.system('cp %s %s' % (im, wideMintpb))
                    lib_img.blank_image_reg(wideMintpb, beamReg , blankval=0., inverse=True)
                    wideMextpb = im.replace('wideM', 'wideMextpb')
                    os.system('cp %s %s' % (im, wideMextpb))
                    lib_img.blank_image_reg(wideMextpb, beamReg, blankval=0.)
                logger.info('Set MODEL_DATA=0...')
                MSs.run('taql "update $pathMS set MODEL_DATA = 0"', log='$nameMS_taql-c' + str(c) + '.log')
                # Recreate MODEL_DATA of external region for subtraction -apply-facet-beam -facet-beam-update 120 -use-differential-lofar-beam
                logger.info('Predict corrupted model of external region...')
                s.add(f'wsclean -predict -padding 1.8 -name img/wideMintpb-0 -j {s.max_processors} -channels-out {MSs.getChout(4.e6)} \
                       -facet-regions {facetregname} -apply-facet-solutions self/solutions/cal-tec-merged-c{c}.h5 phase000 {MSs.getStrWsclean()}',
                    log='wscleanPRE-c' + str(c) + '.log', commandType='wsclean', processors='max')
                s.run(check=True)

                # subtract internal region from CORRECTED_DATA_FR to create SUBFIELD_DATA
                logger.info('Subtract main-lobe (SUBFIELD_DATA = CORRECTED_DATA_FR - MODEL_DATA)...')
                MSs.run('taql "update $pathMS set SUBFIELD_DATA = CORRECTED_DATA_FR - MODEL_DATA"',
                        log='$nameMS_taql-c' + str(c) + '.log', commandType='general')
                clean_empty(MSs, 'only_sidelobe', 'SUBFIELD_DATA', size=10000)
            ### DONE

            # TODO: test with the use of DD-sols
            # Do a rough correction of the sidelobe data using the subfield solutions
            with w.if_todo(f'correct-sidelobe-c{c}'): # just for testing/debug
                logger.info('Correct sidelobe data with subfield iono solutions...')
                if phaseSolMode in ['tec', 'tecandphase']:
                    MSs.run(f'DP3 {parset_dir}/DP3-cor.parset msin=$pathMS msin.datacolumn=SUBFIELD_DATA msout.datacolumn=SUBFIELD_DATA \
                            cor.parmdb=self/solutions/cal-tec-sf-merged-c' + str(c) + '.h5 cor.correction=tec000 ',
                            log='$nameMS_sf-correct.log', commandType='DP3')
                if phaseSolMode in ['phase', 'tecandphase']:
                    MSs.run(f'DP3 {parset_dir}/DP3-cor.parset msin=$pathMS msin.datacolumn=SUBFIELD_DATA msout.datacolumn=SUBFIELD_DATA \
                            cor.parmdb=self/solutions/cal-tec-sf-merged-c' + str(c) + '.h5 cor.correction=phase000',
                            log='$nameMS_sf-correct.log', commandType='DP3')
            # DONE

            imagename_lr = 'img/wide-lr'
            # Image the sidelobe data
            with w.if_todo('image_sidelobe'):
                logger.info('Cleaning low-res...')
                lib_util.run_wsclean(s, 'wscleanLR.log', MSs.getStrWsclean(), name=imagename_lr, do_predict=True, data_column='SUBFIELD_DATA',
                                     parallel_gridding=4, temp_dir='../', size=imgsizepix_lr, scale='30arcsec',
                                     weight='briggs -0.3', niter=50000, no_update_model_required='', minuv_l=30, maxuvw_m=6000,
                                     taper_gaussian='200arcsec', mgain=0.85, channels_out=MSs.getChout(2.e6), parallel_deconvolution=512, baseline_averaging='',
                                     local_rms='', auto_mask=3, auto_threshold=1.5, join_channels='')

            # Subtract full low-resolution field (including possible large-scale emission within primary beam)
            # to get empty data set for flagging
            with w.if_todo('subtract_lr'):
                logger.info('Subtract low-resolution to get empty data set (SUBFIELD_DATA = SUBFIELD_DATA - MODEL_DATA)...')
                MSs.run('taql "update $pathMS set SUBFIELD_DATA = SUBFIELD_DATA - MODEL_DATA"',
                    log='$nameMS_taql-c' + str(c) + '.log', commandType='general')
                clean_empty(MSs, 'empty', 'SUBFIELD_DATA')

            # Flag on residuals (SUBFIELD_DATA)
            with w.if_todo('flag_residuals'):
                logger.info('Flagging residuals (SUBFIELD_DATA)...')
                MSs.run(
                    'DP3 ' + parset_dir + '/DP3-flag.parset msin=$pathMS msin.datacolumn=SUBFIELD_DATA aoflagger.strategy=' + parset_dir + '/LBAdefaultwideband.lua',
                    log='$nameMS_flag-c' + str(c) + '.log', commandType='DP3')

            # Now subtract the sidelobe
            with w.if_todo('subtract_sidelobe'):
                # blank within main-libe to not subtract anything from there (maybe extended sources not properly sobtracted at the beginning)
                for im in glob.glob(f'{imagename_lr}*model*fits'):
                    wideLRext = im.replace(imagename_lr, f'{imagename_lr}-blank')
                    os.system('cp %s %s' % (im, wideLRext))
                    lib_img.blank_image_reg(wideLRext, beamReg , blankval=0.)

                logger.info('Predict model of sidelobe region...')
                s.add(
                    f'wsclean -predict -padding 1.8 -name {imagename_lr}-blank -j {s.max_processors} -channels-out {MSs.getChout(2.e6)} {MSs.getStrWsclean()}',
                    log='wscleanPRE-c' + str(c) + '.log', commandType='wsclean', processors='max')
                s.run(check=True)

                logger.info('Corrupt sidelobe model with subfield solutions...')
                if phaseSolMode in ['tec', 'tecandphase']:
                    MSs.run(f'DP3 {parset_dir}/DP3-cor.parset msin=$pathMS msin.datacolumn=MODEL_DATA msout.datacolumn=MODEL_DATA \
                            cor.parmdb=self/solutions/cal-tec-sf-merged-c' + str(c) + '.h5 cor.correction=tec000 cor.invert=False',
                            log='$nameMS_sidelobe_corrupt.log', commandType='DP3')
                if phaseSolMode in ['phase', 'tecandphase']:
                    MSs.run(f'DP3 {parset_dir}/DP3-cor.parset msin=$pathMS msin.datacolumn=MODEL_DATA msout.datacolumn=MODEL_DATA \
                            cor.parmdb=self/solutions/cal-tec-sf-merged-c' + str(c) + '.h5 cor.correction=phase000 cor.invert=False',
                            log='$nameMS_sidelobe_corrupt.log', commandType='DP3')

                logger.info('Subtract corrupted sidelobe model (CORRECTED_DATA_FR = CORRECTED_DATA_FR - MODEL_DATA)...')
                MSs.run('taql "update $pathMS set CORRECTED_DATA_FR = CORRECTED_DATA_FR - MODEL_DATA"', log='$nameMS_taql-c' + str(c) + '.log', commandType='general')
            ### DONE



# # polarisation imaging
# with w.if_todo('imaging-pol'):
#     logger.info('Cleaning (Pol)...')
#     imagenameP = 'img/wideP'
#     lib_util.run_wsclean(s, 'wscleanP.log', MSs.getStrWsclean(), name=imagenameP, pol='QUV',
#         size=imgsizepix_p, scale='10arcsec', weight='briggs -0.3', niter=0, no_update_model_required='',
#         parallel_gridding=2, baseline_averaging='', minuv_l=30, maxuv_l=4500,
#         join_channels='', channels_out=MSs.getChout(4.e6))
#
# MSs.run('taql "ALTER TABLE $pathMS DELETE COLUMN SUBFIELD_DATA, CORRECTED_DATA_FR"',
#         log='$nameMS_taql_delcol.log', commandType='general')

# Copy images
[ os.system('mv img/wideM-'+str(c)+'-MFS-image*.fits self/images') for c in range(maxIter) ]
[ os.system('mv img/wideM-'+str(c)+'-MFS-residual*.fits self/images') for c in range(maxIter) ]
[ os.system('mv img/wideM-'+str(c)+'-sources*.txt self/images') for c in range(maxIter) ]
# os.system('mv img/wideP-MFS-*-image.fits self/images')
# os.system('mv img/wide-lr-MFS-image.fits self/images')

# Copy model
os.system(f'mv img/wideM-{maxIter-1}-*-model.fits self/skymodel')
os.system(f'mv img/wideM-{maxIter-1}-*-model-pb.fits self/skymodel')

logger.info("Done.")<|MERGE_RESOLUTION|>--- conflicted
+++ resolved
@@ -311,22 +311,6 @@
     if not os.path.exists(sourcedb):
         logger.info(f'Creating skymodel {sourcedb}...')
         if c == 0:
-<<<<<<< HEAD
-            # Create initial sourcedb from LoTSS or GSM
-            fwhm = MSs.getListObj()[0].getFWHM(freq='min')
-            try:
-                #raise KeyError
-                #sm = lsmtool.load('LoTSS', VOPosition=phasecentre, VORadius=1.3 * fwhm / 2, beamMS=beamMS)
-                sm = lsmtool.load('GSM', VOPosition=phasecentre, VORadius=1.3 * fwhm / 2, beamMS=beamMS)
-
-            except (KeyError, FileNotFoundError) as e:
-                logger.warning('Could not retrieve LoTSS data - resort to GSM.')
-                os.system(f'wget -O {sourcedb} "https://lcs165.lofar.eu/cgi-bin/gsmv1.cgi?coord={phasecentre[0]},{phasecentre[1]}&radius={1.3*fwhm/2}&unit=deg"')
-                sm = lsmtool.load(sourcedb, beamMS=beamMS)
-            if not intrinsic: # turn to apparent sky
-                sm.write(sourcedb, clobber=True, applyBeam=True, adjustSI=True)
-                sm = lsmtool.load(sourcedb)
-=======
             # if provided, use manual model
             if start_sourcedb:
                 logger.info(f'Using input skymodel {start_sourcedb}')
@@ -345,7 +329,6 @@
                 if not intrinsic: # turn to apparent sky
                     sm.write(sourcedb, clobber=True, applyBeam=True, adjustSI=True)
                     sm = lsmtool.load(sourcedb)
->>>>>>> 97716b75
         else:
             # get wsclean skymodel of last iteration
             wsc_src = f'img/wideM-{c-1}-sources-pb.txt' if intrinsic else f'img/wideM-{c-1}-sources.txt'
