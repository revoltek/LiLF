#!/usr/bin/env python3
# -*- coding: utf-8 -*-

import sys, os, glob, argparse
import numpy as np
import lsmtool as lsm
from astropy.io import fits
from astropy.wcs import WCS
import astropy.wcs
from losoto.h5parm import h5parm
from pathlib import Path
import warnings
from astropy.cosmology import FlatLambdaCDM
from LiLF import lib_ms, lib_img, lib_util, lib_log

#####################################################
def clean(p, MSs, res='normal', size=[1, 1], empty=False, userReg=None, apply_beam=False, datacol=None, minuv=30, numiter=100000, fits_mask=None, update_model=True):

    """
    p = patch name
    mss = list of mss to clean
    size = in deg of the image
    """
    # set pixscale and imsize
    if userReg and fits_mask:
        raise ValueError('Cannot provide both fits_mask and UserReg.')
    pixscale = MSs.resolution

    if res == 'normal':
        pixscale = float('%.1f' % (pixscale / 2.5))
    elif res == 'high':
        pixscale = float('%.1f' % (pixscale / 3.5))
    elif res == 'ultrahigh':
        pixscale = float('%.1f' % (pixscale / 3.5))
    elif res == 'low':
        pass  # no change

    imsize = [int(size[0] * 1.5 / (pixscale / 3600.)), int(size[1] * 1.5 / (pixscale / 3600.))]  # add 50%
    imsize[0] += imsize[0] % 2
    imsize[1] += imsize[1] % 2
    if imsize[0] < 256: imsize[0] = 256
    if imsize[1] < 256: imsize[1] = 256

    logger.debug('Image size: ' + str(imsize) + ' - Pixel scale: ' + str(pixscale))

    if res == 'normal':
        weight = 'briggs -0.3'
        maxuv_l = None
    elif res == 'high':
        weight = 'briggs -0.6'
        maxuv_l = None
    elif res == 'ultrahigh':
        weight = 'briggs -1'
        maxuv_l = None
    elif res == 'low':
        weight = 'briggs 0'
        maxuv_l = 3500
    else:
        logger.error('Wrong "res": %s.' % str(res))
        sys.exit()

    if empty:
        logger.info('Cleaning empty (' + str(p) + ')...')
        imagename = 'img/empty-' + str(p)
        lib_util.run_wsclean(s, 'wscleanE-' + str(p) + '.log', MSs.getStrWsclean(), concat_mss = False, name=imagename,
                             data_column='SUBTRACTED_DATA',
                             size=imsize, scale=str(pixscale) + 'arcsec',
                             weight=weight, niter=0, no_update_model_required='', minuv_l=30, mgain=0,
                             baseline_averaging='')
    else:
        arg_dict = dict()
        if datacol:
            arg_dict['data_column'] = datacol
        # in case userReg is provided -> shallow clean, mask, merge mask with userReg, deep clean with mask
        if userReg:
            # clean 1 -- only if userReg
            logger.info('Cleaning (' + str(p) + ')...')
            imagename = 'img/extract-' + str(p)

            lib_util.run_wsclean(s, 'wscleanA-' + str(p) + '.log', MSs.getStrWsclean(), name=imagename, concat_mss = False,
                                 size=imsize, scale=str(pixscale) + 'arcsec',
                                 weight=weight, niter=10000, no_update_model_required='', minuv_l=30, maxuv_l=maxuv_l,
                                 mgain=0.85, parallel_deconvolution=512, auto_threshold=5, join_channels='',
                                 fit_spectral_pol=3, channels_out=ch_out, deconvolution_channels=3, baseline_averaging='',**arg_dict)
            # New mask method using Makemask.py
            mask = imagename + '-MFS-image.fits'
            try:
                os.system(f'MakeMask.py --RestoredIm {mask} --Th 5 --Box 150,5')
            except:
                logger.warning('Fail to create mask for %s.' % imagename + '-MFS-image.fits')
                return
            lib_img.blank_image_reg(mask + '.mask.fits', userReg, inverse=False, blankval=1.)

        # clean 2
        # TODO: add deconvolution_channels when bug fixed
        if userReg:
            logger.info('Cleaning w/ mask (' + str(p) + ')...')
        else:
            logger.info('Cleaning (' + str(p) + ')...')
        imagenameM = 'img/extractM-' + str(p)
        if apply_beam:
            imsize[0] = imsize[1]
            arg_dict['use_idg'] = ''
            arg_dict['idg_mode'] = 'cpu'
            arg_dict['grid_with_beam'] = ''
            arg_dict['beam_aterm_update'] = 800
            if update_model:
                arg_dict['update_model_required'] = ''
            else:
                arg_dict['no_update_model_required'] = ''
        else:
            arg_dict['baseline_averaging'] = ''
            arg_dict['no_update_model_required'] = ''
            if update_model:
                arg_dict['do_predict'] = True
        if userReg:
            arg_dict['reuse_psf'] = imagename
            arg_dict['reuse_dirty'] = imagename
            arg_dict['fits_mask'] = mask + '.mask.fits'
        if fits_mask:
            arg_dict['fits_mask'] = fits_mask

        lib_util.run_wsclean(s, 'wscleanB-' + str(p) + '.log', MSs.getStrWsclean(), concat_mss = False, name=imagenameM,
                             size=imsize, scale=str(pixscale) + 'arcsec', weight=weight, niter=numiter,
                             minuv_l=minuv, maxuv_l=maxuv_l, mgain=0.85, multiscale='',
                             parallel_deconvolution=512, auto_threshold=0.5, auto_mask=3.0, save_source_list='',
                             join_channels='', fit_spectral_pol=3, channels_out=ch_out, **arg_dict)  # , deconvolution_channels=3)

        os.system('cat '+logger_obj.log_dir+'/wscleanB-' + str(p) + '.log | grep "background noise"')


parser = argparse.ArgumentParser(description='Split out a single direction by subtracting the rest field and correcting the stations.')
parser.add_argument('--dirreg',action='store', default=None, type=str, help='Provide a region for the source to be split of (ds9 circle or square).')
parser.add_argument('--name', dest='name', type=str, default='target_extracted', help='Name of the direction.')
parser.add_argument('--dutchdir', type=str, default='dutchdir', help='Directory of the dutch processing.')

args = parser.parse_args()
regfile = args.dirreg
name = args.name
dutchdir = args.dutchdir

logger_obj = lib_log.Logger(f'pipeline-splitdir')
logger = lib_log.logger
s = lib_util.Scheduler(log_dir=logger_obj.log_dir, dry = False)
w = lib_util.Walker(f'pipeline-splitdir.walker')
warnings.filterwarnings('ignore', category=astropy.wcs.FITSFixedWarning)

parset = lib_util.getParset()
parset_dir = parset.get('LOFAR_splitdir','parset_dir')

if not regfile:
    logger.error('No target direction region file provided (--dirreg.')
    sys.exit()

dir_reg = lib_util.Region_helper(regfile)
center = dir_reg.get_center() # center of the extract region

MSs = lib_ms.AllMSs(glob.glob('mss-IS/*MS'), s)

max_uvw_m_dutch = MSs.getMaxBL(check_flags=True, dutch_only=True)


with w.if_todo('correct_dutch_di'):
    logger.info('Correcting FR (Dutch stations) DATA -> CORRECTED_DATA...')
    # Correct FR with results of solve - TC.MS: DATA -> CORRECTED_DATA
    MSs.run(f'DP3 {parset_dir}/DP3-cor.parset msin=$pathMS cor.parmdb={dutchdir}/ddparallel/solutions/cal-fr.h5 \
            cor.correction=rotationmeasure000', log='$nameMS_corFR.log', commandType='DP3')
    logger.info('Correcting phase (Dutch stations) CORRECTED_DATA -> CORRECTED_DATA...')
    # Correct MSs:CORRECTED_DATA -> CORRECTED_DATA
    MSs.run(f'DP3 {parset_dir}/DP3-cor.parset msin=$pathMS msin.datacolumn=CORRECTED_DATA \
            cor.parmdb={dutchdir}/ddparallel/solutions/cal-tec-sf-merged-c1.h5 cor.correction=phase000',
            log='$nameMS_sf-correct.log', commandType='DP3')
    # Correct MSs:CORRECTED_DATA -> CORRECTED_DATA
    logger.info('Correcting DI amplitude (Dutch stations) CORRECTED_DATA -> CORRECTED_DATA...')
    MSs.run(f'DP3 {parset_dir}/DP3-cor.parset msin=$pathMS msin.datacolumn=CORRECTED_DATA \
                cor.parmdb={dutchdir}/ddparallel/solutions/cal-amp-di.h5 cor.correction=amplitudeSmooth ',
            log='$nameMS_sidelobe_corrupt.log', commandType='DP3')
    logger.info('Test image (corrected)...')
    lib_util.run_wsclean(s, 'wsclean-test0.log', MSs.getStrWsclean(), name=f'img/dutchdicorr',
                         data_column='CORRECTED_DATA', size=3000, scale=f'4arcsec',
                         weight='briggs -0.3', niter=100000, gridder='wgridder', parallel_gridding=6,
                         no_update_model_required='', minuv_l=30, maxuvw_m=max_uvw_m_dutch, mgain=0.85, nmiter=12,
                         parallel_deconvolution=512, auto_threshold=3.0, auto_mask=5.0,
                         join_channels='', fit_spectral_pol=3, multiscale_max_scales=5, channels_out=MSs.getChout(4.e6),
                         deconvolution_channels=3, baseline_averaging='',
                         multiscale='', multiscale_scale_bias=0.7, pol='i')
### DONE

with w.if_todo('predict'):
    # prepare model of central/external regions
    logger.info('Blanking direction region of model files and reverse...')
    for im in glob.glob(f'{dutchdir}/ddserial/c00/images/wideDD-*model*.fits'):
        wideMext = im.replace('wideDD',f'wideDD{name}').split('/')[-1]
        os.system('cp %s %s' % (im, wideMext))
        lib_img.blank_image_reg(wideMext, regfile, blankval = 0.)

    # Recreate MODEL_DATA of external region for subtraction
    logger.info('Predict corrupted model of external region (wsclean)...')
<<<<<<< HEAD
    s.add(f'wsclean -predict -padding 1.8 -name {wideMext} -j {s.max_cpucores} -channels-out {len(glob.glob(f"{wideMext}*fbp.fits"))} \
            -facet-regions {dutchdir}/ddcal/c00/images/wideDD-c00_facets.reg -maxuvw-m {max_uvw_m_dutch} -apply-facet-beam -facet-beam-update 120 -use-differential-lofar-beam \
            -apply-facet-solutions {dutchdir}/ddcal/c00/solutions/interp.h5 phase000,amplitude000 {MSs.getStrWsclean()}',
=======
    s.add(f'wsclean -predict -padding 1.8 -name {wideMext} -j {s.max_processors} -channels-out {len(glob.glob(f"{wideMext}*fbp.fits"))} \
            -facet-regions {dutchdir}/ddserial/c00/images/wideDD-c00_facets.reg -maxuvw-m {max_uvw_m_dutch} -apply-facet-beam -facet-beam-update 120 -use-differential-lofar-beam \
            -apply-facet-solutions {dutchdir}/ddserial/c00/solutions/interp.h5 phase000,amplitude000 {MSs.getStrWsclean()}',
>>>>>>> cca66426
          log='wscleanPRE.log', commandType='wsclean', processors='max')
    # Set to zero for non-dutch baselines
    MSs.run('taql "update $pathMS set MODEL_DATA=0 WHERE ANTENNA1 IN [SELECT ROWID() FROM ::ANTENNA WHERE NAME ! \
                         ~p/[CR]S*/] && ANTENNA2 in [SELECT ROWID() FROM ::ANTENNA WHERE NAME ! ~p/[CR]S*/]"', log='$nameMS_resetISmodel.log', commandType='general')
    s.run(check=True)

with w.if_todo('subtract'):
    MSs.addcol('SUBTRACTED_DATA', 'CORRECTED_DATA')
    logger.info('Subtracting external region model (SUBTRACTED_DATA = CORRECTED_DATA - MODEL_DATA)...')
    MSs.run('taql "update $pathMS set SUBTRACTED_DATA = CORRECTED_DATA - MODEL_DATA"',
            log='$nameMS_taql.log', commandType='general')
    lib_util.run_wsclean(s, 'wsclean-test0.log', MSs.getStrWsclean(), name=f'img/dutchsub',
                         data_column='CORRECTED_DATA', size=3000, scale=f'4arcsec',
                         weight='briggs -0.3', niter=100000, gridder='wgridder', parallel_gridding=6,
                         no_update_model_required='', minuv_l=30, maxuvw_m=max_uvw_m_dutch, mgain=0.85, nmiter=12,
                         parallel_deconvolution=512, auto_threshold=3.0, auto_mask=5.0,
                         join_channels='', fit_spectral_pol=3, multiscale_max_scales=5, channels_out=MSs.getChout(4.e6),
                         deconvolution_channels=3, baseline_averaging='',
                         multiscale='', multiscale_scale_bias=0.7, pol='i')
    lib_util.run_wsclean(s, 'wsclean-test0.log', MSs.getStrWsclean(), name=f'img/allsub',
                         data_column='CORRECTED_DATA', size=6000, scale=f'0.5arcsec',
                         weight='briggs -0.3', niter=100000, gridder='wgridder', parallel_gridding=6,
                         no_update_model_required='', minuv_l=30, mgain=0.85, nmiter=12,
                         parallel_deconvolution=512, auto_threshold=3.0, auto_mask=5.0,
                         join_channels='', fit_spectral_pol=3, multiscale_max_scales=5, channels_out=MSs.getChout(4.e6),
                         deconvolution_channels=3, baseline_averaging='', multiscale='', multiscale_scale_bias=0.7, pol='i')

sys.exit()

with w.if_todo('phaseshift'):
    t_avg_factor = int(round(16/MSs.getListObj()[0].getTimeInt()))
    f_avg_factor = 4
    logger.info('Phase shift and avg...')
    MSs.run(f'DP3 {parset_dir}/DP3-shiftavg.parset msin=$pathMS msout=mss-{name}/{name}.MS-extract msin.datacolumn=SUBTRACTED_DATA '
            f'shift.phasecenter=[{center[0]}deg,{center[1]}deg] avg.freqstep={f_avg_factor} avg.timestep={t_avg_factor}',
            log='$nameMS_shiftavg.log', commandType='DP3')

sys.exit()
MSs_extract = lib_ms.AllMSs( glob.glob('mss-extract/shiftavg/'+p+'_*.MS-extract'), s )

with w.if_todo('beamcorr'):
    logger.info('Correcting beam...')
    MSs_extract.run('DP3 ' + parset_dir + '/DP3-beam.parset msin=$pathMS', log='$nameMS_beam.log', commandType='DP3')

# apply init - closest DDE sol
# TODO: this assumes phase000 and optionally, amplitude000
with w.if_todo('apply_init_'+p):
    h5init = h5parm(dde_h5parm)
    solset_dde = h5init.getSolset('sol000')
    # get closest dir to target reg center
    dirs = np.array([solset_dde.getSou()[k] for k in solset_dde.getSoltab('phase000').dir])
    dir_dist = lib_util.distanceOnSphere(dirs[:,0], dirs[:,1],*np.deg2rad(center), rad=True)
    closest = solset_dde.getSoltab('phase000').dir[np.argmin(dir_dist)]
    logger.info('Init apply: correct closest DDE solutions ({})'.format(closest))
    logger.info('Correct init ph...')
    MSs_extract.run('DP3 ' + parset_dir + '/DP3-correct.parset msin=$pathMS msin.datacolumn=DATA '
                                          'msout.datacolumn=CORRECTED_DATA cor.parmdb=' + dde_h5parm + ' cor.correction=phase000 cor.direction='+closest,
                    log='$nameMS_init-correct.log', commandType='DP3')
    if 'amplitude000' in solset_dde.getSoltabNames():
        logger.info('Correct init amp...')
        MSs_extract.run('DP3 ' + parset_dir + '/DP3-correct.parset msin=$pathMS msin.datacolumn=CORRECTED_DATA msout.datacolumn=CORRECTED_DATA \
                     cor.parmdb=' + dde_h5parm + ' cor.correction=amplitude000 cor.direction=' + closest,
                        log='$nameMS_init-correct.log', commandType='DP3')
    h5init.close()
### DONE

for p in close_pointings:
    MSs = lib_ms.AllMSs( glob.glob('mss-extract/'+p+'/*MS'), s )
    ch_out = MSs.getChout(4e6)  # chout from dd
    fwhm = MSs.getListObj()[0].getFWHM(freq='mid')
    phase_center = MSs.getListObj()[0].getPhaseCentre()
    # read image, h5parm, make mask
    wideDD_image = lib_img.Image(f'extract/init/{p}/wideDD-{highest_ddcal}-MFS-image-pb.fits')
    dde_h5parm = 'extract/init/'+p+'/interp.h5'
    # make mask for subtraction
    mask_ddcal = wideDD_image.imagename.replace('.fits', '_mask-ddcal.fits')  # this is used to find calibrators
    wideDD_image.makeMask(threshpix=5, atrous_do=True, maskname=mask_ddcal, write_srl=True, write_ds9=True)

    # Delete old columns to avoid dysco issues
    with w.if_todo('remove_columns_' + p):
        logger.info('Removing old MODEL_DATA and SUBTRACTED_DATA columns...')
        datadir = os.listdir(f'mss-extract/{p}/')
        for dir in datadir:
            MSs.run(f'taql "ALTER TABLE mss-extract/{p}/{dir} DELETE COLUMN MODEL_DATA, SUBTRACTED_DATA"', log=f'{dir}_deloldcols.log', commandType='python')

    with w.if_todo('predict_rest_' + p):

        # # Add mock MODEL column to avoid DDFacet overflow
        MSs.run('addcol2ms.py -m $pathMS -c MODEL_DATA', log='$nameMS_addmodelcol.log', commandType='python')

        # Predict+corrupt in MODEL_DATA of everything BUT the calibrator
        inmask = f'extract/init/{p}/wideDD-{highest_ddcal}-MFS-image-pb_mask-ddcal.fits'
        outmask = inmask + '.mask'
        lib_img.blank_image_reg(inmask, target_reg_file, outfile=outmask, inverse=False, blankval=0.)

        for im in glob.glob(f'extract/init/{p}/wideDD-{highest_ddcal}-0*model-pb.fits'):
            wideDDext = im.replace('wideDD', 'wideDDext')
            os.system('cp %s %s' % (im, wideDDext))
            lib_img.blank_image_reg(wideDDext, target_reg_file, blankval=0.)

        # # if we have subtract reg, unmask that part again to predict+subtract it.
        if subtract_reg_file:
            os.system(f'cp ../{subtract_reg_file} .')
            logger.info(f"Re-adding sources in subtract-region {subtract_reg_file} to subtraction model.")
            lib_img.blank_image_reg(outmask, subtract_reg_file, inverse=False, blankval=1.)

        h5init = h5parm(dde_h5parm)
        solset_dde = h5init.getSolset('sol000')

        if 'amplitude000' in solset_dde.getSoltabNames():
            correct_for = 'phase000, amplitude000'
        else:
            correct_for = 'phase000'

        facet_path = f'extract/init/{p}/wideDD-{highest_ddcal}_facets.reg'
        #TODO apply beam here when bug is fixed...
        s.add(f'wsclean -predict -padding 1.8 -name extract/init/{p}/wideDDext-{highest_ddcal} -j ' + str(s.max_cpucores) + ' -channels-out ' + str(
            ch_out) + ' -facet-regions ' + facet_path + ' -diagonal-solutions -apply-facet-beam -facet-beam-update 120 -use-differential-lofar-beam \
            -apply-facet-solutions ' + dde_h5parm + ' ' + correct_for + ' \
            -reorder -parallel-reordering 4 ' + MSs.getStrWsclean(),
              log='wscleanPRE.log', commandType='wsclean', processors='max')
        s.run(check=True)


if no_selfcal: # finish here
    logger.info('No selfcal option is set in lilf.config. Done.')
    sys.exit(0)


# initial imaging to get the model in the MODEL_DATA (could also be done using the Dico DDFacet model)
do_beam = len(close_pointings) > 1 # if > 1 pointing, correct beam every cycle, otherwise only at the end.
with w.if_todo('image_init'):
    logger.info('Initial imaging...')
    clean('init', MSs_extract, size=(1.1 * target_reg.get_width(), 1.1 * target_reg.get_height()), apply_beam=do_beam, userReg=userReg, datacol='CORRECTED_DATA')

# Smoothing - ms:DATA -> ms:SMOOTHED_DATA
with w.if_todo('smooth'):
    logger.info('BL-based smoothing...')
    MSs_extract.run('BLsmooth.py -c 1 -n 8 -r -i DATA -o SMOOTHED_DATA $pathMS', log='$nameMS_smooth.log', commandType='python', maxThreads=1)

# get initial noise and set iterators for timeint solutions
image = lib_img.Image('img/extractM-init-MFS-image.fits', userReg=userReg)
rms_noise_pre, mm_ratio_pre = image.getNoise(), image.getMaxMinRatio()
rms_noise_init, mm_ratio_init = rms_noise_pre, mm_ratio_pre
doamp = False

image.selectCC(checkBeam=False)
sm = lsm.load(image.skymodel_cut)
total_flux = np.sum(sm.getColValues('I', aggregate='sum'))

# Per default we have 32s exposure
# shortest time interval for phase solutions as a function of total flux
ph_int = [8]
if total_flux > 3:
    ph_int.append(4)
if total_flux > 5:
    ph_int.append(2)
if total_flux > 10:
    ph_int.append(1)
iter_ph_solint = lib_util.Sol_iterator(ph_int)
iter_amp_solint = lib_util.Sol_iterator([60, 30, 15])
iter_amp2_solint = lib_util.Sol_iterator([60, 30])
logger.info('RMS noise (init): %f' % (rms_noise_pre))
logger.info('MM ratio (init): %f' % (mm_ratio_pre))
logger.info('Total flux (init): %f Jy' % (total_flux))
rms_noise_pre = np.inf

for c in range(maxniter):
    logger.info('Starting cycle: %i' % c)

    h5ph = 'extract/cal-ph-c%02i.h5' % c
    solint_ph = next(iter_ph_solint)
    if doamp:
        h5amp1 = 'extract/cal-amp1-c%02i.h5' % c
        solint_amp = next(iter_amp_solint)
        h5amp2 = 'extract/cal-amp2-c%02i.h5' % c
        solint_amp2 = next(iter_amp2_solint)
        h5fj = 'extract/cal-fulljones-c%02i.h5' % c

    if phSolMode == 'phase':
        logger.info('Phase calibration...')
        with w.if_todo('cal-ph-c%02i' % c):
            MSs_extract.run('DP3 ' + parset_dir + '/DP3-solG.parset msin=$pathMS msin.datacolumn=SMOOTHED_DATA sol.h5parm=$pathMS/cal-ph.h5 \
                     sol.mode=scalarphase sol.solint=' + str(solint_ph) + ' sol.smoothnessconstraint=5e6 sol.smoothnessreffrequency=54e6 \
                     sol.antennaconstraint=[[CS001LBA,CS002LBA,CS003LBA,CS004LBA,CS005LBA,CS006LBA,CS007LBA,CS011LBA,CS013LBA,CS017LBA,CS021LBA,CS024LBA,CS026LBA,CS028LBA,CS030LBA,CS031LBA,CS032LBA,CS101LBA,CS103LBA,CS201LBA,CS301LBA,CS302LBA,CS401LBA,CS501LBA]]',
                     log='$nameMS_solGph-c%02i.log' % c, commandType='DP3')
            lib_util.run_losoto(s, 'ph', [ms + '/cal-ph.h5' for ms in MSs_extract.getListStr()],
                                [parset_dir + '/losoto-plot1.parset'],
                                plots_dir='extract/plots-%s' % c)
            os.system('mv cal-ph.h5 %s' % h5ph)

        with w.if_todo('cor-ph-c%02i' % c):
            # correct ph - ms:DATA -> ms:CORRECTED_DATA
            logger.info('Correct ph...')
            MSs_extract.run('DP3 ' + parset_dir + '/DP3-correct.parset msin=$pathMS msin.datacolumn=DATA msout.datacolumn=CORRECTED_DATA \
                         cor.parmdb=' + h5ph + ' cor.correction=phase000',
                    log='$nameMS_correct-c%02i.log' % c, commandType='DP3')
    else:
        logger.info('Tecandphase calibration...')
        with w.if_todo('cal-tecandph-c%02i' % c):
            MSs_extract.run('DP3 ' + parset_dir + '/DP3-soltecandphase.parset msin=$pathMS msin.datacolumn=SMOOTHED_DATA sol.h5parm=$pathMS/cal-ph.h5 \
                     sol.mode=tecandphase sol.solint=' + str(solint_ph) + ' sol.nchan=1 sol.smoothnessconstraint=5e6 sol.smoothnessreffrequency=54e6 \
                     sol.antennaconstraint=[[CS001LBA,CS002LBA,CS003LBA,CS004LBA,CS005LBA,CS006LBA,CS007LBA,CS011LBA,CS013LBA,CS017LBA,CS021LBA,CS024LBA,CS026LBA,CS028LBA,CS030LBA,CS031LBA,CS032LBA,CS101LBA,CS103LBA,CS201LBA,CS301LBA,CS302LBA,CS401LBA,CS501LBA]]',
                     log='$nameMS_soltecandphase-c%02i.log' % c, commandType='DP3')
            lib_util.run_losoto(s, 'ph', [ms + '/cal-ph.h5' for ms in MSs_extract.getListStr()],
                                [parset_dir + '/losoto-plottecandphase.parset'],
                                plots_dir='extract/plots-%s' % c)
            os.system('mv cal-ph.h5 %s' % h5ph)
        logger.info('tecandphase calibration...')

        with w.if_todo('cor-tecandph-c%02i' % c):
            # correct ph - ms:DATA -> ms:CORRECTED_DATA
            logger.info('Correct tec...')
            MSs_extract.run('DP3 ' + parset_dir + '/DP3-correct.parset msin=$pathMS msin.datacolumn=DATA msout.datacolumn=CORRECTED_DATA \
                         cor.parmdb=' + h5ph + ' cor.correction=tec000',
                        log='$nameMS_correct-c%02i.log' % c, commandType='DP3')
            logger.info('Correct ph...')
            MSs_extract.run('DP3 ' + parset_dir + '/DP3-correct.parset msin=$pathMS msin.datacolumn=CORRECTED_DATA msout.datacolumn=CORRECTED_DATA \
                         cor.parmdb=' + h5ph + ' cor.correction=phase000',
                    log='$nameMS_correct-c%02i.log' % c, commandType='DP3')

    if doamp:
        if ampSolMode == 'diagonal':
            with w.if_todo('cal-amp1-c%02i' % c):
                logger.info('Gain amp calibration 1 (solint: %i)...' % solint_amp)
                # Calibration - ms:CORRECTED_DATA
                # possible to put nchan=6 if less channels are needed in the h5parm (e.g. for IDG)
                MSs_extract.run('DP3 ' + parset_dir + '/DP3-solG.parset msin=$pathMS msin.datacolumn=CORRECTED_DATA sol.h5parm=$pathMS/cal-amp1.h5 \
                    sol.mode=diagonal sol.solint=' + str(solint_amp) + ' sol.nchan=1 sol.smoothnessconstraint=4e6 sol.minvisratio=0.5 \
                    sol.antennaconstraint=[[CS001LBA,CS002LBA,CS003LBA,CS004LBA,CS005LBA,CS006LBA,CS007LBA,CS011LBA,CS013LBA,CS017LBA,CS021LBA,CS024LBA,CS026LBA,CS028LBA,CS030LBA,CS031LBA,CS032LBA,CS101LBA,CS103LBA,CS201LBA,CS301LBA,CS302LBA,CS401LBA,CS501LBA,RS106LBA,RS205LBA,RS208LBA,RS210LBA,RS305LBA,RS306LBA,RS307LBA,RS310LBA,RS406LBA,RS407LBA,RS409LBA,RS503LBA,RS508LBA,RS509LBA]]', \
                            log='$nameMS_solGamp1-c%02i.log' % c, commandType='DP3')

                losoto_parsets = [parset_dir + '/losoto-clip.parset', parset_dir + '/losoto-norm.parset',
                                      parset_dir + '/losoto-plot2.parset']
                lib_util.run_losoto(s, 'amp1', [ms + '/cal-amp1.h5' for ms in MSs_extract.getListStr()], losoto_parsets,
                                    plots_dir='extract/plots-%s' % c)
                os.system('mv cal-amp1.h5 %s' % h5amp1)

            with w.if_todo('cor-amp1-c%02i' % c):
                logger.info('Correct amp 1...')
                # correct amp - ms:CORRECTED_DATA -> ms:CORRECTED_DATA
                MSs_extract.run('DP3 ' + parset_dir + '/DP3-correct.parset msin=$pathMS msin.datacolumn=CORRECTED_DATA msout.datacolumn=CORRECTED_DATA \
                    cor.parmdb=' + h5amp1 + ' cor.correction=amplitude000',
                            log='$nameMS_correct-c%02i.log' % c, commandType='DP3')

            with w.if_todo('cal-amp2-c%02i' % c):
                logger.info('Gain amp calibration 2 (solint: %i)...' % solint_amp2)
                # Calibration - ms:SMOOTHED_DATA
                MSs_extract.run('DP3 ' + parset_dir + '/DP3-solG.parset msin=$pathMS msin.datacolumn=CORRECTED_DATA sol.h5parm=$pathMS/cal-amp2.h5 \
                    sol.mode=diagonal sol.solint=' + str(
                    solint_amp2) + ' sol.nchan=1  sol.smoothnessconstraint=10e6 sol.minvisratio=0.5', \
                            log='$nameMS_solGamp2-c%02i.log' % c, commandType='DP3')

                losoto_parsets = [parset_dir + '/losoto-clip2.parset', parset_dir + '/losoto-norm.parset',
                                  parset_dir + '/losoto-plot3.parset']
                lib_util.run_losoto(s, 'amp2', [ms + '/cal-amp2.h5' for ms in MSs_extract.getListStr()], losoto_parsets,
                                    plots_dir='extract/plots-%s' % c)
                os.system('mv cal-amp2.h5 %s' % h5amp2)

            with w.if_todo('cor-amp2-c%02i' % c):
                logger.info('Correct amp 2...')
                # correct amp2 - ms:CORRECTED_DATA -> ms:CORRECTED_DATA
                MSs_extract.run('DP3 ' + parset_dir + '/DP3-correct.parset msin=$pathMS msin.datacolumn=CORRECTED_DATA msout.datacolumn=CORRECTED_DATA \
                    cor.parmdb=' + h5amp2 + ' cor.correction=amplitude000',
                            log='$nameMS_correct-c%02i.log' % c, commandType='DP3')
        ### DONE

        elif ampSolMode == 'fulljones':
            # Smoothing - ms:DATA -> ms:SMOOTHED_DATA
            with w.if_todo('smooth-c%02i' % c):
                logger.info('BL-based smoothing...')
                MSs_extract.run('BLsmooth.py -c 1 -n 8 -r -i CORRECTED_DATA -o SMOOTHED_CORRECTED_DATA $pathMS',
                                log='$nameMS_smooth.log',
                                commandType='python', maxThreads=1)
                ### DONE

            with w.if_todo('cal_fulljones_%02i' % c):
                logger.info('Solving full-Jones...')
                MSs_extract.run(f'DP3 {parset_dir}/DP3-solG.parset msin=$pathMS msin.datacolumn=SMOOTHED_CORRECTED_DATA '
                        f'sol.h5parm=$pathMS/cal-fulljones.h5 sol.mode=fulljones sol.smoothnessconstraint=5e6 sol.nchan=1 sol.solint={solint_amp2}',
                        log=f'$nameMS_solFulljones-c{c}.log', commandType="DP3")

                lib_util.run_losoto(s, f'fulljones', [ms + '/cal-fulljones.h5' for ms in MSs_extract.getListStr()], \
                                    [parset_dir + '/losoto-fulljones.parset'], plots_dir='extract/plots-%s' % c)
                os.system('mv cal-fulljones.h5 %s' % h5fj)

            # Correct gain amp and ph CORRECTED_DATA -> CORRECTED_DATA
            with w.if_todo('cor_fulljones_c%02i' % c):
                logger.info('Full-Jones correction...')
                MSs_extract.run(f'DP3 {parset_dir}/DP3-correct.parset msin=$pathMS msin.datacolumn=CORRECTED_DATA '
                        f'cor.correction=fulljones cor.parmdb={h5fj} cor.soltab=[amplitude000,phase000]',
                        log=f'$nameMS_cor_gain-c{c}.log', commandType='DP3')

    with w.if_todo('image-c%02i' % c):
        logger.info('Imaging...')
        # if we have more than one close pointing, need to apply idg beam each iteration
        clean('c%02i' % c, MSs_extract, size=(1.1*target_reg.get_width(),1.1*target_reg.get_height()), apply_beam=do_beam, userReg=userReg, datacol='CORRECTED_DATA') # size 2 times radius  , apply_beam = c==maxniter

    # get noise, if larger than 98% of prev cycle: break
    extract_image = lib_img.Image('img/extractM-c%02i-MFS-image.fits' % c, userReg=userReg)
    rms_noise, mm_ratio = extract_image.getNoise(), extract_image.getMaxMinRatio()

    extract_image.selectCC(checkBeam=False)
    sm = lsm.load(extract_image.skymodel_cut)
    total_flux = np.sum(sm.getColValues('I', aggregate='sum'))
    logger.info('RMS noise (c:%02i): %f' % (c, rms_noise))
    logger.info('MM ratio (c:%02i): %f' % (c, mm_ratio))
    logger.info('Total flux (c:%02i): %f Jy' % (c, total_flux))

    if rms_noise < rms_noise_pre:
        best_iter = c
    else: best_iter = c - 1

    if ampcal.lower =='true':
        if (rms_noise > 0.98 * rms_noise_pre and mm_ratio < 1.01 * mm_ratio_pre) or rms_noise > 1.2 * rms_noise_pre:
            if (mm_ratio < 10 and c >= 2) or (mm_ratio < 20 and c >= 3) or (c >= 5):
                break
    elif ampcal.lower == 'false':
        pass
    else:
        if (rms_noise > 0.98 * rms_noise_pre and mm_ratio < 1.01 * mm_ratio_pre) or rms_noise > 1.2 * rms_noise_pre:
            if (mm_ratio < 10 and c >= 2) or (mm_ratio < 20 and c >= 3) or (c >= 4):
                break

    if c >= 3 and mm_ratio >= 20:
        if ampcal.lower == 'true':
            logger.info('Starting amplitude calibration in next cycle...')
            doamp = True
        elif ampcal.lower == 'false':
            logger.info('Amplitude calibration set to false. Just using phase...')
            doamp = False
        else:
            logger.info('Starting amplitude calibration in next cycle...')
            doamp = True

    rms_noise_pre = rms_noise
    mm_ratio_pre = mm_ratio

# Finally:
with w.if_todo('final_apply'):
    if best_iter != c: # If last iteration was NOT the best iteration, apply best iteration.
        logger.info('Best iteration: second to last cycle ({})'.format(best_iter))
        h5ph = 'extract/cal-ph-c%02i.h5' % best_iter
        h5amp1 = 'extract/cal-amp1-c%02i.h5' % best_iter
        h5amp2 = 'extract/cal-amp2-c%02i.h5' % best_iter
        # correct ph - ms:DATA -> ms:CORRECTED_DATA
        logger.info('Correct ph...')
        MSs_extract.run('DP3 ' + parset_dir + '/DP3-correct.parset msin=$pathMS msin.datacolumn=DATA msout.datacolumn=CORRECTED_DATA \
                     cor.parmdb=' + h5ph + ' cor.correction=phase000',
                log='$nameMS_correct-final.log', commandType='DP3')

        if phSolMode == 'tecandphase':
            logger.info('Correct tec...')
            MSs_extract.run('DP3 ' + parset_dir + '/DP3-correct.parset msin=$pathMS msin.datacolumn=CORRECTED_DATA msout.datacolumn=CORRECTED_DATA \
                         cor.parmdb=' + h5ph + ' cor.correction=tec000',
                    log='$nameMS_correct-c%02i.log' % c, commandType='DP3')

        if os.path.exists(h5amp1):
            logger.info('Correct amp 1...')
            # correct amp - ms:CORRECTED_DATA -> ms:CORRECTED_DATA
            MSs_extract.run('DP3 ' + parset_dir + '/DP3-correct.parset msin=$pathMS msin.datacolumn=CORRECTED_DATA msout.datacolumn=CORRECTED_DATA \
                cor.parmdb=' + h5amp1 + ' cor.correction=amplitude000',
                    log='$nameMS_correct-final.log', commandType='DP3')

        if os.path.exists(h5amp2):
            logger.info('Correct amp 2...')
            # correct amp2 - ms:CORRECTED_DATA -> ms:CORRECTED_DATA
            MSs_extract.run('DP3 ' + parset_dir + '/DP3-correct.parset msin=$pathMS msin.datacolumn=CORRECTED_DATA msout.datacolumn=CORRECTED_DATA \
                cor.parmdb=' + h5amp2 + ' cor.correction=amplitude000',
                    log='$nameMS_correct-final.log', commandType='DP3')
    else:
        logger.info('Best iteration: last cycle ({})'.format(best_iter))


with w.if_todo('imaging_final'):
    logger.info('Final imaging w/ beam correction...')
    if use_idg == 'True':
        clean('final', MSs_extract, size=(1.1 * target_reg.get_width(), 1.1 * target_reg.get_height()), apply_beam=True, userReg=userReg, datacol='CORRECTED_DATA')# size 2 times radius  , apply_beam = c==maxniter
    else:
        clean('final', MSs_extract, size=(1.1 * target_reg.get_width(), 1.1 * target_reg.get_height()), userReg=userReg, datacol='CORRECTED_DATA')  # size 2 times radius  , apply_beam = c==maxniter

with w.if_todo('imaging_highres'):
     logger.info('Producing high resolution image...')
     if use_idg == 'True':
        clean('highres', MSs_extract, res='high', size=(1.1 * target_reg.get_width(), 1.1 * target_reg.get_height()), apply_beam=True, userReg=userReg, datacol='CORRECTED_DATA', update_model=False)
     else:
         clean('highres', MSs_extract, res='high', size=(1.1 * target_reg.get_width(), 1.1 * target_reg.get_height()), userReg=userReg, datacol='CORRECTED_DATA', update_model=False)

if sourcesub == True:
    logger.info('Doing compact sources subtraction + lowres imaging')
    with w.if_todo('find_compact_sources'):

        clean('sub-highres', MSs_extract, res='ultrahigh', size=(1.1 * target_reg.get_width(), 1.1 * target_reg.get_height()), userReg=userReg, minuv=minuv_forsub,
              datacol='CORRECTED_DATA', update_model=False)

    with w.if_todo('produce_mask'):
        logger.info('Subtracting compact sources...')
        #os.system(f'MakeMask.py --RestoredIm img/{highimagename} --Th 3')
        highres_image = lib_img.Image('img/extractM-sub-highres-MFS-image.fits')
        mask_highres = highres_image.imagename.replace('.fits', '_mask-highres.fits')
        highres_image.makeMask(threshpix=3, atrous_do=True, maskname=mask_highres, write_srl=True, write_ds9=True)

        fitsmask = 'extractM-sub-highres-MFS-image_mask-highres.fits'
        clean('compactmask', MSs_extract, size=(1.1 * target_reg.get_width(), 1.1 * target_reg.get_height()), fits_mask=f'img/{fitsmask}',
              minuv=minuv_forsub, res='ultrahigh', datacol='CORRECTED_DATA')

    with w.if_todo('source_subtraction'):
        logger.info('Adding DIFFUSE_SUB column to datasets...')
        MSs_extract.addcol('DIFFUSE_SUB', 'DATA', usedysco=True, log='$nameMS_adddiffsubcol.log')
        MSs_extract.run('taql "update $pathMS set DIFFUSE_SUB=CORRECTED_DATA-MODEL_DATA"', log='$nameMS_hressubtract.log', commandType='general')

        logger.info('Final imaging with compact sources subtracted...')

        clean('sourcesubtracted', MSs_extract, size=(1.1 * target_reg.get_width(), 1.1 * target_reg.get_height()), datacol='DIFFUSE_SUB',
              res='low', update_model=False)<|MERGE_RESOLUTION|>--- conflicted
+++ resolved
@@ -196,15 +196,9 @@
 
     # Recreate MODEL_DATA of external region for subtraction
     logger.info('Predict corrupted model of external region (wsclean)...')
-<<<<<<< HEAD
     s.add(f'wsclean -predict -padding 1.8 -name {wideMext} -j {s.max_cpucores} -channels-out {len(glob.glob(f"{wideMext}*fbp.fits"))} \
-            -facet-regions {dutchdir}/ddcal/c00/images/wideDD-c00_facets.reg -maxuvw-m {max_uvw_m_dutch} -apply-facet-beam -facet-beam-update 120 -use-differential-lofar-beam \
-            -apply-facet-solutions {dutchdir}/ddcal/c00/solutions/interp.h5 phase000,amplitude000 {MSs.getStrWsclean()}',
-=======
-    s.add(f'wsclean -predict -padding 1.8 -name {wideMext} -j {s.max_processors} -channels-out {len(glob.glob(f"{wideMext}*fbp.fits"))} \
             -facet-regions {dutchdir}/ddserial/c00/images/wideDD-c00_facets.reg -maxuvw-m {max_uvw_m_dutch} -apply-facet-beam -facet-beam-update 120 -use-differential-lofar-beam \
             -apply-facet-solutions {dutchdir}/ddserial/c00/solutions/interp.h5 phase000,amplitude000 {MSs.getStrWsclean()}',
->>>>>>> cca66426
           log='wscleanPRE.log', commandType='wsclean', processors='max')
     # Set to zero for non-dutch baselines
     MSs.run('taql "update $pathMS set MODEL_DATA=0 WHERE ANTENNA1 IN [SELECT ROWID() FROM ::ANTENNA WHERE NAME ! \
