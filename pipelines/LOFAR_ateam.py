#!/usr/bin/env python
# -*- coding: utf-8 -*-

# initial calibration of the calibrator in circular, get and corr FR, back to linear, sol flag + effects separation

import sys, os, glob, re
import numpy as np

if 'Vir' in os.getcwd():
    patch = 'VirA'
    nouseblrange = ''
    #f = lambda nu: 1226. * 10**(-0.79 * (np.log10(nu/150.e6))**1)
    f = lambda nu: 10**(2.4466 - 0.8116 * ((np.log10(nu/1.e9))**1) - 0.0483 * ((np.log10(nu/1.e9))**2) ) # PB17
elif 'Tau' in os.getcwd():
    patch = 'TauA'
    nouseblrange = '' #'[500..5000]' # below is a point, above 10 times is hopefully resolved out
    #f = lambda nu: 1838. * 10**(-0.299 * (np.log10(nu/150.e6))**1)
    f = lambda nu: 10**(2.9516 - 0.2173 * ((np.log10(nu/1.e9))**1) - 0.0473 * ((np.log10(nu/1.e9))**2) - 0.0674 * ((np.log10(nu/1.e9))**3)) # PB17
elif 'Cas' in os.getcwd():
    patch = 'CasA'
    nouseblrange = '' #'[15000..1e30]'
    #f = lambda nu: 11733. * 10**(-0.77 * (np.log10(nu/150.e6))**1)
    f = lambda nu: 10**(3.3584 - 0.7518 * ((np.log10(nu/1.e9))**1) - 0.0347 * ((np.log10(nu/1.e9))**2) - 0.0705 * ((np.log10(nu/1.e9))**3)) # PB17
elif 'Cyg' in os.getcwd():
    patch = 'CygA'
    nouseblrange = ''
    #f = lambda nu: 10690. * 10**(-0.67 * (np.log10(nu/150.e6))**1) * 10**(-0.204 * (np.log10(nu/150.e6))**2) * 10**(-0.021 * (np.log10(nu/150.e6))**3)
    f = lambda nu: 10**(3.3498 - 1.0022 * ((np.log10(nu/1.e9))**1) - 0.2246 * ((np.log10(nu/1.e9))**2) + 0.0227 * ((np.log10(nu/1.e9))**3) + 0.0425 * ((np.log10(nu/1.e9))**4)) # PB17

skymodel = '/home/fdg/scripts/model/A-team_4_CC.skydb'

########################################################
from LiLF import lib_ms, lib_img, lib_util, lib_log
logger_obj = lib_log.Logger('pipeline-ateam.logger')
logger = lib_log.logger
s = lib_util.Scheduler(log_dir = logger_obj.log_dir, dry = False)

# parse parset
parset = lib_util.getParset()
parset_dir = parset.get('LOFAR_ateam','parset_dir')
bl2flag = parset.get('flag','stations')
data_dir = '../tgts-bkp/'

##########################################################
logger.info('Cleaning...')
lib_util.check_rm('cal*h5')
lib_util.check_rm('plots*')
lib_util.check_rm('img')
os.makedirs('img')
MSs = lib_ms.AllMSs( sorted(glob.glob(data_dir+'/*MS')), s )

# copy data (avg to 1ch/sb and 10 sec)
nchan = int(MSs.getListObj()[0].getNchan()) # add /4. to have more channels
timeint = MSs.getListObj()[0].getTimeInt()
avg_time = int(np.rint(10./timeint)) # change 10. to a lower number to have more times

logger.info('Copy data...')
for obs in set([ os.path.basename(ms).split('_')[0] for ms in MSs.getListStr() ]):
    mss_toconcat = glob.glob(data_dir+'/'+obs+'*MS')
    MS_concat = obs+'_concat.MS'
    MS_concat_bkp = obs+'_concat.MS-bkp'
    if os.path.exists(MS_concat_bkp): 
        os.system('rm -r %s' % MS_concat)
        os.system('cp -r %s %s' % (MS_concat_bkp, MS_concat) )
    else:
        s.add('DPPP '+parset_dir+'/DPPP-avg.parset msin=\"'+str(mss_toconcat)+'\" msout='+MS_concat+' avg.freqstep=%i avg.timestep=%i' % (nchan, avg_time),\
            log=obs+'_avg.log', commandType='DPPP')
s.run(check=True, maxThreads=2)

################################################################
MSs = lib_ms.AllMSs( glob.glob('*MS'), s )

# bkp
for MS in MSs.getListStr():
    MS_bkp = MS+'-bkp'
    if not os.path.exists(MS_bkp):
        logger.info('Making backup...')
        os.system('cp -r %s %s' % (MS, MS_bkp) ) # do not use MS.move here as it resets the MS path to the moved one

# HBA/LBA
if min(MSs.getFreqs()) < 80.e6:
    lofar_system = 'lba'
    flag_steps = "[ant, uvmin, elev, count]"
else: 
    lofar_system = 'hba'
    flag_steps = "[ears, ant, uvmin, elev, count]"

########################################################   
# flag bad stations, and low-elev
logger.info('Flagging...')
MSs.run('DPPP '+parset_dir+'/DPPP-flag.parset msin=$pathMS msout=. steps=\"'+flag_steps+'\" ant.baseline=\"'+bl2flag+'\"', \
            log='$nameMS_flag.log', commandType='DPPP')

if lofar_system == 'hba': model_dir = '/home/fdg/scripts/model/AteamHBA/'+patch
else: model_dir = '/home/fdg/scripts/model/AteamLBA/'+patch

if os.path.exists(model_dir+'/img-MFS-model.fits'):
    im = lib_img.Image(model_dir+'/img-MFS-image.fits')
    im.rescaleModel(f)
    n = len(glob.glob(model_dir+'/img-[0-9]*-model.fits'))
    logger.info('Predict (wsclean: %s - chan: %i)...' % (model_dir, n))
    s.add('wsclean -predict -name '+model_dir+'/img -j '+str(s.max_processors)+' -channels-out '+str(n)+' '+MSs.getStrWsclean(), \
          log='wscleanPRE-init.log', commandType='wsclean', processors='max')
    s.run(check=True)
else:
    logger.info('Predict (DPPP)...')
    MSs.run('DPPP '+parset_dir+'/DPPP-predict.parset msin=$pathMS pre.sourcedb='+skymodel+' pre.sources='+patch, log='$nameMS_pre.log', commandType='DPPP')

# TESTTESTTEST
# BL Smooth DATA -> DATA
#logger.info('BL-based smoothing...')
#MSs.run('BLsmooth.py -r -i DATA -o DATA $pathMS', log='$nameMS_smooth.log', commandType='python')

for c in range(100):

    logger.info('== Start cycle: %s ==' % c)

    #logger.info('Remove bad timestamps...')
    #MSs.run( 'flagonmindata.py -f 0.5 $pathMS', log='$nameMS_flagonmindata.log', commandType='python')

    ####################################################
    # 1: find PA and remove it

    # Solve cal_SB.MS:DATA (only solve)
    logger.info('Solving PA...')
    MSs.run('DPPP ' + parset_dir + '/DPPP-soldd.parset msin=$pathMS msin.datacolumn=DATA sol.h5parm=$pathMS/pa.h5 sol.mode=rotation+diagonal \
            sol.uvlambdarange='+str(nouseblrange), log='$nameMS_solPA.log', commandType="DPPP")

    lib_util.run_losoto(s, 'pa-c'+str(c), [ms+'/pa.h5' for ms in MSs.getListStr()], \
                    [parset_dir+'/losoto-plot-ph.parset', parset_dir+'/losoto-plot-rot.parset', parset_dir+'/losoto-plot-amp.parset', parset_dir+'/losoto-pa.parset'])

    #################################################
    # 2: find the FR and remve it
    
    # Beam correction DATA -> CORRECTED_DATA
    logger.info('PA correction...')
    MSs.run('DPPP '+parset_dir+'/DPPP-cor.parset msin=$pathMS msin.datacolumn=DATA cor.parmdb=cal-pa-c'+str(c)+'.h5 cor.correction=polalign', \
            log='$nameMS_corPA2.log', commandType="DPPP")

    # Beam correction CORRECTED_DATA -> CORRECTED_DATA
    logger.info('Beam correction...')
    MSs.run('DPPP '+parset_dir+'/DPPP-beam.parset msin=$pathMS', log='$nameMS_beam2.log', commandType='DPPP')
    
    # Convert to circular CORRECTED_DATA -> CORRECTED_DATA
    logger.info('Converting to circular...')
    MSs.run('mslin2circ.py -i $pathMS:CORRECTED_DATA -o $pathMS:CORRECTED_DATA', log='$nameMS_circ2lin.log', commandType='python', maxThreads=5)
    
    # Solve cal_SB.MS:CORRECTED_DATA (only solve)
    logger.info('Solving FR...')
    MSs.run('DPPP ' + parset_dir + '/DPPP-soldd.parset msin=$pathMS msin.datacolumn=CORRECTED_DATA sol.h5parm=$pathMS/fr.h5 sol.mode=diagonal \
            sol.uvlambdarange='+str(nouseblrange), log='$nameMS_solFR.log', commandType="DPPP")
    
    lib_util.run_losoto(s, 'fr-c'+str(c), [ms+'/fr.h5' for ms in MSs.getListStr()], \
            [parset_dir + '/losoto-fr.parset'])

   #####################################################
   # 3: find BANDPASS/IONO

    # Beam correction DATA -> CORRECTED_DATA
    logger.info('Polalign correction...')
    MSs.run('DPPP '+parset_dir+'/DPPP-cor.parset msin=$pathMS msin.datacolumn=DATA cor.parmdb=cal-pa-c'+str(c)+'.h5 cor.correction=polalign', \
            log='$nameMS_corPA3.log', commandType="DPPP")

    # Beam correction (and update weight in case of imaging) CORRECTED_DATA -> CORRECTED_DATA
    logger.info('Beam correction...')
    if c == 0 and lofar_system == 'lba':
        MSs.run('DPPP '+parset_dir+'/DPPP-beam.parset msin=$pathMS corrbeam.updateweights=True', log='$nameMS_corBEAM3.log', commandType='DPPP')
    else:
        MSs.run('DPPP '+parset_dir+'/DPPP-beam.parset msin=$pathMS corrbeam.updateweights=False', log='$nameMS_corBEAM3.log', commandType='DPPP')
 
    # Correct FR CORRECTED_DATA -> CORRECTED_DATA
    logger.info('Faraday rotation correction...')
    MSs.run('DPPP ' + parset_dir + '/DPPP-cor.parset msin=$pathMS cor.parmdb=cal-fr-c'+str(c)+'.h5 cor.correction=rotationmeasure000', \
            log='$nameMS_corFR3.log', commandType="DPPP")

    # Solve cal_SB.MS:CORRECTED_DATA (only solve)
    logger.info('Solving IONO...')
    MSs.run('DPPP ' + parset_dir + '/DPPP-soldd.parset msin=$pathMS msin.datacolumn=CORRECTED_DATA sol.h5parm=$pathMS/iono.h5 sol.mode=diagonal \
                                    sol.uvlambdarange='+str(nouseblrange), log='$nameMS_solIONO3.log', commandType="DPPP")

    lib_util.run_losoto(s, 'iono-c'+str(c), [ms+'/iono.h5' for ms in MSs.getListStr()], \
                        [parset_dir+'/losoto-flag.parset',parset_dir+'/losoto-plot-amp.parset',parset_dir+'/losoto-plot-ph.parset'])

    # Correct all CORRECTED_DATA -> CORRECTED_DATA
    logger.info('IONO correction...')
    MSs.run('DPPP '+parset_dir+'/DPPP-cor.parset msin=$pathMS cor.updateweights=False cor.parmdb=cal-iono-c'+str(c)+'.h5 cor.correction=phase000', \
                                log='$nameMS_corIONO3.log', commandType='DPPP')

    # Solve MS:CORRECTED_DATA (only solve)
    logger.info('Solving BP...')
    MSs.run('DPPP ' + parset_dir + '/DPPP-soldd.parset msin=$pathMS msin.datacolumn=CORRECTED_DATA sol.h5parm=$pathMS/amp.h5 sol.mode=diagonal sol.flagunconverged=False \
            sol.uvlambdarange='+str(nouseblrange)+' sol.nchan=2 sol.solint=10', log='$nameMS_solAMP3.log', commandType="DPPP")
    
    lib_util.run_losoto(s, 'amp-c'+str(c), [ms+'/amp.h5' for ms in MSs.getListStr()], \
            [parset_dir+'/losoto-plot-amp.parset'])

    # Correct BP CORRECTED_DATA -> CORRECTED_DATA
    logger.info('BP correction...')
    if c == 0 and lofar_system == 'lba':
        MSs.run('DPPP '+parset_dir+'/DPPP-cor.parset msin=$pathMS cor.updateweights=True cor.parmdb=cal-iono-c'+str(c)+'.h5 cor.correction=amplitude000', \
                log='$nameMS_corAMP3.log', commandType='DPPP')
    else:
        MSs.run('DPPP '+parset_dir+'/DPPP-cor.parset msin=$pathMS cor.updateweights=False cor.parmdb=cal-iono-c'+str(c)+'.h5 cor.correction=amplitude000', \
               log='$nameMS_corAMP3.log', commandType='DPPP')

#    # Solve MS:DATA (only solve)
#    logger.info('Solving all...')
#    MSs.run('DPPP ' + parset_dir + '/DPPP-soldd.parset msin=$pathMS msin.datacolumn=SMOOTHED_DATA sol.h5parm=$pathMS/iono.h5 sol.mode=fulljones', \
#            log='$nameMS_solFJ-c'+str(c)+'.log', commandType="DPPP")
#    
#    lib_util.run_losoto(s, 'iono-c'+str(c), [ms+'/iono.h5' for ms in MSs.getListStr()], \
#            [parset_dir+'/losoto-flag.parset',parset_dir+'/losoto-plot-amp.parset',parset_dir+'/losoto-plot-ph.parset'])
#    
#    # Correct all DATA -> CORRECTED_DATA
#    logger.info('IONO correction...')
#    if c == 0 and lofar_system == 'lba':
#        MSs.run('DPPP '+parset_dir+'/DPPP-cor.parset msin=$pathMS msin.datacolumn=DATA cor.updateweights=True cor.parmdb=cal-iono-c'+str(c)+'.h5 cor.correction=fulljones cor.soltab=[amplitude000,phase000]', \
#                log='$nameMS_cor-c'+str(c)+'.log', commandType='DPPP')
#    else:
#        MSs.run('DPPP '+parset_dir+'/DPPP-cor.parset msin=$pathMS msin.datacolumn=DATA cor.updateweights=False cor.parmdb=cal-iono-c'+str(c)+'.h5 cor.correction=fulljones cor.soltab=[amplitude000,phase000]', \
#                log='$nameMS_cor-c'+str(c)+'.log', commandType='DPPP')

       
    logger.info('Cleaning (cycle %i)...' % c)
    imagename = 'img/img-c'+str(c)
    if patch == 'CygA':
        lib_util.run_wsclean(s, 'wsclean-c'+str(c)+'.log', MSs.getStrWsclean(), name=imagename, save_source_list='', size=1000, scale='1.5arcsec', \
                weight='briggs -1.5', niter=50000, no_update_model_required='', nmiter=50, mgain=0.5, \
                use_weights_as_taper='',\
                multiscale='', multiscale_scale_bias=0.6, multiscale_scales='0,5,10,20,40', \
                fits_mask='/home/fdg/scripts/LiLF/parsets/LOFAR_ateam/masks/CygA.fits', \
                baseline_averaging=5, auto_threshold=1, \
                join_channels='', deconvolution_channels=5, fit_spectral_pol=2, channels_out=61)

    elif patch == 'CasA':
        #RMS per scale: {0: 16.87 mJy, 13: 13.81 mJy, 27: 11.81 mJy, 53: 9.35 mJy, 106: 6.34 mJy, 212: 2.96 mJy, 425: 1.4 mJy}
        lib_util.run_wsclean(s, 'wsclean-c'+str(c)+'.log', MSs.getStrWsclean(), name=imagename, save_source_list='', size=1300, scale='2arcsec', \
<<<<<<< HEAD
                weight='briggs -1.2', niter=75000, no_update_model_required='', mgain=0.5, \
                multiscale='', multiscale_scale_bias=0.7, multiscale_scales='0,5,10,20,40,80', \
=======
                weight='briggs -1.2', niter=75000, no_update_model_required='', nmiter=50, mgain=0.5, \
                multiscale='', multiscale_scale_bias=0.7, \
>>>>>>> ea523b1c
                fits_mask='/home/fdg/scripts/LiLF/parsets/LOFAR_ateam/masks/CasA.fits', \
                baseline_averaging=5, auto_threshold=1, \
                join_channels='', deconvolution_channels=5, fit_spectral_pol=2, channels_out=61)

    elif patch == 'TauA':
        lib_util.run_wsclean(s, 'wscleanA-c'+str(c)+'.log', MSs.getStrWsclean(), name=imagename, save_source_list='', size=1500, scale='1arcsec', \
                weight='briggs -1.2', niter=30, update_model_required='', mgain=0.3, \
                fits_mask='/home/fdg/scripts/LiLF/parsets/LOFAR_ateam/masks/pulsar.fits', \
                join_channels='', deconvolution_channels=5, fit_spectral_pol=2, channels_out=61) # use cont=True

<<<<<<< HEAD
        lib_util.run_wsclean(s, 'wscleanB-c'+str(c)+'.log', MSs.getStrWsclean(), cont=True, name=imagename, save_source_list='', size=1500, scale='1arcsec', \
                weight='briggs -1.2', niter=100000, no_update_model_required='', mgain=0.5, \
=======
        lib_util.run_wsclean(s, 'wscleanB-c'+str(c)+'.log', MSs.getStrWsclean(), cont=True, name=imagename, save_source_list='', size=1200, scale='2arcsec', \
                weight='briggs -1.2', niter=100000, no_update_model_required='', nmiter=50, mgain=0.5, \
>>>>>>> ea523b1c
                multiscale='', multiscale_scale_bias=0.7, multiscale_scales='0,5,10,20,40,80', \
                fits_mask='/home/fdg/scripts/LiLF/parsets/LOFAR_ateam/masks/TauA.fits', \
                auto_threshold=1, \
                join_channels='', deconvolution_channels=5, fit_spectral_pol=2, channels_out=61)

    elif patch == 'VirA' and lofar_system == 'lba':
        lib_util.run_wsclean(s, 'wsclean-c'+str(c)+'.log', MSs.getStrWsclean(), name=imagename, save_source_list='', size=1500, scale='2arcsec', \
                weight='briggs -1.0', niter=50000, no_update_model_required='', nmiter=50, mgain=0.4, \
                multiscale='', multiscale_scale_bias=0.7, multiscale_scales='0,5,10,20,40,80,160', \
                fits_mask='/home/fdg/scripts/LiLF/parsets/LOFAR_ateam/masks/VirAlba.fits', \
                baseline_averaging=5, auto_threshold=5, \
                join_channels='', deconvolution_channels=5, fit_spectral_pol=2, channels_out=61)

        # to do the minihalo
        lib_util.run_wsclean(s, 'wscleanLR-c'+str(c)+'.log', MSs.getStrWsclean(), name=imagename, size=1000, scale='15arcsec', \
                weight='briggs 0.', taper_gaussian='80arcsec', niter=30000, no_update_model_required='', mgain=0.85, \
                baseline_averaging=5, auto_threshold=1, \
                join_channels='', deconvolution_channels=5, fit_spectral_pol=2, channels_out=61)

    elif patch == 'VirA' and lofar_system == 'hba':
        lib_util.run_wsclean(s, 'wscleanA-c'+str(c)+'.log', MSs.getStrWsclean(), name=imagename, size=2500, scale='1arcsec', \
                weight='briggs -0.3', niter=300, update_model_required='', mgain=0.3, \
                fits_mask='/home/fdg/scripts/LiLF/parsets/LOFAR_ateam/masks/VirAphba.fits', \
                join_channels='', deconvolution_channels=5, fit_spectral_pol=2, channels_out=61) # use cont=True
        lib_util.run_wsclean(s, 'wsclean-c'+str(c)+'.log', MSs.getStrWsclean(), cont=True, name=imagename, size=2500, scale='1arcsec', \
                weight='briggs -0.3', niter=50000, no_update_model_required='', nmiter=50, mgain=0.3, \
                multiscale='', multiscale_scale_bias=0.7, multiscale_scales='0,5,10,20,40,80,160', \
                fits_mask='/home/fdg/scripts/LiLF/parsets/LOFAR_ateam/masks/VirAhba.fits', \
                auto_threshold=1, \
                join_channels='', deconvolution_channels=5, fit_spectral_pol=2, channels_out=61)

    logger.info('Predict (wsclean: %s)...' % imagename)
    s.add('wsclean -predict -name '+imagename+' -j '+str(s.max_processors)+' -channels-out 61 '+MSs.getStrWsclean(), \
          log='wscleanPRE-c'+str(c)+'.log', commandType='wsclean', processors='max')
    s.run(check=True)

    #logger.info('Reweight...')
    #MSs.run('reweight.py -v -p -d CORRECTED_DATA -m residual $pathMS', log='$nameMS_weight.log', commandType='general')
    #os.system('mkdir weights-c'+str(c)+'; mv *png weights-c'+str(c))
        
    # every 5 cycles: sub model and rescale model
    if c%5 == 0 and c != 0:

        logger.info('Sub model...')
        MSs.run('taql "update $pathMS set CORRECTED_DATA = CORRECTED_DATA - MODEL_DATA"', log='$nameMS_taql1.log', commandType='general')

        logger.info('Cleaning wide (cycle %i)...' % c)
        imagename = 'img/imgsub-c'+str(c)
        lib_util.run_wsclean(s, 'wscleanSUB-c'+str(c)+'.log', MSs.getStrWsclean(), name=imagename, size=1000, scale='15arcsec', \
                weight='briggs 0.4', taper_gaussian='100arcsec', niter=10000, no_update_model_required='', mgain=0.85, \
                baseline_averaging=5, deconvolution_channels=4, \
                auto_threshold=1, join_channels='', fit_spectral_pol=2, channels_out=16)
 
        #logger.info('Predict wide (wsclean)...')
        #s.add('wsclean -predict -name '+imagename+' -j '+str(s.max_processors)+' -channelsout 32 '+MSs.getStrWsclean(), \
        #      log='wscleanPRE-c'+str(c)+'.log', commandType='wsclean', processors='max')
        #s.run(check = True)

        #logger.info('Sub low-res model...')
        #MSs.run('taql "update $pathMS set CORRECTED_DATA = CORRECTED_DATA - MODEL_DATA"', log='$nameMS_taql2.log', commandType='general')

logger.info("Done.")<|MERGE_RESOLUTION|>--- conflicted
+++ resolved
@@ -235,13 +235,8 @@
     elif patch == 'CasA':
         #RMS per scale: {0: 16.87 mJy, 13: 13.81 mJy, 27: 11.81 mJy, 53: 9.35 mJy, 106: 6.34 mJy, 212: 2.96 mJy, 425: 1.4 mJy}
         lib_util.run_wsclean(s, 'wsclean-c'+str(c)+'.log', MSs.getStrWsclean(), name=imagename, save_source_list='', size=1300, scale='2arcsec', \
-<<<<<<< HEAD
-                weight='briggs -1.2', niter=75000, no_update_model_required='', mgain=0.5, \
+                weight='briggs -1.2', niter=75000, no_update_model_required='', nmiter=50, mgain=0.5, \
                 multiscale='', multiscale_scale_bias=0.7, multiscale_scales='0,5,10,20,40,80', \
-=======
-                weight='briggs -1.2', niter=75000, no_update_model_required='', nmiter=50, mgain=0.5, \
-                multiscale='', multiscale_scale_bias=0.7, \
->>>>>>> ea523b1c
                 fits_mask='/home/fdg/scripts/LiLF/parsets/LOFAR_ateam/masks/CasA.fits', \
                 baseline_averaging=5, auto_threshold=1, \
                 join_channels='', deconvolution_channels=5, fit_spectral_pol=2, channels_out=61)
@@ -251,14 +246,8 @@
                 weight='briggs -1.2', niter=30, update_model_required='', mgain=0.3, \
                 fits_mask='/home/fdg/scripts/LiLF/parsets/LOFAR_ateam/masks/pulsar.fits', \
                 join_channels='', deconvolution_channels=5, fit_spectral_pol=2, channels_out=61) # use cont=True
-
-<<<<<<< HEAD
         lib_util.run_wsclean(s, 'wscleanB-c'+str(c)+'.log', MSs.getStrWsclean(), cont=True, name=imagename, save_source_list='', size=1500, scale='1arcsec', \
-                weight='briggs -1.2', niter=100000, no_update_model_required='', mgain=0.5, \
-=======
-        lib_util.run_wsclean(s, 'wscleanB-c'+str(c)+'.log', MSs.getStrWsclean(), cont=True, name=imagename, save_source_list='', size=1200, scale='2arcsec', \
                 weight='briggs -1.2', niter=100000, no_update_model_required='', nmiter=50, mgain=0.5, \
->>>>>>> ea523b1c
                 multiscale='', multiscale_scale_bias=0.7, multiscale_scales='0,5,10,20,40,80', \
                 fits_mask='/home/fdg/scripts/LiLF/parsets/LOFAR_ateam/masks/TauA.fits', \
                 auto_threshold=1, \
