#!/usr/bin/env python
# -*- coding: utf-8 -*-

# initial calibration of the calibrator in circular, get and corr FR, back to linear, sol flag + effects separation

import sys, os, glob, re
import numpy as np
import pyrap.tables as pt

if 'Vir' in os.getcwd():
    patch = 'VirA'
    nouseblrange = '[0..30]'
elif 'Tau' in os.getcwd():
    patch = 'TauA'
    nouseblrange = '[500..5000]'
elif 'Cas' in os.getcwd():
    patch = 'CasA'
    nouseblrange = '[15000..1e30]'
elif 'Cyg' in os.getcwd():
    patch = 'CygA'
    nouseblrange = '[15000..1e30]'

skymodel = '/home/fdg/scripts/model/A-team_4_CC.skydb'

########################################################
from LiLF import lib_ms, lib_img, lib_util, lib_log
lib_log.set_logger('pipeline-ateam.logger')
logger = lib_log.logger
s = lib_util.Scheduler(dry = False)

# parse parset
parset = lib_util.getParset()
parset_dir = parset.get('ateam','parset_dir')
bl2flag = parset.get('flag','stations')
data_dir = '../tgts-bkp/'

##########################################################
lib_util.check_rm('img')
os.makedirs('img')
mss = sorted(glob.glob(data_dir+'/*MS'))
MSs = lib_ms.AllMSs( mss, s )

# HBA/LBA
if min(MSs.getFreqs()) < 80.e6: hba = False
else: hba = True

# copy data (avg to 1ch/sb and 10 sec)
nchan = MSs.getListObj()[0].getNchan()
timeint = MSs.getListObj()[0].getTimeInt()
avg_time = int(np.rint(10./timeint))

logger.info('Copy data...')
for MS in MSs.getListObj():
    if os.path.exists(MS.nameMS+'.MS'): continue
    s.add('DPPP '+parset_dir+'/DPPP-avg.parset msin='+MS.pathMS+' msout='+MS.nameMS+'.MS msin.datacolumn=DATA avg.freqstep=%i avg.timestep=%i' % (nchan, avg_time), \
            log=MS.nameMS+'_avg.log', commandType='DPPP')
s.run(check=True, maxThreads=20) # limit threads to prevent I/O isssues

MSs = lib_ms.AllMSs( glob.glob('*MS'), s )

# TEST
#logger.info("Put data to Jy...")
#MSs.run('taql "update $pathMS set DATA = 1e2*DATA"', log='$nameMS_taql.log', commandType='general')

<<<<<<< HEAD
#######################################################   
=======
# Create columns (non compressed)
logger.info('Creating MODEL_DATA_LOWRES and SUBTRACTED_DATA...')
MSs.run('addcol2ms.py -m $pathMS -c MODEL_DATA_HIGHRES', log='$nameMS_addcol.log', commandType='python')

########################################################   
>>>>>>> 82c44519
# flag bad stations, and low-elev
logger.info('Flagging...')
MSs.run('DPPP '+parset_dir+'/DPPP-flag.parset msin=$pathMS msout=. ant.baseline=\"'+bl2flag+'\"', \
            log='$nameMS_flag.log', commandType='DPPP')

# predict to save time MODEL_DATA
if hba: model_dir = '/home/fdg/scripts/model/AteamHBA/'+patch
else: model_dir = '/home/fdg/scripts/model/AteamLBA/'+patch

<<<<<<< HEAD
print model_dir+'/img-MFS-model.fits'
if os.path.exists(model_dir+'/img-MFS-model.fits'):
=======
if os.path.exists(model_dir):
>>>>>>> 82c44519
    logger.info('Predict (wsclean)...')
    s.add('wsclean -predict -name '+model_dir+'/img -j '+str(s.max_processors)+' -channelsout 15 '+MSs.getStrWsclean(), \
          log='wscleanPRE-init.log', commandType='wsclean', processors='max')
    s.run(check=True)
else:
    logger.info('Predict (DPPP)...')
    MSs.run('DPPP '+parset_dir+'/DPPP-predict.parset msin=$pathMS pre.sourcedb='+skymodel+' pre.sources='+patch, log='$nameMS_pre.log', commandType='DPPP')

for c in xrange(10):

    ####################################################
    # 1: find PA and remove it

    # Solve cal_SB.MS:DATA (only solve)
    logger.info('Calibrating PA...')
    MSs.run('DPPP ' + parset_dir + '/DPPP-soldd.parset msin=$pathMS msin.datacolumn=DATA sol.h5parm=$pathMS/pa.h5 sol.mode=rotation+diagonal \
            sol.uvlambdarange='+str(nouseblrange), log='$nameMS_solPA.log', commandType="DPPP")

    lib_util.run_losoto(s, 'pa-c'+str(c), [ms+'/pa.h5' for ms in MSs.getListStr()], \
                    [parset_dir+'/losoto-plot-ph.parset', parset_dir+'/losoto-plot-rot.parset', parset_dir+'/losoto-plot-amp.parset', parset_dir+'/losoto-pa.parset'])

    #################################################
    # 1: find the FR and remve it
    
    # Beam correction DATA -> CORRECTED_DATA
    logger.info('PA correction...')
    MSs.run('DPPP '+parset_dir+'/DPPP-cor.parset msin=$pathMS msin.datacolumn=DATA cor.parmdb=cal-pa-c'+str(c)+'.h5 cor.correction=polalign', \
            log='$nameMS_corPA2.log', commandType="DPPP")

    # Beam correction CORRECTED_DATA -> CORRECTED_DATA
    logger.info('Beam correction...')
    MSs.run('DPPP '+parset_dir+'/DPPP-beam.parset msin=$pathMS', log='$nameMS_beam2.log', commandType='DPPP')
    
    # Convert to circular CORRECTED_DATA -> CORRECTED_DATA
    logger.info('Converting to circular...')
    MSs.run('mslin2circ.py -i $pathMS:CORRECTED_DATA -o $pathMS:CORRECTED_DATA', log='$nameMS_circ2lin.log', commandType='python', maxThreads=10)
    
    # Solve cal_SB.MS:CORRECTED_DATA (only solve)
    logger.info('Calibrating FR...')
    MSs.run('DPPP '+parset_dir+'/DPPP-sol.parset msin=$pathMS msin.datacolumn=CORRECTED_DATA sol.parmdb=$pathMS/fr.h5 sol.caltype=diagonal', log='$nameMS_fr.log', commandType='DPPP')
    
    lib_util.run_losoto(s, 'fr-c'+str(c), [ms+'/fr.h5' for ms in MSs.getListStr()], \
            [parset_dir + '/losoto-fr.parset'])
    
    #####################################################
    # 2: find BANDPASS

    # Beam correction DATA -> CORRECTED_DATA
    logger.info('Polalign correction...')
    MSs.run('DPPP '+parset_dir+'/DPPP-cor.parset msin=$pathMS msin.datacolumn=DATA cor.parmdb=cal-pa-c'+str(c)+'.h5 cor.correction=polalign', \
            log='$nameMS_corPA3.log', commandType="DPPP")

    # Beam correction CORRECTED_DATA -> CORRECTED_DATA
    logger.info('Beam correction...')
    MSs.run('DPPP ' + parset_dir + '/DPPP-beam.parset msin=$pathMS', log='$nameMS_beam3.log', commandType="DPPP")
    
    # Correct FR CORRECTED_DATA -> CORRECTED_DATA
    logger.info('Faraday rotation correction...')
    MSs.run('DPPP ' + parset_dir + '/DPPP-cor.parset msin=$pathMS cor.parmdb=cal-fr-c'+str(c)+'.h5 cor.correction=rotationmeasure000', \
            log='$nameMS_corFR3.log', commandType="DPPP")
    
    # Solve cal_SB.MS:CORRECTED_DATA (only solve)
    logger.info('Calibrating BP...')
    MSs.run('DPPP ' + parset_dir + '/DPPP-sol.parset msin=$pathMS msin.datacolumn=CORRECTED_DATA sol.parmdb=$pathMS/amp.h5 sol.caltype=diagonal', log='$nameMS_amp.log', commandType="DPPP")
    
    lib_util.run_losoto(s, 'amp-c'+str(c), [ms+'/amp.h5' for ms in MSs.getListStr()], \
            [parset_dir + '/losoto-flag.parset',parset_dir+'/losoto-plot-amp.parset',parset_dir+'/losoto-bp.parset'])

    #################################################
    # 3: apply all

    # Beam correction DATA -> CORRECTED_DATA
    logger.info('Polalign correction...')
    MSs.run('DPPP '+parset_dir+'/DPPP-cor.parset msin=$pathMS msin.datacolumn=DATA cor.parmdb=cal-pa-c'+str(c)+'.h5 cor.correction=polalign', \
            log='$nameMS_corPA4.log', commandType="DPPP")

    # Correct BP CORRECTED_DATA -> CORRECTED_DATA
    logger.info('BP correction...')
    if c == 0 and not hba:
        MSs.run('DPPP '+parset_dir+'/DPPP-cor.parset msin=$pathMS cor.updateweights=True cor.parmdb=cal-amp-c'+str(c)+'.h5 cor.correction=amplitudeSmooth000', \
                log='$nameMS_corAMP4.log', commandType='DPPP')
    else:
        MSs.run('DPPP '+parset_dir+'/DPPP-cor.parset msin=$pathMS cor.updateweights=False cor.parmdb=cal-amp-c'+str(c)+'.h5 cor.correction=amplitudeSmooth000', \
                log='$nameMS_corAMP4.log', commandType='DPPP')
 
    # Beam correction (and update weight in case of imaging) CORRECTED_DATA -> CORRECTED_DATA
    logger.info('Beam correction...')
    if c == 0 and not hba:
        MSs.run('DPPP '+parset_dir+'/DPPP-beam.parset msin=$pathMS corrbeam.updateweights=True', log='$nameMS_beam4.log', commandType='DPPP')
    else:
        MSs.run('DPPP '+parset_dir+'/DPPP-beam.parset msin=$pathMS corrbeam.updateweights=False', log='$nameMS_beam4.log', commandType='DPPP')
       
    # Correct FR CORRECTED_DATA -> CORRECTED_DATA
    logger.info('Faraday rotation correction...')
    MSs.run('DPPP '+parset_dir+'/DPPP-cor.parset msin=$pathMS cor.parmdb=cal-fr-c'+str(c)+'.h5 cor.correction=rotationmeasure000', \
            log='$nameMS_corFR4.log', commandType='DPPP')
    
    # Solve cal_SB.MS:CORRECTED_DATA (only solve)
    logger.info('Calibrating IONO...')
    MSs.run('DPPP '+parset_dir+'/DPPP-soldd.parset msin=$pathMS msin.datacolumn=CORRECTED_DATA sol.h5parm=$pathMS/iono.h5 sol.mode=diagonal', log='$nameMS_iono.log', commandType='DPPP')
    
    lib_util.run_losoto(s, 'iono-c'+str(c), [ms+'/iono.h5' for ms in MSs.getListStr()], \
        [parset_dir+'/losoto-flag.parset',parset_dir+'/losoto-plot-amp.parset',parset_dir+'/losoto-plot-ph.parset'])
    
    # Correct all CORRECTED_DATA (PA, beam, BP, FR corrected) -> CORRECTED_DATA
    logger.info('IONO correction...')
    MSs.run("DPPP " + parset_dir + '/DPPP-cor.parset msin=$pathMS cor.steps=[ph,amp] cor.ph.parmdb=cal-iono-c'+str(c)+'.h5 cor.amp.parmdb=cal-iono-c'+str(c)+'.h5 \
                    cor.ph.correction=phase000 cor.amp.correction=amplitude000 cor.amp.updateweights=False', log='$nameMS_corG4.log', commandType="DPPP")

    # briggs: -1.2 for virgo; -1.0 for subtraction to get good minihalo?
    logger.info('Cleaning (cycle %i)...' % c)
    imagename = 'img/img-c'+str(c)
    if patch == 'CygA':
        s.add('wsclean -reorder -temp-dir /dev/shm -name ' + imagename + ' -size 1000 1000 -j '+str(s.max_processors)+' -baseline-averaging 5 \
            -scale 1arcsec -weight uniform -niter 50000 -update-model-required -minuv-l 30 -mgain 0.85 -clean-border 1 \
            -multiscale -multiscale-scales 0,4,8,16,32 \
            -auto-threshold 0.005\
            -join-channels -fit-spectral-pol 3 -channels-out 15 '+MSs.getStrWsclean(), \
            log='wsclean-c'+str(c)+'.log', commandType='wsclean', processors = 'max')

    elif patch == 'VirA' and hba:
        s.add('wsclean -reorder -temp-dir /dev/shm -name ' + imagename + ' -size 2500 2500 -j '+str(s.max_processors)+' \
            -scale 1arcsec -weight briggs -1.2 -niter 50000 -update-model-required -minuv-l 30 -mgain 0.85 -clean-border 1 \
            -multiscale -multiscale-scales 0,4,8,16,32,64 \
            -auto-threshold 0.001\
            -use-idg \
            -join-channels -fit-spectral-pol 3 -channels-out 15 '+MSs.getStrWsclean(), \
            log='wsclean-c'+str(c)+'.log', commandType='wsclean', processors = 'max')

    else:
        s.add('wsclean -reorder -temp-dir /dev/shm -name ' + imagename + ' -size 1500 1500 -j '+str(s.max_processors)+' -baseline-averaging 5 \
            -scale 2arcsec -weight briggs -1.2 -niter 50000 -update-model-required -minuv-l 30 -mgain 0.85 -clean-border 1 \
            -multiscale -multiscale-scales 0,4,8,16,32 \
            -auto-threshold 0.005\
            -join-channels -fit-spectral-pol 3 -channels-out 15 '+MSs.getStrWsclean(), \
            log='wsclean-c'+str(c)+'.log', commandType='wsclean', processors = 'max')
 
    s.run(check = True)

    logger.info('Sub model...')
    MSs.run('taql "update $pathMS set CORRECTED_DATA = CORRECTED_DATA - MODEL_DATA"', log='$nameMS_taql1.log', commandType='general')
    logger.info('Copy MODEL_DATA...')
    MSs.run('taql "update $pathMS set MODEL_DATA_HIGHRES = MODEL_DATA"', log='$nameMS_taql2.log', commandType='general')

    logger.info('Cleaning sub (cycle %i)...' % c)
    imagename = 'img/imgsub-c'+str(c)
    s.add('wsclean -reorder -temp-dir /dev/shm -name ' + imagename + ' -size 1000 1000 -j '+str(s.max_processors)+' -baseline-averaging 5 \
            -scale 15arcsec -weight briggs -1.0 -taper-gaussian 80arcsec -niter 10000 -no-update-model-required -minuv-l 30 -mgain 0.85 -clean-border 1 \
            -multiscale -multiscale-scales 0,4,8,16 \
            -join-channels -fit-spectral-pol 3 -channels-out 15 '+MSs.getStrWsclean(), \
            log='wscleanSUB-c'+str(c)+'.log', commandType='wsclean', processors='max')
    s.run(check=True)

    logger.info('Combining MODEL_DATA_HIGHRES and MODEL_DATA...')
    MSs.run('taql "update $pathMS set MODEL_DATA = MODEL_DATA_HIGHRES + MODEL_DATA"', log='$nameMS_taql3.log', commandType='general')

    # TODO: add rescale model

logger.info("Done.")<|MERGE_RESOLUTION|>--- conflicted
+++ resolved
@@ -62,15 +62,12 @@
 #logger.info("Put data to Jy...")
 #MSs.run('taql "update $pathMS set DATA = 1e2*DATA"', log='$nameMS_taql.log', commandType='general')
 
-<<<<<<< HEAD
 #######################################################   
-=======
 # Create columns (non compressed)
 logger.info('Creating MODEL_DATA_LOWRES and SUBTRACTED_DATA...')
 MSs.run('addcol2ms.py -m $pathMS -c MODEL_DATA_HIGHRES', log='$nameMS_addcol.log', commandType='python')
 
 ########################################################   
->>>>>>> 82c44519
 # flag bad stations, and low-elev
 logger.info('Flagging...')
 MSs.run('DPPP '+parset_dir+'/DPPP-flag.parset msin=$pathMS msout=. ant.baseline=\"'+bl2flag+'\"', \
@@ -80,12 +77,7 @@
 if hba: model_dir = '/home/fdg/scripts/model/AteamHBA/'+patch
 else: model_dir = '/home/fdg/scripts/model/AteamLBA/'+patch
 
-<<<<<<< HEAD
-print model_dir+'/img-MFS-model.fits'
 if os.path.exists(model_dir+'/img-MFS-model.fits'):
-=======
-if os.path.exists(model_dir):
->>>>>>> 82c44519
     logger.info('Predict (wsclean)...')
     s.add('wsclean -predict -name '+model_dir+'/img -j '+str(s.max_processors)+' -channelsout 15 '+MSs.getStrWsclean(), \
           log='wscleanPRE-init.log', commandType='wsclean', processors='max')
@@ -199,7 +191,7 @@
     logger.info('Cleaning (cycle %i)...' % c)
     imagename = 'img/img-c'+str(c)
     if patch == 'CygA':
-        s.add('wsclean -reorder -temp-dir /dev/shm -name ' + imagename + ' -size 1000 1000 -j '+str(s.max_processors)+' -baseline-averaging 5 \
+        s.add('wsclean -reorder -temp-dir /dev/shm -name ' + imagename + ' -size 1000 1000 -j '+str(s.max_processors)+' \
             -scale 1arcsec -weight uniform -niter 50000 -update-model-required -minuv-l 30 -mgain 0.85 -clean-border 1 \
             -multiscale -multiscale-scales 0,4,8,16,32 \
             -auto-threshold 0.005\
@@ -216,7 +208,7 @@
             log='wsclean-c'+str(c)+'.log', commandType='wsclean', processors = 'max')
 
     else:
-        s.add('wsclean -reorder -temp-dir /dev/shm -name ' + imagename + ' -size 1500 1500 -j '+str(s.max_processors)+' -baseline-averaging 5 \
+        s.add('wsclean -reorder -temp-dir /dev/shm -name ' + imagename + ' -size 1500 1500 -j '+str(s.max_processors)+' \
             -scale 2arcsec -weight briggs -1.2 -niter 50000 -update-model-required -minuv-l 30 -mgain 0.85 -clean-border 1 \
             -multiscale -multiscale-scales 0,4,8,16,32 \
             -auto-threshold 0.005\
