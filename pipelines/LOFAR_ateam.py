--- conflicted
+++ resolved
@@ -224,16 +224,7 @@
                 baseline_averaging=5, deconvolution_channels=8 \
                 auto_threshold=1, join_channels='', fit_spectral_pol=4, channels_out=61)
 
-<<<<<<< HEAD
     elif patch == 'VirA' and lofar_system == 'lba':
-        lib_util.run_wsclean(s, 'wscleanA-c'+str(c)+'.log', MSs.getStrWsclean(), name=imagename, size=1500, scale='2arcsec', \
-                weight='briggs -1.', niter=1000, update_model_required='', mgain=0.85, \
-                join_channels='', fit_spectral_pol=4, channels_out=61)
-        lib_util.run_wsclean(s, 'wscleanB-c'+str(c)+'.log', MSs.getStrWsclean(), cont=True, name=imagename, size=1500, scale='2arcsec', \
-                weight='briggs -1.', niter=50000, update_model_required='', mgain=0.85, \
-                multiscale='', multiscale_scales='0,5,10,20,40,80', \
-=======
-    elif patch == 'VirA' and lba:
         #lib_util.run_wsclean(s, 'wscleanA-c'+str(c)+'.log', MSs.getStrWsclean(), name=imagename, size=1500, scale='2arcsec', \
         #        weight='briggs -1.', niter=1000, update_model_required='', mgain=0.85, \
         #        join_channels='', fit_spectral_pol=4, channels_out=61) # use cont=True
@@ -241,7 +232,6 @@
                 weight='briggs -1.', niter=50000, no_update_model_required='', mgain=0.5, \
                 multiscale='', multiscale_scale_bias=0.7, \# multiscale_scales='0,5,10,20,40,80', \
                 baseline_averaging=5, deconvolution_channels=8 \
->>>>>>> 7bf11e9f
                 auto_threshold=1, join_channels='', fit_spectral_pol=4, channels_out=61)
 
     elif patch == 'VirA' and lofar_system == 'hba':
