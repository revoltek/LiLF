#!/usr/bin/env python
# -*- coding: utf-8 -*-

# initial calibration of the calibrator in circular, get and corr FR, back to linear, sol flag + effects separation

import sys, os, glob, re
import numpy as np
import pyrap.tables as pt

if 'Vir' in os.getcwd():
    patch = 'VirA'
    nouseblrange = ''
    f = lambda nu: 1226. * 10**(-0.79 * (np.log10(nu/150.e6))**1)
elif 'Tau' in os.getcwd():
    patch = 'TauA'
    nouseblrange = '[500..5000]'
    f = lambda nu: 1838. * 10**(-0.299 * (np.log10(nu/150.e6))**1)
elif 'Cas' in os.getcwd():
    patch = 'CasA'
    nouseblrange = ''
    #nouseblrange = '[15000..1e30]'
    f = lambda nu: 11733. * 10**(-0.77 * (np.log10(nu/150.e6))**1)
elif 'Cyg' in os.getcwd():
    patch = 'CygA'
    nouseblrange = ''
    #nouseblrange = '[15000..1e30]'
    f = lambda nu: 10690. * 10**(-0.67 * (np.log10(nu/150.e6))**1) * 10**(-0.204 * (np.log10(nu/150.e6))**2) * 10**(-0.021 * (np.log10(nu/150.e6))**3)

skymodel = '/home/fdg/scripts/model/A-team_4_CC.skydb'

########################################################
from LiLF import lib_ms, lib_img, lib_util, lib_log
logger_obj = lib_log.Logger('pipeline-ateam.logger')
logger = lib_log.logger
s = lib_util.Scheduler(log_dir = logger_obj.log_dir, dry = False)

# parse parset
parset = lib_util.getParset()
parset_dir = parset.get('ateam','parset_dir')
bl2flag = parset.get('flag','stations')
data_dir = '../tgts-bkp/'

##########################################################
lib_util.check_rm('img')
os.makedirs('img')
mss = sorted(glob.glob(data_dir+'/*MS'))
MSs = lib_ms.AllMSs( mss, s )

# copy data (avg to 1ch/sb and 10 sec)
nchan = MSs.getListObj()[0].getNchan()
timeint = MSs.getListObj()[0].getTimeInt()
avg_time = int(np.rint(10./timeint))

logger.info('Copy data...')
for MS in MSs.getListObj():
    if not os.path.exists(MS.nameMS+'.MS') and min(MS.getFreqs()) > 30.e6:
        s.add('DPPP '+parset_dir+'/DPPP-avg.parset msin='+MS.pathMS+' msout='+MS.nameMS+'.MS msin.datacolumn=DATA avg.freqstep=%i avg.timestep=%i' % (nchan, avg_time), \
            log=MS.nameMS+'_avg.log', commandType='DPPP')
s.run(check=True, maxThreads=20) # limit threads to prevent I/O isssues

################################################################
MSs = lib_ms.AllMSs( glob.glob('*MS'), s )

# HBA/LBA
if min(MSs.getFreqs()) < 80.e6: hba = False
else: hba = True

########################################################   
# flag bad stations, and low-elev
logger.info('Flagging...')
MSs.run('DPPP '+parset_dir+'/DPPP-flag.parset msin=$pathMS msout=. ant.baseline=\"'+bl2flag+'\"', \
            log='$nameMS_flag.log', commandType='DPPP')

# TEST
os.system('DPPP msin=Virgo*MS msout=concat1.MS steps=count')
os.system('reweight.py concat1.MS -v -p')
os.system('mkdir plots-weight1; mv *png plots-weight1')

# predict to save time MODEL_DATA
if hba: model_dir = '/home/fdg/scripts/model/AteamHBA/'+patch
else: model_dir = '/home/fdg/scripts/model/AteamLBA/'+patch

if os.path.exists(model_dir+'/img-MFS-model.fits'):
    logger.info('Predict (wsclean)...')
    im = lib_img.Image(model_dir+'/img')
    #im.rescaleModel(f)
    s.add('wsclean -predict -name '+model_dir+'/img -j '+str(s.max_processors)+' -channelsout 15 '+MSs.getStrWsclean(), \
          log='wscleanPRE-init.log', commandType='wsclean', processors='max')
    s.run(check=True)
else:
    logger.info('Predict (DPPP)...')
    MSs.run('DPPP '+parset_dir+'/DPPP-predict.parset msin=$pathMS pre.sourcedb='+skymodel+' pre.sources='+patch, log='$nameMS_pre.log', commandType='DPPP')

for c in xrange(100):

    logger.info('Remove bad timestamps...')
    MSs.run( 'flagonmindata.py -f 0.5 $pathMS', log='$nameMS_flagonmindata.log', commandType='python')

    ####################################################
    # 1: find PA and remove it

    # Solve cal_SB.MS:DATA (only solve)
    logger.info('Calibrating PA...')
    MSs.run('DPPP ' + parset_dir + '/DPPP-soldd.parset msin=$pathMS msin.datacolumn=DATA sol.h5parm=$pathMS/pa.h5 sol.mode=rotation+diagonal \
            sol.uvlambdarange='+str(nouseblrange), log='$nameMS_solPA.log', commandType="DPPP")

    lib_util.run_losoto(s, 'pa-c'+str(c), [ms+'/pa.h5' for ms in MSs.getListStr()], \
                    [parset_dir+'/losoto-plot-ph.parset', parset_dir+'/losoto-plot-rot.parset', parset_dir+'/losoto-plot-amp.parset', parset_dir+'/losoto-pa.parset'])

    #################################################
    # 1: find the FR and remve it
    
    # Beam correction DATA -> CORRECTED_DATA
    logger.info('PA correction...')
    MSs.run('DPPP '+parset_dir+'/DPPP-cor.parset msin=$pathMS msin.datacolumn=DATA cor.parmdb=cal-pa-c'+str(c)+'.h5 cor.correction=polalign', \
            log='$nameMS_corPA2.log', commandType="DPPP")

    # Beam correction CORRECTED_DATA -> CORRECTED_DATA
    logger.info('Beam correction...')
    MSs.run('DPPP '+parset_dir+'/DPPP-beam.parset msin=$pathMS', log='$nameMS_beam2.log', commandType='DPPP')
    
    # Convert to circular CORRECTED_DATA -> CORRECTED_DATA
    logger.info('Converting to circular...')
    MSs.run('mslin2circ.py -i $pathMS:CORRECTED_DATA -o $pathMS:CORRECTED_DATA', log='$nameMS_circ2lin.log', commandType='python', maxThreads=10)
    
    # Solve cal_SB.MS:CORRECTED_DATA (only solve)
    logger.info('Calibrating FR...')
    #MSs.run('DPPP '+parset_dir+'/DPPP-sol.parset msin=$pathMS msin.datacolumn=CORRECTED_DATA sol.parmdb=$pathMS/fr.h5 sol.caltype=diagonal uvlambdarange='+str(nouseblrange), log='$nameMS_solFR.log', commandType='DPPP')
    MSs.run('DPPP ' + parset_dir + '/DPPP-soldd.parset msin=$pathMS msin.datacolumn=CORRECTED_DATA sol.h5parm=$pathMS/fr.h5 sol.mode=diagonal \
            sol.uvlambdarange='+str(nouseblrange), log='$nameMS_solFR.log', commandType="DPPP")
    
    lib_util.run_losoto(s, 'fr-c'+str(c), [ms+'/fr.h5' for ms in MSs.getListStr()], \
            [parset_dir + '/losoto-fr.parset'])

    #####################################################
    # 2: find BANDPASS

    # Beam correction DATA -> CORRECTED_DATA
    logger.info('Polalign correction...')
    MSs.run('DPPP '+parset_dir+'/DPPP-cor.parset msin=$pathMS msin.datacolumn=DATA cor.parmdb=cal-pa-c'+str(c)+'.h5 cor.correction=polalign', \
            log='$nameMS_corPA3.log', commandType="DPPP")

    # Beam correction CORRECTED_DATA -> CORRECTED_DATA
    logger.info('Beam correction...')
    MSs.run('DPPP ' + parset_dir + '/DPPP-beam.parset msin=$pathMS', log='$nameMS_beam3.log', commandType="DPPP")
    
    # Correct FR CORRECTED_DATA -> CORRECTED_DATA
    logger.info('Faraday rotation correction...')
    MSs.run('DPPP ' + parset_dir + '/DPPP-cor.parset msin=$pathMS cor.parmdb=cal-fr-c'+str(c)+'.h5 cor.correction=rotationmeasure000', \
            log='$nameMS_corFR3.log', commandType="DPPP")
    
    # Solve cal_SB.MS:CORRECTED_DATA (only solve)
    logger.info('Calibrating BP...')
    #MSs.run('DPPP ' + parset_dir + '/DPPP-sol.parset msin=$pathMS msin.datacolumn=CORRECTED_DATA sol.parmdb=$pathMS/amp.h5 sol.caltype=diagonal uvlambdarange='+str(nouseblrange), log='$nameMS_solAMP.log', commandType="DPPP")
    MSs.run('DPPP ' + parset_dir + '/DPPP-soldd.parset msin=$pathMS msin.datacolumn=CORRECTED_DATA sol.h5parm=$pathMS/amp.h5 sol.mode=diagonal \
            sol.uvlambdarange='+str(nouseblrange), log='$nameMS_solAMP.log', commandType="DPPP")
    
    lib_util.run_losoto(s, 'amp-c'+str(c), [ms+'/amp.h5' for ms in MSs.getListStr()], \
            [parset_dir+'/losoto-plot-amp.parset',parset_dir+'/losoto-bp.parset'])

    #################################################
    # 3: apply all

    # Beam correction DATA -> CORRECTED_DATA
    logger.info('Polalign correction...')
    MSs.run('DPPP '+parset_dir+'/DPPP-cor.parset msin=$pathMS msin.datacolumn=DATA cor.parmdb=cal-pa-c'+str(c)+'.h5 cor.correction=polalign', \
            log='$nameMS_corPA4.log', commandType="DPPP")

    # Correct BP CORRECTED_DATA -> CORRECTED_DATA
    logger.info('BP correction...')
    if c == 0 and not hba:
        MSs.run('DPPP '+parset_dir+'/DPPP-cor.parset msin=$pathMS cor.updateweights=True cor.parmdb=cal-amp-c'+str(c)+'.h5 cor.correction=amplitudeSmooth000', \
                log='$nameMS_corAMP4.log', commandType='DPPP')
    else:
        MSs.run('DPPP '+parset_dir+'/DPPP-cor.parset msin=$pathMS cor.updateweights=False cor.parmdb=cal-amp-c'+str(c)+'.h5 cor.correction=amplitudeSmooth000', \
                log='$nameMS_corAMP4.log', commandType='DPPP')
 
    # Beam correction (and update weight in case of imaging) CORRECTED_DATA -> CORRECTED_DATA
    logger.info('Beam correction...')
    if c == 0 and not hba:
        MSs.run('DPPP '+parset_dir+'/DPPP-beam.parset msin=$pathMS corrbeam.updateweights=True', log='$nameMS_beam4.log', commandType='DPPP')
    else:
        MSs.run('DPPP '+parset_dir+'/DPPP-beam.parset msin=$pathMS corrbeam.updateweights=False', log='$nameMS_beam4.log', commandType='DPPP')
       
    # Correct FR CORRECTED_DATA -> CORRECTED_DATA
    logger.info('Faraday rotation correction...')
    MSs.run('DPPP '+parset_dir+'/DPPP-cor.parset msin=$pathMS cor.parmdb=cal-fr-c'+str(c)+'.h5 cor.correction=rotationmeasure000', \
            log='$nameMS_corFR4.log', commandType='DPPP')
    
    # Solve cal_SB.MS:CORRECTED_DATA (only solve)
    logger.info('Calibrating IONO...')
    MSs.run('DPPP ' + parset_dir + '/DPPP-soldd.parset msin=$pathMS msin.datacolumn=CORRECTED_DATA sol.h5parm=$pathMS/iono.h5 sol.mode=diagonal \
            sol.uvlambdarange='+str(nouseblrange), log='$nameMS_solIONO.log', commandType="DPPP")
    
    lib_util.run_losoto(s, 'iono-c'+str(c), [ms+'/iono.h5' for ms in MSs.getListStr()], \
        [parset_dir+'/losoto-flag.parset',parset_dir+'/losoto-fixamp.parset',parset_dir+'/losoto-plot-amp.parset',parset_dir+'/losoto-plot-ph.parset'])
    
    # Correct all CORRECTED_DATA (PA, beam, BP, FR corrected) -> CORRECTED_DATA
    logger.info('IONO correction...')
    MSs.run("DPPP " + parset_dir + '/DPPP-cor.parset msin=$pathMS cor.steps=[ph,amp] cor.ph.parmdb=cal-iono-c'+str(c)+'.h5 cor.amp.parmdb=cal-iono-c'+str(c)+'.h5 \
                    cor.ph.correction=phase000 cor.amp.correction=amplitude000 cor.amp.updateweights=False', log='$nameMS_corG4.log', commandType="DPPP")

    # briggs: -1.2 for virgo; -1.0 for subtraction to get good minihalo?
    logger.info('Cleaning (cycle %i)...' % c)
    imagename = 'img/img-c'+str(c)
    if patch == 'CygA' or patch == 'CasA':
        lib_util.run_wsclean(s, 'wsclean-c'+str(c)+'.log', MSs.getStrWsclean(), name=imagename, size=1500, scale='0.75arcsec', \
                weight='uniform', niter=50000, update_model_required='', mgain=0.85, \
                multiscale='', multiscale_scales='0,4,8,16,32', \
                auto_threshold=1, join_channels='', fit_spectral_pol=3, channels_out=61)
    elif patch == 'VirA' and hba:
        lib_util.run_wsclean(s, 'wscleanA-c'+str(c)+'.log', MSs.getStrWsclean(), name=imagename, size=2500, scale='1arcsec', \
                weight='briggs 0', niter=1000, update_model_required='', mgain=0.85, \
                join_channels='', fit_spectral_pol=3, channels_out=61)
        lib_util.run_wsclean(s, 'wscleanB-c'+str(c)+'.log', MSs.getStrWsclean(), cont=True, name=imagename, size=2500, scale='1arcsec', \
                weight='briggs 0', niter=50000, update_model_required='', mgain=0.85, \
                multiscale='', multiscale_scales='0,4,8,16,32,64', \
                auto_threshold=1, join_channels='', fit_spectral_pol=3, channels_out=61)
    else:
        lib_util.run_wsclean(s, 'wsclean-c'+str(c)+'.log', MSs.getStrWsclean(), name=imagename, size=1500, scale='2arcsec', \
                weight='briggs -1', niter=50000, update_model_required='', mgain=0.85, \
                multiscale='', multiscale_scales='0,4,8,16,32', \
                auto_threshold=1, join_channels='', fit_spectral_pol=3, channels_out=61)

    logger.info('Sub model...')
    MSs.run('taql "update $pathMS set CORRECTED_DATA = CORRECTED_DATA - MODEL_DATA"', log='$nameMS_taql1.log', commandType='general')

    # TEST
    os.system('DPPP msin=Virgo*MS msout=concat2.MS steps=count')
    os.system('reweight.py concat2.MS -v -p')
    os.system('mkdir plots-weight2; mv *png plots-weight2')

    logger.info('Reweight...')
    MSs.run('reweight.py $pathMS -v -m residual -d CORRECTED_DATA', log='$nameMS_weights.log', commandType='python')

    # TEST
<<<<<<< HEAD
    os.system('DPPP msin=L*MS msout=concat3.MS steps=count')
=======
    os.system('DPPP msin=Virgo*MS msout=concat3.MS steps=count')
>>>>>>> 36c3378c
    os.system('reweight.py concat3.MS -v -p')
    os.system('mkdir plots-weight3; mv *png plots-weight3')

    sys.exit()

    # every 10 cycles: sub model and rescale model
    if c%10 == 0 and c != 0:
    
        logger.info('Cleaning sub (cycle %i)...' % c)
        imagename = 'img/imgsub-c'+str(c)
        lib_util.run_wsclean(s, 'wscleanSUB-c'+str(c)+'.log', MSs.getStrWsclean(), name=imagename, size=1000, scale='15arcsec', \
                weight='briggs 0.', taper_gaussian='120arcsec', niter=10000, no_update_model_required='', baseline_averaging=5, minuv_l=30, mgain=0.85, \
                multiscale='', multiscale_scales='0,4,8,16', \
                auto_threshold=1, join_channels='', fit_spectral_pol=3, channels_out=10)
 
        #imagename = 'img/img-c'+str(c)
        #im = lib_img.Image(imagename)
        #im.rescaleModel(f)
        #logger.info('Predict (wsclean)...')
        #s.add('wsclean -predict -name '+imagename+' -j '+str(s.max_processors)+' -channelsout 15 '+MSs.getStrWsclean(), \
        #      log='wscleanPRE-c'+str(c)+'.log', commandType='wsclean', processors='max')
        #s.run(check = True)

logger.info("Done.")<|MERGE_RESOLUTION|>--- conflicted
+++ resolved
@@ -222,27 +222,11 @@
                 multiscale='', multiscale_scales='0,4,8,16,32', \
                 auto_threshold=1, join_channels='', fit_spectral_pol=3, channels_out=61)
 
-    logger.info('Sub model...')
-    MSs.run('taql "update $pathMS set CORRECTED_DATA = CORRECTED_DATA - MODEL_DATA"', log='$nameMS_taql1.log', commandType='general')
-
-    # TEST
-    os.system('DPPP msin=Virgo*MS msout=concat2.MS steps=count')
-    os.system('reweight.py concat2.MS -v -p')
-    os.system('mkdir plots-weight2; mv *png plots-weight2')
-
-    logger.info('Reweight...')
-    MSs.run('reweight.py $pathMS -v -m residual -d CORRECTED_DATA', log='$nameMS_weights.log', commandType='python')
-
-    # TEST
-<<<<<<< HEAD
-    os.system('DPPP msin=L*MS msout=concat3.MS steps=count')
-=======
-    os.system('DPPP msin=Virgo*MS msout=concat3.MS steps=count')
->>>>>>> 36c3378c
-    os.system('reweight.py concat3.MS -v -p')
-    os.system('mkdir plots-weight3; mv *png plots-weight3')
-
-    sys.exit()
+    #logger.info('Sub model...')
+    #MSs.run('taql "update $pathMS set CORRECTED_DATA = CORRECTED_DATA - MODEL_DATA"', log='$nameMS_taql1.log', commandType='general')
+
+    #logger.info('Reweight...')
+    #MSs.run('reweight.py $pathMS -v -m residual -d CORRECTED_DATA', log='$nameMS_weights.log', commandType='python')
 
     # every 10 cycles: sub model and rescale model
     if c%10 == 0 and c != 0:
