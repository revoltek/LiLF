--- conflicted
+++ resolved
@@ -100,12 +100,8 @@
 
     # Solve cal_SB.MS:DATA (only solve)
     logger.info('Calibrating PA...')
-<<<<<<< HEAD
-    MSs.run('DPPP ' + parset_dir + '/DPPP-soldd.parset msin=$pathMS msin.datacolumn=DATA sol.h5parm=$pathMS/pa.h5 sol.mode=rotation+diagonal uvlambdarange='+str(blrange), log='$nameMS_solPA.log', commandType="DPPP")
-=======
     MSs.run('DPPP ' + parset_dir + '/DPPP-soldd.parset msin=$pathMS msin.datacolumn=DATA sol.h5parm=$pathMS/pa.h5 sol.mode=rotation+diagonal \
             sol.uvlambdarange='+str(nouseblrange), log='$nameMS_solPA.log', commandType="DPPP")
->>>>>>> f66111be
 
     lib_util.run_losoto(s, 'pa-c'+str(c), [ms+'/pa.h5' for ms in MSs.getListStr()], \
                     [parset_dir+'/losoto-plot-ph.parset', parset_dir+'/losoto-plot-rot.parset', parset_dir+'/losoto-plot-amp.parset', parset_dir+'/losoto-pa.parset'])
