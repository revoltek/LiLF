--- conflicted
+++ resolved
@@ -579,14 +579,9 @@
     with w.if_todo('c%02i_add_patches' % c):
         logger.info('Setting MODEL_DATA to sum of corrupted patch models...')
         MSs.addcol('MODEL_DATA', 'DATA', usedysco=False)
-<<<<<<< HEAD
-        MSs.run(f'taql "UPDATE $pathMS SET MODEL_DATA={"+".join(patches)}"', log='$nameMS_taql_addmodel.log', commandType='general')
-        
-=======
         non_3c_patches = [p for p in patches if p.startswith('patch_')]
         MSs.run(f'taql "UPDATE $pathMS SET MODEL_DATA={"+".join(non_3c_patches)}"', log='$nameMS_taql_addmodel.log',
                 commandType='general')
->>>>>>> 6ed37961
     ########################### 3C-subtract PART ####################################
     ### CORRUPT the Amplitude of MODEL_DATA columns for all 3CRR patches
     if c == 0 and remove3c:
