--- conflicted
+++ resolved
@@ -223,14 +223,6 @@
             sm_3c = lsmtool.load(sourcedb, beamMS=sm.beamMS)
             sm_3c.select(f'patch=={source.replace(" ","")}')
 
-<<<<<<< HEAD
-        #elif source in ["3C 274"]: # take pre-existing model for VirA
-        #    sourcedb = os.path.dirname(__file__) + f'/../models/demix_all.skymodel'
-        #    sm_3c = lsmtool.load(sourcedb, beamMS=sm.beamMS)
-        #    sm_3c.select(f'patch==VirA')
-            
-=======
->>>>>>> f5b2d30f
         else:
             sourcedb = os.path.dirname(__file__) + f'/../models/3CRR/{source.replace(" ","")}.txt'
             if not os.path.exists(sourcedb):
