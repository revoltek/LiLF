--- conflicted
+++ resolved
@@ -580,11 +580,11 @@
                         
                         MSs.run(
                             f"taql 'UPDATE $pathMS SET DATA_SUB = DATA_SUB - {patch}'",
-                            log = f'$nameMS_subtract_{patch}.log', 
+                            log = f'$nameMS_subtract_{patch}.log',
                             commandType = 'general'
                         )
                         clean_empty(MSs,f'{patch}_data_after_phase', 'DATA_SUB', shift=coords, size=2000)
-                        
+
                         # TEST: comment out amps
                         corrupt_model_dirs(MSs, c, 1, [patch], solmode='amplitude')
                         MSs.run(f'taql "update $pathMS set {patch}[FLAG] = 0"', log='$nameMS_taql.log', commandType='general')
@@ -593,7 +593,7 @@
                         MSs.run('taql "update $pathMS set DATA_SUB = CORRECTED_DATA_FR"', log='$nameMS_taql.log', commandType='general')
                         MSs.run(
                             f"taql 'UPDATE $pathMS SET DATA_SUB = DATA_SUB - {patch}'",
-                            log = f'$nameMS_subtract_{patch}.log', 
+                            log = f'$nameMS_subtract_{patch}.log',
                             commandType = 'general'
                         )
                         clean_empty(MSs,f'{patch}_data_after_amp', 'DATA_SUB', shift=coords, size=2000)
@@ -680,7 +680,7 @@
                 MSs.run(f'DP3 {parset_dir}/DP3-cor.parset msin=$pathMS msin.datacolumn=CORRECTED_DATA msout.datacolumn=CORRECTED_DATA \
                     cor.parmdb={sol_dir}/cal-amp-di.h5 cor.correction=amplitudeSmooth cor.updateweights=False',
                     log='$nameMS_diampcor.log', commandType='DP3')
-    
+
     #if c > 1:
     #    # Starting from cycle 2: do DD-slow amp solutions
     #    with w.if_todo(f'c%02i_solve_amp_dd' % c):
@@ -1008,84 +1008,6 @@
                     log='$nameMS_sf-correct.log', commandType='DP3')
         ### DONE
 
-        imagename_lr = 'img/wide-lr'
-        # Image the sidelobe data
-        # MSs: create MODEL_DATA (with just the sidelobe flux)
-        with w.if_todo('image_lr'):
-            logger.info('Cleaning sidelobe low-res...')
-            channels_out_lr = MSs.getChout(2.e6) if MSs.getChout(2.e6) > 1 else 2
-            lib_util.run_wsclean(s, 'wscleanLR.log', MSs.getStrWsclean(), name=imagename_lr, do_predict=True, data_column='SUBFIELD_DATA',
-                                 size=imgsizepix_lr, scale='10arcsec', save_source_list='', parallel_gridding=channels_out_lr, weight='briggs -0.5',
-                                 niter=50000, no_update_model_required='', minuv_l=30, multiscale='', baseline_averaging='',
-                                 taper_gaussian='40arcsec', mgain=0.85, channels_out=channels_out_lr, parallel_deconvolution=1024,
-                                 local_rms='', auto_mask=3, auto_threshold=1.5, join_channels='', fit_spectral_pol=5)
-        ### DONE
-
-        # Subtract full low-resolution field (including possible large-scale emission within primary beam)
-        # to get empty data set for flagging
-        # MSs: SUBFIELD_DATA - MODEL_DATA -> SUBFIELD_DATA
-        with w.if_todo('subtract_lr'):
-            logger.info('Subtract low-resolution to get empty data set (SUBFIELD_DATA = SUBFIELD_DATA - MODEL_DATA)...')
-            MSs.run('taql "update $pathMS set SUBFIELD_DATA = SUBFIELD_DATA - MODEL_DATA"',
-                log='$nameMS_taql-c' + str(c) + '.log', commandType='general')
-            if develop: clean_empty(MSs, 'empty', 'SUBFIELD_DATA')
-        ### DONE
-
-        # Flag on residuals (SUBFIELD_DATA)
-        with w.if_todo('flag_residuals_lr'):
-            logger.info('Flagging residuals (SUBFIELD_DATA)...')
-            MSs.run('DP3 ' + parset_dir + '/DP3-flag.parset msin=$pathMS msin.datacolumn=SUBFIELD_DATA \
-                aoflagger.strategy=' + parset_dir + '/LBAdefaultwideband.lua',
-                log='$nameMS_flag-c' + str(c) + '.log', commandType='DP3')
-        ### DONE
-
-        # Now subtract the sidelobe
-        with w.if_todo('subtract_sidelobe'):
-            sidelobe_predict_mode = 'wsclean'
-            if sidelobe_predict_mode == 'wsclean':
-                # blank within main-libe to not subtract anything from there (maybe extended sources not properly subtracted at the beginning)
-                for im in glob.glob(f'{imagename_lr}*model*fits'):
-                    wideLRext = im.replace(imagename_lr, f'{imagename_lr}-blank')
-                    os.system('cp %s %s' % (im, wideLRext))
-                    lib_img.blank_image_reg(wideLRext, beamReg , blankval=0.)
-
-                logger.info('Predict model of sidelobe region (wsclean)...')
-                s.add(f'wsclean -predict -padding 1.8 -name {imagename_lr}-blank -j {s.max_cpucores} -channels-out {channels_out_lr} {MSs.getStrWsclean()}',
-                    log='wscleanPRE-c' + str(c) + '.log', commandType='wsclean')
-                s.run(check=True)
-            elif sidelobe_predict_mode=='DP3':
-                logger.info('Predict model of sidelobe region (DP3)...')
-                sidelobe_sky = lsmtool.load(f'{imagename_lr}-sources.txt')
-                sidelobe_sky.remove(f'{beamMask}==True')
-                MSs.run(f'DP3 {parset_dir}/DP3-predict.parset msin=$pathMS pre.sourcedb={imagename_lr}-sources.txt msout.datacolumn=MODEL_DATA',
-                    log='$nameMS_pre.log', commandType='DP3')
-
-<<<<<<< HEAD
-            logger.info('Corrupt sidelobe model with subfield solutions...')
-            MSs.run(f'DP3 {parset_dir}/DP3-cor.parset msin=$pathMS msin.datacolumn=MODEL_DATA msout.datacolumn=MODEL_DATA \
-                    cor.parmdb={sol_dir}/cal-tec-sf-merged-c' + str(c) + '.h5 cor.correction=phase000 cor.invert=False',
-                    log='$nameMS_sidelobe_corrupt.log', commandType='DP3')
-
-            logger.info('Subtract corrupted sidelobe model (CORRECTED_DATA_FR = CORRECTED_DATA_FR - MODEL_DATA)...')
-            MSs.run('taql "update $pathMS set CORRECTED_DATA_FR = CORRECTED_DATA_FR - MODEL_DATA"', log='$nameMS_taql-c' + str(c) + '.log', commandType='general')
-        ### DONE
-=======
-                # subtract internal region from MSs: CORRECTED_DATA_FR - MODEL_DATA -> SUBFIELD_DATA
-                logger.info('Subtract main-lobe (SUBFIELD_DATA = CORRECTED_DATA_FR - MODEL_DATA)...')
-                MSs.run('taql "update $pathMS set SUBFIELD_DATA = CORRECTED_DATA_FR - MODEL_DATA"',
-                        log='$nameMS_taql-c' + str(c) + '.log', commandType='general')
-                if develop: clean_empty(MSs, 'only_sidelobe', 'SUBFIELD_DATA', size=10000)
-            ### DONE
-
-            # Do a rough correction of the sidelobe data using the subfield solutions
-            # MSs: SUBFIELD_DATA -> SUBFIELD_DATA
-            with w.if_todo(f'correct-sidelobe'): # just for testing/debug
-                logger.info('Correct sidelobe data with subfield iono solutions...')
-                MSs.run(f'DP3 {parset_dir}/DP3-cor.parset msin=$pathMS msin.datacolumn=SUBFIELD_DATA msout.datacolumn=SUBFIELD_DATA \
-                        cor.parmdb={sol_dir}/cal-tec-sf-merged-c' + str(c) + '.h5 cor.correction=phase000',
-                        log='$nameMS_sf-correct.log', commandType='DP3')
-            ### DONE
-
             imagename_lr = 'img/wide-lr'
             # Image the sidelobe data
             # MSs: create MODEL_DATA (with just the sidelobe flux)
@@ -1101,52 +1023,54 @@
                                      local_rms='', auto_mask=3, auto_threshold=1.5, join_channels='', fit_spectral_pol=5)
             ### DONE
 
-            # Subtract full low-resolution field (including possible large-scale emission within primary beam)
-            # to get empty data set for flagging
-            # MSs: SUBFIELD_DATA - MODEL_DATA -> SUBFIELD_DATA
-            with w.if_todo('subtract_lr'):
-                logger.info('Subtract low-resolution to get empty data set (SUBFIELD_DATA = SUBFIELD_DATA - MODEL_DATA)...')
-                MSs.run('taql "update $pathMS set SUBFIELD_DATA = SUBFIELD_DATA - MODEL_DATA"',
-                    log='$nameMS_taql-c' + str(c) + '.log', commandType='general')
-                if develop: clean_empty(MSs, 'empty', 'SUBFIELD_DATA')
-            ### DONE
-
-            # Flag on residuals (SUBFIELD_DATA)
-            with w.if_todo('flag_residuals_lr'):
-                logger.info('Flagging residuals (SUBFIELD_DATA)...')
-                MSs.run('DP3 ' + parset_dir + '/DP3-flag.parset msin=$pathMS msin.datacolumn=SUBFIELD_DATA \
-                    aoflagger.strategy=' + parset_dir + '/LBAdefaultwideband.lua',
-                    log='$nameMS_flag-c' + str(c) + '.log', commandType='DP3')
-            ### DONE
-
-            # Now subtract the sidelobe
-            with w.if_todo('subtract_sidelobe'):
-                sidelobe_predict_mode = 'wsclean'
-                if sidelobe_predict_mode == 'wsclean':
-                    # blank within main-libe to not subtract anything from there (maybe extended sources not properly subtracted at the beginning)
-                    for im in glob.glob(f'{imagename_lr}*model*fits'):
-                        wideLRext = im.replace(imagename_lr, f'{imagename_lr}-blank')
-                        os.system('cp %s %s' % (im, wideLRext))
-                        lib_img.blank_image_reg(wideLRext, beamReg , blankval=0.)
+        # Subtract full low-resolution field (including possible large-scale emission within primary beam)
+        # to get empty data set for flagging
+        # MSs: SUBFIELD_DATA - MODEL_DATA -> SUBFIELD_DATA
+        with w.if_todo('subtract_lr'):
+            logger.info('Subtract low-resolution to get empty data set (SUBFIELD_DATA = SUBFIELD_DATA - MODEL_DATA)...')
+            MSs.run('taql "update $pathMS set SUBFIELD_DATA = SUBFIELD_DATA - MODEL_DATA"',
+                log='$nameMS_taql-c' + str(c) + '.log', commandType='general')
+            if develop: clean_empty(MSs, 'empty', 'SUBFIELD_DATA')
+        ### DONE
+
+        # Flag on residuals (SUBFIELD_DATA)
+        with w.if_todo('flag_residuals_lr'):
+            logger.info('Flagging residuals (SUBFIELD_DATA)...')
+            MSs.run('DP3 ' + parset_dir + '/DP3-flag.parset msin=$pathMS msin.datacolumn=SUBFIELD_DATA \
+                aoflagger.strategy=' + parset_dir + '/LBAdefaultwideband.lua',
+                log='$nameMS_flag-c' + str(c) + '.log', commandType='DP3')
+        ### DONE
+
+        # Now subtract the sidelobe
+        with w.if_todo('subtract_sidelobe'):
+            sidelobe_predict_mode = 'wsclean'
+            if sidelobe_predict_mode == 'wsclean':
+                # blank within main-libe to not subtract anything from there (maybe extended sources not properly subtracted at the beginning)
+                for im in glob.glob(f'{imagename_lr}*model*fits'):
+                    wideLRext = im.replace(imagename_lr, f'{imagename_lr}-blank')
+                    os.system('cp %s %s' % (im, wideLRext))
+                    lib_img.blank_image_reg(wideLRext, beamReg , blankval=0.)
 
                     logger.info('Predict model of sidelobe region (wsclean)...')
-                    # -use-idg -idg-mode cpu -grid-with-beam -beam-aterm-update 900 -use-differential-lofar-beam
                     s.add(f'wsclean -predict -padding 1.8 -name {imagename_lr}-blank -j {s.max_cpucores} \
                         -channels-out {channels_out_lr} {MSs.getStrWsclean()}',
                         log='wscleanPRE-c' + str(c) + '.log', commandType='wsclean')
                     s.run(check=True)
-                elif sidelobe_predict_mode=='DP3':
-                    logger.info('Predict model of sidelobe region (DP3)...')
-                    sidelobe_sky = lsmtool.load(f'{imagename_lr}-sources.txt')
-                    sidelobe_sky.remove(f'{beamMask}==True')
-                    MSs.run(f'DP3 {parset_dir}/DP3-predict.parset msin=$pathMS pre.sourcedb={imagename_lr}-sources.txt msout.datacolumn=MODEL_DATA',
-                        log='$nameMS_pre.log', commandType='DP3')
+            elif sidelobe_predict_mode=='DP3':
+                logger.info('Predict model of sidelobe region (DP3)...')
+                sidelobe_sky = lsmtool.load(f'{imagename_lr}-sources.txt')
+                sidelobe_sky.remove(f'{beamMask}==True')
+                MSs.run(f'DP3 {parset_dir}/DP3-predict.parset msin=$pathMS pre.sourcedb={imagename_lr}-sources.txt msout.datacolumn=MODEL_DATA',
+                    log='$nameMS_pre.log', commandType='DP3')
                 
-                logger.info('Corrupt sidelobe model with subfield solutions...')
-                MSs.run(f'DP3 {parset_dir}/DP3-cor.parset msin=$pathMS msin.datacolumn=MODEL_DATA msout.datacolumn=MODEL_DATA \
-                        cor.parmdb={sol_dir}/cal-tec-sf-merged-c' + str(c) + '.h5 cor.correction=phase000 cor.invert=False',
-                        log='$nameMS_sidelobe_corrupt.log', commandType='DP3')
->>>>>>> 2309a79a
+            logger.info('Corrupt sidelobe model with subfield solutions...')
+            MSs.run(f'DP3 {parset_dir}/DP3-cor.parset msin=$pathMS msin.datacolumn=MODEL_DATA msout.datacolumn=MODEL_DATA \
+                    cor.parmdb={sol_dir}/cal-tec-sf-merged-c' + str(c) + '.h5 cor.correction=phase000 cor.invert=False',
+                    log='$nameMS_sidelobe_corrupt.log', commandType='DP3')
+
+            logger.info('Subtract corrupted sidelobe model (CORRECTED_DATA_FR = CORRECTED_DATA_FR - MODEL_DATA)...')
+            MSs.run('taql "update $pathMS set CORRECTED_DATA_FR = CORRECTED_DATA_FR - MODEL_DATA"', log='$nameMS_taql-c' + str(c) + '.log', commandType='general')
+        ### DONE
 
     # apply the subfield solutions to the data.
     with w.if_todo('c%02i_corr_sf_sols' % c):
