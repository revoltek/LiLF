#!/usr/bin/env python3
# -*- coding: utf-8 -*-

# Perform self-calibration on a group of SBs concatenated in TCs.
# The algorithm works as follows:
# 1. Solve & apply direction-independent FR correction from LL-RR
# 2. Solve in a small number of directions (~5) against GSM or HBA input model. Solving happens in an iterative way,
#    using longer time intervals for the central stations.
# 3. Image the sky using wsclean facet-mode.
# 4. Find a subfield containing at least subfield_min_flux Jy or flux (default=40Jy). Subtract all but this subfield
#    using the dd-solutions
# 5. Solve for the sub-field and apply the solutions to the data
# 6. Repeat dd self-cal cycles with a growing number of directions
# they need to be in "./mss/"

# Waiting for bug fixes in other software
# TODO add LoTSS query for statring model once bug is fixed! (Don't use for now, it crashes the VO server)
# TODO add BDA
# TODO add timesmearing in dp3 predict

import os, glob, random, json
import numpy as np
from regions import Regions
import astropy.units as u
from astropy.coordinates import SkyCoord
from astropy.io import fits
from astropy import wcs
from losoto.h5parm import h5parm
import lsmtool

########################################################
from LiLF import lib_ms, lib_img, lib_util, lib_log, lib_dd, lib_h5, lib_dd_parallel
logger_obj = lib_log.Logger('pipeline-ddparallel')
logger = lib_log.logger
s = lib_util.Scheduler(log_dir = logger_obj.log_dir, dry = False)
w = lib_util.Walker('pipeline-ddparallel.walker')

parset = lib_util.getParset()
logger.info('Parset: '+str(dict(parset['LOFAR_ddparallel'])))
parset_dir = parset.get('LOFAR_ddparallel','parset_dir')
subfield_min_flux = parset.getfloat('LOFAR_ddparallel','subfield_min_flux') # default 20 Jy
subfield = parset.get('LOFAR_ddparallel','subfield') # possible to provide a ds9 box region customized sub-field. DEfault='' -> Automated detection using subfield_min_flux.
maxIter = parset.getint('LOFAR_ddparallel','maxIter') # default = 2 (try also 3)
phaseSolMode = parset.get('LOFAR_ddparallel', 'ph_sol_mode') # tecandphase, tec, phase
remove3c = parset.getboolean('LOFAR_ddparallel', 'remove3c') # get rid of 3c sources in the sidelobes
fulljones = parset.getboolean('LOFAR_ddparallel', 'fulljones') # do fulljones DIE amp correction
min_facets = parset.get('LOFAR_ddparallel', 'min_facets') # ''=default (differs for SPARSE and OUTER), otherwise provide comma seperated list [2,3,6..]
max_facets = parset.get('LOFAR_ddparallel', 'max_facets') # ''=default (differs for SPARSE and OUTER), otherwise provide comma seperated list [5,10,20..]
develop = parset.getboolean('LOFAR_ddparallel', 'develop') # for development, make more output/images
data_dir = parset.get('LOFAR_ddparallel','data_dir')
start_sourcedb = parset.get('model','sourcedb')
userReg = parset.get('model','userReg')
sf_phaseSolMode = 'phase' #'tec'

#############################################################################

def clean_empty(MSs, name, col='CORRECTED_DATA', size=5000, shift=None):
    """ For testing/debugging only"""
    if shift is None:
        lib_util.run_wsclean(s, 'wsclean-empty.log', MSs.getStrWsclean(), name=f'img/{name}',
                            data_column=col, size=size, scale=f'{int(pixscale*2)}arcsec', niter=1, nmiter=0,
                            weight='briggs 0.0', gridder='wgridder', parallel_gridding=1,
                            no_update_model_required='', apply_primary_beam='')
    else:
        lib_util.run_wsclean(s, 'wsclean-empty.log', MSs.getStrWsclean(), name=f'img/{name}',
                            data_column=col, size=size, scale=f'{int(pixscale*2)}arcsec', niter=1, nmiter=0,
                            weight='briggs 0.0', gridder='wgridder', parallel_gridding=1, shift= f'{shift[0]} {shift[1]}',
                            no_update_model_required='', apply_primary_beam='')

def corrupt_model_dirs(MSs, c, tc, model_columns, solmode='phase'):
    """ CORRUPT the MODEL_DATA columns for model_columns
    Parameters
    ----------
    MSs: MSs object
    c: int, cycle
    tc: tec/phase step suffix
    model_columns: list of patch names
    solmode: which solution mode to corrupt for (phase, tec, tecandphase)
    """
    logger.info(f'Corrupt models: {solmode}{tc}...')
    for model_column in model_columns:
        if solmode in ['tec', 'tecandphase']:
            MSs.run(
                f'DP3 {parset_dir}/DP3-cor.parset msin=$pathMS msin.datacolumn={model_column} msout.datacolumn={model_column} cor.direction=[{model_column}]  \
                    cor.parmdb={sol_dir}/cal-tec{tc}-c{c}.h5 cor.correction=tec000 cor.invert=False',
                log='$nameMS_corrupt.log', commandType='DP3')
        elif solmode in ['phase', 'tecandphase']:
            MSs.run(
                f'DP3 {parset_dir}/DP3-cor.parset msin=$pathMS msin.datacolumn={model_column} msout.datacolumn={model_column} cor.direction=[{model_column}] \
                    cor.parmdb={sol_dir}/cal-tec{tc}-c{c}.h5 cor.correction=phase000 cor.invert=False',
                log='$nameMS_corrupt.log', commandType='DP3')
        elif solmode in ['amplitude']:
            if not model_column.startswith('patch'):    
                MSs.run(
                    f'DP3 {parset_dir}/DP3-cor.parset msin=$pathMS msin.datacolumn={model_column} msout.datacolumn={model_column} cor.direction=[{model_column}] \
                        cor.parmdb={sol_dir}/cal-amp-3C.h5 cor.correction=amplitude000 cor.invert=False',
                    log='$nameMS_corrupt.log', commandType='DP3')

def solve_iono(MSs, c, tc, model_columns, smMHz, solint, solmode, resetant=None, constrainant=None, model_column_fluxes=None, variable_solint=False):
    """
    Parallel solve for ionosphere systematics
    Parameters
    ----------
    MSs: MSs object
    c: major cycle
    tc: tec/phase solve step
    model_columns: columns to solve against
    smMHz: smoothnessconstraint kernel size at 54 MHz in MHz
    solint: solution interval in timesteps (e.g. multiples of 8s)
    solmode: srt, tec, phase, tecandphase
    resetant: string, optional. Reset either 'inner' or intermediate stations. Default None
    constrainant: string, None or RS -> constrain in solving
    model_column_fluxes: list of float, optional. Default=None. List of flux densities per direction/model column, used for variable solint.
    variable_solint: bool, optional. Default = False. Use twice as long solints for patches < 8 Jy and for times as long for patches <3 Jy
    """
    # reset ants after solving if specified
    resetant_parset = None
    if solmode == 'phase':
        if resetant == 'intermediate':
            resetant_parset = parset_dir+'/losoto-resetph2-CSRS.parset'
        elif resetant == 'inner':
            resetant_parset = parset_dir+'/losoto-resetph2-CS.parset'
        elif resetant == 'CS':
            resetant_parset = parset_dir + '/losoto-resetph2-allCS.parset'
    elif solmode == 'tec':
        if resetant == 'intermediate':
            resetant_parset = parset_dir+'/losoto-resettec2-CSRS.parset'
        elif resetant == 'inner':
            resetant_parset = parset_dir+'/losoto-resettec2-CS.parset'
        elif resetant == 'CS':
            resetant_parset = parset_dir+'/losoto-resettec2-allCS.parset'

    if solmode == 'phase': #phase
        if resetant_parset is not None:
            losoto_parsets = [parset_dir+'/losoto-refph.parset', resetant_parset, parset_dir+'/losoto-plot-scalarph.parset']
        else:
            losoto_parsets = [parset_dir+'/losoto-refph.parset', parset_dir+'/losoto-plot-scalarph.parset']
    else: # TEC or TecAndPhase
        if resetant_parset is not None:
            losoto_parsets = [parset_dir+'/losoto-reftec.parset', resetant_parset, parset_dir+'/losoto-plot-tec.parset']
        else:
            losoto_parsets = [parset_dir+'/losoto-reftec.parset', parset_dir+'/losoto-plot-tec.parset']

    antennaconstraint = ''
    if constrainant is not None:
        if constrainant == 'RS':
            antennaconstraint = 'sol.antennaconstraint=[[RS106LBA,RS205LBA,RS208LBA,RS210LBA,RS305LBA,RS306LBA,RS307LBA,RS310LBA,RS406LBA,RS407LBA,RS409LBA,RS503LBA,RS508LBA,RS509LBA]]'
        else:
            raise ValueError

    solutions_per_direction = np.ones(len(model_columns), dtype=int)
    if variable_solint and solmode == 'tec':
        raise ValueError
    elif variable_solint: # if actived, use twice the solint for fainter directions
        solint *= 4 # use twice as long solint
        # get two solutions per solint (i.e. one per time step) for bright directions
        solutions_per_direction[model_column_fluxes > 4] = 2
        solutions_per_direction[model_column_fluxes > 8] = 4
        # if no direction has a single solution per dir, divide all by two / four
        solint = int(solint/np.min(solutions_per_direction))
        solutions_per_direction = (solutions_per_direction/np.min(solutions_per_direction)).astype(int)

    if len(model_columns) > 30 and solint > 60:
        logger.warning('Detected many directions - limit number of parallel DP3 Threads to 1.')
        maxThreads = 1
    else:
        maxThreads = None

    if solmode == 'phase':
        MSs.run(f'DP3 {parset_dir}/DP3-soldd.parset msin=$pathMS sol.h5parm=$pathMS/tec{tc}.h5 sol.solint={solint} \
                  sol.mode=scalarphase sol.smoothnessconstraint={smMHz}e6 sol.smoothnessreffrequency=54e6 sol.nchan=1 {antennaconstraint} \
                  sol.modeldatacolumns="[{",".join(model_columns)}]" sol.solutions_per_direction="{np.array2string(solutions_per_direction, separator=",")}"',
                log='$nameMS_solTEC-c'+str(c)+'.log', commandType='DP3', maxProcs=maxThreads)
    else:
        MSs.run(f'DP3 {parset_dir}/DP3-solTEC.parset msin=$pathMS sol.h5parm=$pathMS/tec{tc}.h5 sol.solint={solint} {antennaconstraint} \
                  sol.modeldatacolumns="[{",".join(model_columns)}]" sol.mode={solmode}',
                log='$nameMS_solTEC-c'+str(c)+'.log', commandType='DP3', maxProcs=maxThreads)

    lib_util.run_losoto(s, f'tec{tc}-c{c}', [ms+f'/tec{tc}.h5' for ms in MSs.getListStr()], losoto_parsets, 
                        plots_dir=f'{plot_dir}/plots-tec{tc}-c{c}', h5_dir=sol_dir)
    

def corr_die_amp(MSs, col='CORRECTED_DATA', fulljones=fulljones, invert=True):
    """
    invert: set to False to corrupt the chosen column
    """
    if fulljones:
        logger.info('Correct amp-di (fulljones)...')
        MSs.run(f'DP3 {parset_dir}/DP3-cor.parset msin=$pathMS msin.datacolumn={col} msout.datacolumn={col} \
                cor.parmdb={sol_dir}/cal-amp-di.h5 cor.correction=fulljones cor.soltab=[amplitudeSmooth,phaseSmooth] \
                cor.updateweights=False cor.invert={invert}',
                log='$nameMS_diampcor.log', commandType='DP3')
                
        logger.info('Correct amp-di normalisation...')
        MSs.run(f'DP3 {parset_dir}/DP3-cor.parset msin=$pathMS msin.datacolumn={col} msout.datacolumn={col} \
                cor.parmdb={sol_dir}/cal-amp-dinorm.h5 cor.correction=amplitude000 \
                cor.updateweights=False cor.invert={invert}',
                log='$nameMS_diampcor.log', commandType='DP3')
    else:
        logger.info('Correct amp-di...')
        MSs.run(f'DP3 {parset_dir}/DP3-cor.parset msin=$pathMS msin.datacolumn={col} msout.datacolumn={col} \
                cor.parmdb={sol_dir}/cal-amp-di.h5 cor.correction=amplitudeSmooth \
                cor.updateweights=False cor.invert={invert}',
                log='$nameMS_diampcor.log', commandType='DP3')
        

def make_current_best_mask(imagename, threshold=6.5, userReg=None):
    current_best_mask = f'{imagename}-mask.fits'
    if userReg:
        logger.info(f'Making mask with userReg {userReg}...')
        s.add(f'breizorro.py -t {threshold} -r {imagename}-MFS-image.fits -b 70 -o {current_best_mask} --merge {userReg}',
              log=f'makemask-{c}.log', commandType='python')
    else:
        logger.info('Making mask...')
        s.add(f'breizorro.py -t {threshold} -r {imagename}-MFS-image.fits -b 70 -o {current_best_mask}',
              log=f'makemask-{c}.log', commandType='python')
    s.run(check=True)
    return current_best_mask

def add_3c_models(sm, phasecentre, null_mid_freq, beamMask, max_sep=50., threshold=0):
    
    with open(parset_dir+"/3C_coordinates.json", "r") as file:
        all_3c = json.load(file)
    
    phasecentre = SkyCoord(phasecentre[0], phasecentre[1], unit=(u.deg, u.deg))
    beam_hdu = fits.open(beamMask)[0]
    beam_wcs = wcs.WCS(beam_hdu.header)
        
    logger.info('Adding 3C models...')
    for source, coord in all_3c.items():
        
        pos = SkyCoord(ra=coord[0], dec=coord[1], unit=(u.hourangle, u.deg))
        sep = phasecentre.separation(pos).deg
        
        if sep < 20:
            pix_pos = np.round(np.asarray(wcs.utils.skycoord_to_pixel(pos, beam_wcs, origin=1))).astype(int)
            if (0 <= pix_pos[0] < beam_hdu.data.shape[-2]) and (0 <= pix_pos[1] < beam_hdu.data.shape[-1]):
                within_beam = bool(beam_hdu.data[0,0,pix_pos[1], pix_pos[0]])
        elif sep > 20 and source == "3C 274":
            logger.info(f'3C source {source} (seperation: {sep:.2f} deg) too far from center to reliably subtract: ignore.')
            continue
        else:
            within_beam = False
            
        if within_beam:
            logger.info(f'3C source {source} is within primary beam. Not Adding model for subtraction.')
            continue
        elif phasecentre.separation(pos).deg > max_sep:
            continue
        
        if threshold == 0:
            #determining a linear threshold based on the distance from the null and beam corrected flux
            hnmf = null_mid_freq/2
            a = (19 - 1)/(50 - hnmf)
            threshold = a * (sep - hnmf) + 1
        
        if source in ["3C 196", "3C 380", "3C 295"]: # take pre-existing model for calibrators
            sourcedb = os.path.dirname(__file__) + '/../models/calib-simple.skymodel'
            sm_3c = lsmtool.load(sourcedb, beamMS=sm.beamMS)
            sm_3c.select(f'patch=={source.replace(" ","")}')
        else:
            sourcedb = os.path.dirname(__file__) + f'/../models/3CRR/{source.replace(" ","")}.txt'
            if not os.path.exists(sourcedb):
                logger.warning(f'No model found for {source} (seperation {sep:.2f} deg)')
                continue
            sm_3c = lsmtool.load(sourcedb, beamMS=sm.beamMS)
        
        sm_3c.setColValues("Patch", ["source_"+source.replace(" ","")]*len(sm_3c.getColValues("I")))
        flux_3c =  sm_3c.getColValues("I", aggregate="sum", applyBeam=True)[0]
        if flux_3c > threshold:
            sm_3c.setColValues("Patch", ["source_"+source.replace(" ","")]*len(sm_3c.getColValues("I")))
            logger.info(f'3C source {source} (seperation: {sep:.2f} deg) app. flux {flux_3c:.2f} Jy is above threshold {threshold:.2f} Jy: keep.')
            sm.concatenate(sm_3c)
            sm.setPatchPositions(method='wmean', applyBeam=True)
        else:
            logger.debug(f'3C source {source} (seperation: {sep:.2f} deg) app. flux {flux_3c:.2f} Jy is below threshold {threshold:.2f} Jy: ignore.')
        
        del sm_3c
        threshold = 0
    return sm

def make_source_regions(sm, c):
    lib_util.check_rm(f'ddparallel/skymodel/regions_c{c}')
    lib_util.check_rm(f'ddparallel/skymodel/sources_c{c}.reg')
    os.makedirs(f'ddparallel/skymodel/regions_c{c}')
    for p in sm.getPatchNames():
        sm_p = sm.copy()
        sm_p.select(f'patch=={p}')
        sm_p.write(f'ddparallel/skymodel/regions_c{c}/{p}.reg', format='ds9', clobber=True)
        regs = Regions.read(f'ddparallel/skymodel/regions_c{c}/{p}.reg')
        col = '#{:06x}'.format(random.randint(0, 256 ** 3))
        for reg in regs:
            reg.visual['facecolor'] = col
            reg.visual['edgecolor'] = col
        regs.write(f'ddparallel/skymodel/regions_c{c}/{p}.reg',overwrite=True)
        os.system(f'cat ddparallel/skymodel/regions_c{c}/*.reg >> ddparallel/skymodel/sources_c{c}.reg')
    

#############################################################################
# Clear
with w.if_todo('cleaning'):
    logger.info('Cleaning...')
    lib_util.check_rm('img')
    os.makedirs('img')

    # here images, models, solutions for each group will be saved
    lib_util.check_rm('ddparallel')
    if not os.path.exists('ddparallel/images'): os.makedirs('ddparallel/images')
    if not os.path.exists('ddparallel/solutions'): os.makedirs('ddparallel/solutions')
    if not os.path.exists('ddparallel/plots'): os.makedirs('ddparallel/plots')
    if not os.path.exists('ddparallel/skymodel'): os.makedirs('ddparallel/skymodel')
### DONE

sol_dir = 'ddparallel/solutions'
plot_dir = 'ddparallel/plots'

MSs = lib_ms.AllMSs( glob.glob(data_dir + 'mss/TC*[0-9].MS'), s, check_flags=True)
MSs.print_HAcov()

# make beam to the first mid null - outside of that do a rough subtraction and/or 3C peeling. Use sources inside for calibration
phasecentre = MSs.getListObj()[0].getPhaseCentre()
null_mid_freq = max(MSs.getListObj()[0].getFWHM(freq='mid', elliptical=True)) * 1.8 # FWHM to null

# set image size - this should be a bit more than the beam region used for calibration
pixscale = MSs.getListObj()[0].getPixelScale()
imgsizepix_wide = int(1.85*max(MSs.getListObj()[0].getFWHM(freq='min', elliptical=True))*3600/pixscale) # roughly to biggest null
if imgsizepix_wide > 10000: imgsizepix_wide = 10000
if imgsizepix_wide % 2 != 0: imgsizepix_wide += 1  # prevent odd img sizes
imgsizepix_lr = int(5*max(MSs.getListObj()[0].getFWHM(freq='mid', elliptical=True))*3600/(pixscale*8))
if imgsizepix_lr % 2 != 0: imgsizepix_lr += 1  # prevent odd img sizes

logger.info(f'Setting wide-field image size: {imgsizepix_wide}pix; scale:  {pixscale:.2f}arcsec.')

# set clean componet fit order (use 5 for large BW)
if MSs.getChout(4.e6) >= 7:  # Bandwidth of 28 MHz or more
    cc_fit_order = 5
else: cc_fit_order = 3

fullband = MSs.getBandwidth()
nchan = MSs.mssListObj[0].getNchan()
tint = MSs.mssListObj[0].getTimeInt()
if int(np.rint(fullband / nchan < 195.3e3/4)):
    base_nchan = int(np.rint((195.3e3/4)/(fullband/nchan))) # this is 1 for dutch observations, and larger (2,4) for IS observations
else: base_nchan = 1
if tint < 4:
    base_solint = int(np.rint(4/tint)) # this is already 1 for dutch observations
else: base_solint = 1

mask_threshold = [5.0,4.5,4.0,4.0,4.0,4.0] # sigma values for beizorro mask in cycle c

# define list of facet fluxes per iteration -> this can go into the config
if 'OUTER' in MSs.getListObj()[0].getAntennaSet():
    facet_fluxes = np.array([4,2.0, 1.2, 1.0, 0.9, 0.8])*(54e6/np.mean(MSs.getFreqs()))**0.7 # this is not the total flux, but the flux of bright sources used to construct the facets. still needs to be tuned, maybe also depends on the field
elif 'SPARSE' in MSs.getListObj()[0].getAntennaSet():
    facet_fluxes = np.array([4,2.4, 1.3, 1.1, 1.0, 0.9])*(54e6/np.mean(MSs.getFreqs()))**0.7 # this is not the total flux, but the flux of bright sources used to construct the facets. still needs to be tuned, maybe also depends on the field

if min_facets: # if manually provided
    if not isinstance(min_facets, list):
        min_facets = min_facets.replace('[', '').replace(']', '').split(',')
        min_facets = np.array(min_facets).astype(int)
else: #default settings
    # use more facets for SPARSE (larger FoV)
    if 'SPARSE' in MSs.getListObj()[0].getAntennaSet():
        min_facets = [3, 6, 18, 24, 24, 24]
    elif 'OUTER' in MSs.getListObj()[0].getAntennaSet():
        min_facets = [2, 4, 12, 20, 20, 20]
    else:
        raise ValueError(f'{MSs.getListObj()[0].getAntennaSet()} not recognized.')

if max_facets: # if manually provided
    if not isinstance(max_facets, list):
        max_facets = max_facets.replace('[', '').replace(']', '').split(',')
        max_facets = np.array(max_facets).astype(int)
else: #default settings
    # use more facets for SPARSE (larger FoV)
    if 'SPARSE' in MSs.getListObj()[0].getAntennaSet():
        max_facets = [12, 30, 35, 35, 35, 35]
    elif 'OUTER' in MSs.getListObj()[0].getAntennaSet():
        max_facets = [8, 20, 25, 25, 25, 25]
    else:
        raise ValueError(f'{MSs.getListObj()[0].getAntennaSet()} not recognized.')

smMHz2 = [2.0,5.0,5.0,5.0,5.0,5.0]
smMHz1 = [8.0,12.0,12.0,12.0,12.0,12.0]
# smMHz0 = [6.0,10.0,10.0,10.0,10.0,10.0]

# Make beam mask/reg
beamMask = 'ddparallel/beam.fits'
beamReg = 'ddparallel/beam.reg'
MSs.getListObj()[0].makeBeamReg(beamReg, freq='min', to_pbval=0)
if not os.path.exists(beamMask):
    logger.info('Making mask of primary beam...')
    lib_util.run_wsclean(s, 'wscleanLRmask.log', MSs.getStrWsclean(), name=beamMask.replace('.fits',''), size=imgsizepix_lr, scale='30arcsec')
    os.system(f'mv {beamMask.replace(".fits","-image.fits")} {beamMask}') # beam-image.fits -> beam.fits
    lib_img.blank_image_reg(beamMask, beamReg, blankval = 1.)
    lib_img.blank_image_reg(beamMask, beamReg, blankval = 0., inverse=True)
subfield_path = 'ddparallel/skymodel/subfield.reg'

#################################################################################################

with w.if_todo('solve_fr'):
    # Probably we do not need BLsmoothing since we have long time intervals and smoothnessconstraint?
    logger.info('Converting to circular (DATA -> CIRC_PHASEDIFF_DATA)...')
    # lin2circ conversion TCxx.MS:DATA -> CIRC_PHASEDIFF_DATA # use no dysco here!
    MSs.run(f'DP3 {parset_dir}/DP3-lin2circ.parset msin=$pathMS msin.datacolumn=DATA msout.datacolumn=CIRC_PHASEDIFF_DATA', log='$nameMS_lin2circ.log', commandType="DP3")

    # Get circular phase diff TC.MS: CIRC_PHASEDIFF_DATA -> CIRC_PHASEDIFF_DATA
    logger.info('Get circular phase difference...')
    MSs.run('taql "UPDATE $pathMS SET\
         CIRC_PHASEDIFF_DATA[,0]=0.5*EXP(1.0i*(PHASE(CIRC_PHASEDIFF_DATA[,0])-PHASE(CIRC_PHASEDIFF_DATA[,3]))), \
         CIRC_PHASEDIFF_DATA[,3]=CIRC_PHASEDIFF_DATA[,0], \
         CIRC_PHASEDIFF_DATA[,1]=0+0i, \
         CIRC_PHASEDIFF_DATA[,2]=0+0i"', log='$nameMS_taql.log', commandType='general')

    logger.info('Creating MODEL_DATA_FR...')  # take from MODEL_DATA but overwrite
    MSs.addcol('MODEL_DATA_FR', 'DATA', usedysco=False)
    MSs.run('taql "UPDATE $pathMS SET MODEL_DATA_FR[,0]=0.5+0i, MODEL_DATA_FR[,1]=0.0+0i, MODEL_DATA_FR[,2]=0.0+0i, \
         MODEL_DATA_FR[,3]=0.5+0i"', log='$nameMS_taql.log', commandType='general')

    # Solve TC.MS: CIRC_PHASEDIFF_DATA against MODEL_DATA_FR (only solve - solint=2m nchan=0 as it has the smoothnessconstrain)
    logger.info('Solving circ phase difference ...')
    MSs.run('DP3 ' + parset_dir + '/DP3-solFR.parset msin=$pathMS sol.h5parm=$pathMS/fr.h5 sol.solint=' + str(30 * base_solint),
            log='$nameMS_solFR.log', commandType="DP3")
    lib_util.run_losoto(s, 'fr', [ms + '/fr.h5' for ms in MSs.getListStr()], [parset_dir + '/losoto-fr.parset'])
    os.system(f'mv cal-fr.h5 {sol_dir}')
    os.system(f'mv plots-fr {plot_dir}')

    # Delete cols again to not waste space
    MSs.run('taql "ALTER TABLE $pathMS DELETE COLUMN CIRC_PHASEDIFF_DATA, MODEL_DATA_FR"',
            log='$nameMS_taql.log', commandType='general')

with w.if_todo('cor_fr'):
    # Correct FR with results of solve - TC.MS: DATA -> CORRECTED_DATA_FR
    logger.info('Correcting FR (DATA -> CORRECTED_DATA_FR...')
    MSs.run(f'DP3 {parset_dir}/DP3-cor.parset msin=$pathMS msin.datacolumn=DATA msout.datacolumn=CORRECTED_DATA_FR \
            cor.parmdb={sol_dir}/cal-fr.h5 cor.correction=rotationmeasure000',
            log='$nameMS_corFR.log', commandType='DP3')
    
    # Copy TC.MS: CORRECTED_DATA_FR -> CORRECTED_DATA
    logger.info('Creating CORRECTED_DATA = CORRECTED_DATA_FR...')
    MSs.addcol('CORRECTED_DATA', 'CORRECTED_DATA_FR')
### DONE

#####################################################################################################
# Self-cal cycle
for c in range(maxIter):
    logger.info('Start selfcal cycle: '+str(c))

    # get sourcedb
    sourcedb = f'ddparallel/skymodel/tgts-c{c}.skymodel'
    beamMS = MSs.getListStr()[int(len(MSs.getListStr()) / 2)] # use central MS, should not make a big difference
    if not os.path.exists(sourcedb):
        logger.info(f'Creating skymodel {sourcedb}...')
        if c == 0:
            if start_sourcedb == '':  # if not provided, use GSM as default
                start_sourcedb = 'GSM'
            # case use survey to start
            if start_sourcedb.upper() in ['GSM','LOTSS','TGSS']:
                logger.info(f'Get skymodel from {start_sourcedb}...')
                sm = lsmtool.load(start_sourcedb, VOPosition=phasecentre, VORadius=null_mid_freq/2, beamMS=beamMS)
                if start_sourcedb.upper() == 'LOTSS':
                    sm.setColValues('I', sm.getColValues('I')/1000) # convert mJy to Jy TODO fix in LSMtool
                    sm.select('I>0.05', applyBeam=True)
<<<<<<< HEAD
                    sm.setColValues('SpectralIndex', ['[-0.7]']*len(sm.getColValues('I')))
=======
                    
            elif start_sourcedb.upper() == 'LOTSS-DR3':
                # load LoTSS DR3 model and select decrease size in DEC
                # using components downloaded from https://www.lofar-surveys.org/downloads/DR3/catalogues/LoTSS_DR3_v0.1_gaus.fits
                # componentlist prepared on 11-03-2025 (total flux in Jy)
                import pandas as pd
                with open(os.path.dirname(__file__) + '/../models/lotss_dr3_gaus_110325.skymodel', 'r') as f:
                    header = f.readline()
                    original_colnames = header.replace('\n','').split(",")
                    colnames = header.replace('\n','').split(" = ")[-1].split(", ")
                    
                table = pd.read_csv(
                    os.path.dirname(__file__) + '/../models/lotss_dr3_gaus_110325.skymodel', 
                    names=colnames,skiprows=1)

                table = table[table['Dec'] >= phasecentre[1] - null_mid_freq/2]
                table = table[table['Dec'] <= phasecentre[1] + null_mid_freq/2]

                phasecentre_sky = SkyCoord(phasecentre[0], phasecentre[1], unit=(u.deg, u.deg), frame='icrs')
                skycoords = SkyCoord(table['Ra'], table['Dec'], unit=(u.deg, u.deg), frame='icrs')
                seperations = skycoords.separation(phasecentre_sky).degree
                table = table[seperations < null_mid_freq/2]
                
                table.to_csv('ddparallel/skymodel/starting.skymodel', index=False, header=original_colnames)
                sm = lsmtool.load('ddparallel/skymodel/starting.skymodel', beamMS=beamMS)
                    
>>>>>>> 94852d6f
            # otherwise if provided, use manual model
            else:
                logger.info(f'Using input skymodel {start_sourcedb}')
                sm = lsmtool.load(start_sourcedb, beamMS=beamMS)
        else:
                # get wsclean skymodel of previous iteration
                wsc_src = f'img/wideM-{c-1}-sources-pb.txt'
                sm = lsmtool.load(wsc_src, beamMS=beamMS)
        # if using e.g. LoTSS, adjust for the frequency
        logger.debug(f'Extrapolating input skymodel fluxes from {np.mean(sm.getColValues("ReferenceFrequency"))/1e6:.0f}MHz to {np.mean(MSs.getFreqs())/1e6:.0f}MHz assuming si=-0.7')
        si_factor = (np.mean(MSs.getFreqs())/np.mean(sm.getColValues('ReferenceFrequency')))**0.7 # S60 = si_factor * S54
        sm.select(f'{beamMask}==True')  # remove outside of FoV (should be subtracted (c>0) or not present (c==0)!)
        sm.group('threshold', FWHM=2/60, root='Src') # group nearby components to single source patch
        sm.setPatchPositions(method='wmean', applyBeam=True)
        sm = lib_dd_parallel.merge_nearby_bright_facets(sm, 1/60, 0.5, applyBeam=True)
        # TODO we need some logic here to avoid picking up very extended sources.
        patch_fluxes = sm.getColValues('I', aggregate='sum', applyBeam=True)
        # check if there are less than the minimum requested bright sources to form the facets
        if sum(patch_fluxes/si_factor > facet_fluxes[c]) < min_facets[c]: # convert skymodel fluxes to MS central freq
            bright_sources_flux = np.sort(patch_fluxes)[-min_facets[c]] / si_factor # bright sources flux is at MSs central freq
            logger.warning(f'Less than {min_facets[c]} bright sources above minimum flux {facet_fluxes[c]:.2f} Jy! Using sources above {bright_sources_flux:.2f} Jy')
        # check if there are more than the maximum requested bright sources to form the facets
        elif sum(patch_fluxes/si_factor > facet_fluxes[c]) > max_facets[c]:
            bright_sources_flux = np.sort(patch_fluxes)[-max_facets[c]] / si_factor
            logger.warning(f'More than {max_facets[c]} bright sources above minimum flux {facet_fluxes[c]:.2f} Jy! Using sources above {bright_sources_flux:.2f} Jy')
        else:
            bright_sources_flux = facet_fluxes[c]
        bright_names = sm.getPatchNames()[patch_fluxes >= bright_sources_flux*si_factor]
        bright_pos = sm.getPatchPositions(bright_names)
        sm.group('voronoi', targetFlux=bright_sources_flux*si_factor, applyBeam=True, root='', byPatch=True)
        sm.setPatchPositions(bright_pos)
        lib_dd_parallel.rename_skymodel_patches(sm, applyBeam=True)

        if c == 0 and remove3c:
            # Add models of bright 3c sources to the sky model. Model will be subtracted from data before imaging.
            sm = add_3c_models(sm, phasecentre=phasecentre, beamMask=beamMask, null_mid_freq=null_mid_freq)
            for stokes in ['Q','U','V']:
                sm.setColValues(stokes, np.zeros(len(sm.getColValues("I")))) # force non I Stokes to zero
                sm.table[stokes].unit = u.Jy

        make_source_regions(sm, c)
        sm.write(sourcedb, clobber=True)
        logger.info(f'Using {len(sm.getPatchNames())} patches.')
    else:
        logger.info(f'Load existing skymodel {sourcedb}')
        sm = lsmtool.load(sourcedb, beamMS=beamMS)
    
    sm.plot(f'ddparallel/skymodel/patches-c{c}.png', 'patch')

    # copy sourcedb into each MS to prevent concurrent access from multiprocessing to the sourcedb
    sourcedb_basename = sourcedb.split('/')[-1]
    for MS in MSs.getListStr():
        lib_util.check_rm(MS + '/' + sourcedb_basename)
        logger.debug('Copy: ' + sourcedb + ' -> ' + MS)
        os.system('cp -r ' + sourcedb + ' ' + MS)

    patches = sm.getPatchNames()
    patch_fluxes = sm.getColValues('I', aggregate='sum', applyBeam=True)
    for patch in patches[np.argsort(patch_fluxes)[::-1]]:
        logger.info(f'{patch}: {patch_fluxes[patches==patch][0]:.1f} Jy')
  
    with w.if_todo('c%02i_init_model' % c):
        for patch in patches:
            # Add model to MODEL_DATA
            # TODO: add time smearing in the predict parset
            logger.info(f'Add model to {patch}...')
            MSs.run(f'DP3 {parset_dir}/DP3-predict-beam.parset msin=$pathMS pre.sourcedb=$pathMS/{sourcedb_basename} pre.sources={patch} msout.datacolumn={patch}',
                    log='$nameMS_pre.log', commandType='DP3')
            # pos = sm.getPatchPositions()[patch]
            # size = int((1.1*sm.getPatchSizes()[np.argwhere(sm.getPatchNames()==patch)]) // 4)
            # logger.info(f'Test image MODEL_DATA...')
            # lib_util.run_wsclean(s, 'wscleanMODEL-c' + str(c) + '.log', MSs.getStrWsclean(), name=f'ddparallel/skymodel/{patch}',
            #                      data_column=patch, size=size, scale='8arcsec', shift=f'{pos[0].to(u.hourangle).to_string()} {pos[1].to_string()}',
            #                      weight='briggs -0.5', niter=10000, gridder='wgridder', parallel_gridding=6, no_update_model_required='', minuv_l=30, mgain=0.9,
            #                      parallel_deconvolution=512, beam_size=15, join_channels='', fit_spectral_pol=3,
            #                      channels_out=MSs.getChout(4.e6), deconvolution_channels=3, pol='i', nmiter=5 )
        #MSs = lib_ms.AllMSs(glob.glob("*-smearing.MS"), s, check_flags=True)
    ### DONE

    ### solve ionosphere phase - ms:SMOOTHED_DATA - > reset for all BUT most distant RS!
    with w.if_todo('c%02i_solve_tecRS' % c):
        # Smooth MSs:CORRECTED_DATA -> SMOOTHED_DATA
        MSs.run_Blsmooth('CORRECTED_DATA', logstr=f'smooth-c{c}')
        logger.info('Solving TEC (RS)...')
        solve_iono(MSs, c, '-RS', patches, smMHz2[c], 2*base_solint, 'phase', resetant='CS', model_column_fluxes=patch_fluxes, variable_solint=True)
    ### DONE

    ### CORRUPT the MODEL_DATA columns for all patches
    with w.if_todo('c%02i_corrupt_tecRS' % c):
        corrupt_model_dirs(MSs, c, '-RS', patches)
    ### DONE

    ### solve ionosphere phase - ms:SMOOTHED_DATA - > reset for central CS
    with w.if_todo('c%02i_solve_tecCS' % c):
        logger.info('Solving TEC (CS)...')
        solve_iono(MSs, c, '-CS', patches, smMHz1[c], 30*base_solint, 'phase', constrainant=None,  model_column_fluxes=patch_fluxes, variable_solint=True) # 'RS'
    ### DONE

    ### CORRUPT the MODEL_DATA columns for all patches
    with w.if_todo('c%02i_corrupt_tecCS' % c):
        corrupt_model_dirs(MSs, c, '-CS', patches, 'phase')
    ### DONE

    ########################### 3C-subtract PART ####################################
    ### CORRUPT the Amplitude of MODEL_DATA columns for all 3CRR patches
    if c == 0 and remove3c:
        _3c_patches = [p for p in patches if not p.startswith('patch_')]
        if len(_3c_patches) > 0:
            with w.if_todo('3c_solve_amp'):
                logger.info('Solving amplitude for 3C...')
                # Solve diagonal amplitude MSs:SMOOTHED_DATA
                # 225*base_solint is 15 minutes
                # TODO: try solving only CS and replicate
                # sol.antennaconstraint=[[CS001LBA,CS002LBA,CS003LBA,CS004LBA,CS005LBA,CS006LBA,CS007LBA,CS011LBA,CS013LBA,CS017LBA,CS021LBA,CS024LBA,CS026LBA,CS028LBA,CS030LBA,CS031LBA,CS032LBA,CS101LBA,CS201LBA,CS301LBA,CS401LBA,CS501LBA,CS103LBA,CS302LBA]]',
                MSs.run(f'DP3 {parset_dir}/DP3-soldd.parset msin=$pathMS msin.datacolumn=SMOOTHED_DATA sol.model_weighted_constraints=true\
                          sol.mode=diagonalamplitude sol.nchan=1 sol.smoothnessconstraint=4e6 sol.smoothnessreffrequency=54e6 sol.h5parm=$pathMS/amp-3C.h5 sol.datause=full \
                          sol.modeldatacolumns="[{",".join(patches)}]" sol.solint='+str(225*base_solint), log=f'$nameMS_solamp_3c_c{c}.log', commandType="DP3")

                losoto_parsets = [parset_dir + '/losoto-clip.parset', parset_dir + '/losoto-plot-amp.parset']
                lib_util.run_losoto(s, 'amp-3C', [ms + '/amp-3C.h5' for ms in MSs.getListStr()], losoto_parsets,
                                    plots_dir=f'{plot_dir}/plots-amp-3C', h5_dir=sol_dir)
                ### DONE

            with w.if_todo('3C_corrupt_subtract'):
                MSs.run('addcol2ms.py -m $pathMS -c FLAG_BKP -i FLAG', log='$nameMS_addcol.log', commandType='python')
                MSs.run('taql "update $pathMS set FLAG_BKP = FLAG"', log='$nameMS_taql.log', commandType='general')
                
                debug_3c_sub = False
                if debug_3c_sub:
                    MSs.run('addcol2ms.py -m $pathMS -c DATA_SUB -i CORRECTED_DATA_FR', log='$nameMS_addcol.log', commandType='python')
                    with open(parset_dir+"/3C_coordinates.json", "r") as file:
                        import json
                        all_3c = json.load(file)
                        
                for patch in _3c_patches:
                    logger.info(f'Subtracting {patch}...')
                    # Corrupt MODEL_DATA with amplitude, set MODEL_DATA = 0 where data are flagged, then unflag everything
                    #corrupt_model_dirs(MSs, c, 1, [patch], solmode='amplitude')
                    if debug_3c_sub:
                        MSs.run('taql "update $pathMS set DATA_SUB = CORRECTED_DATA_FR"', log='$nameMS_taql.log', commandType='general')
                        coords = all_3c[patch.replace('source_','').replace("C","C ")]
                        coords[0] = coords[0].replace(" ", "h", 1).replace(" ", "m", 1) + "s"
                        coords[1] = coords[1].replace(" ", "d", 1).replace(" ", "m", 1) + "s"
                        clean_empty(MSs,f'{patch}_data_zoom_pre', 'CORRECTED_DATA_FR', shift=coords, size=2000)
                        clean_empty(MSs,f'{patch}_model', f'{patch}', shift=coords, size=2000)
                        
                        MSs.run(
                            f"taql 'UPDATE $pathMS SET DATA_SUB = DATA_SUB - {patch}'",
                            log = f'$nameMS_subtract_{patch}.log',
                            commandType = 'general'
                        )
                        clean_empty(MSs,f'{patch}_data_after_phase', 'DATA_SUB', shift=coords, size=2000)

                        # TEST: comment out amps
                        corrupt_model_dirs(MSs, c, 1, [patch], solmode='amplitude')
                        MSs.run(f'taql "update $pathMS set {patch}[FLAG] = 0"', log='$nameMS_taql.log', commandType='general')
                        clean_empty(MSs,f'{patch}_model_amp', f'{patch}', shift=coords, size=2000)
                    
                        MSs.run('taql "update $pathMS set DATA_SUB = CORRECTED_DATA_FR"', log='$nameMS_taql.log', commandType='general')
                        MSs.run(
                            f"taql 'UPDATE $pathMS SET DATA_SUB = DATA_SUB - {patch}'",
                            log = f'$nameMS_subtract_{patch}.log',
                            commandType = 'general'
                        )
                        clean_empty(MSs,f'{patch}_data_after_amp', 'DATA_SUB', shift=coords, size=2000)
                        
                    MSs.run(
                        f"taql 'UPDATE $pathMS SET CORRECTED_DATA_FR = CORRECTED_DATA_FR - {patch}'",
                        log = f'$nameMS_subtract_{patch}.log', 
                        commandType = 'general'
                    )

                    MSs.run(
                        f"taql 'UPDATE $pathMS SET CORRECTED_DATA = CORRECTED_DATA - {patch}'",
                        log = f'$nameMS_subtract_{patch}.log', 
                        commandType = 'general'
                    )
                    
                    if debug_3c_sub: MSs.deletecol('DATA_SUB')
                    MSs.deletecol(patch)
                    sm = lsmtool.load(sourcedb, beamMS=beamMS)
                    sm.select(f'Patch != {patch}')
                    sm.write(sourcedb, clobber=True)
                    patches = np.delete(patches, np.where(patches == patch)[0])
                    MSs.run('taql "update $pathMS set FLAG = FLAG_BKP"', log='$nameMS_taql.log', commandType='general')

                MSs.deletecol('FLAG_BKP')  
            ### DONE

    ########################### AMP-CAL PART ####################################
    # Only once in cycle 1: do di amp to capture element beam 2nd order effect
    # TODO add updateweights in production
    if c == 1:
        with w.if_todo('amp_di_solve'):
            # no smoothing, CORRECTED_DATA is smoothed above
            logger.info('Setting MODEL_DATA to sum of corrupted patch models...')
            MSs.run(f'taql "UPDATE $pathMS SET MODEL_DATA={"+".join(patches)}"', log='$nameMS_taql_phdiff.log', commandType='general')
            
            if fulljones:
                logger.info('Solving amp-di (fulljones)...')
                MSs.run(f'DP3 {parset_dir}/DP3-soldd.parset msin=$pathMS sol.datause=full sol.nchan=12 sol.modeldatacolumns=[MODEL_DATA] \
                     sol.mode=fulljones sol.h5parm=$pathMS/amp-di.h5 sol.solint={150*base_solint} sol.minvisratio=0.5 \
                     sol.antennaconstraint=[[CS001LBA,CS002LBA,CS003LBA,CS004LBA,CS005LBA,CS006LBA,CS007LBA,CS011LBA,CS013LBA,CS017LBA,CS021LBA,CS024LBA,CS026LBA,CS028LBA,CS030LBA,CS031LBA,CS032LBA,CS101LBA,CS103LBA,CS201LBA,CS301LBA,CS302LBA,CS401LBA,CS501LBA,RS106LBA,RS205LBA,RS305LBA,RS306LBA,RS503LB]]',
                     log='$nameMS_diampsol.log', commandType='DP3')

                lib_util.run_losoto(s, 'amp-di', [ms + '/amp-di.h5' for ms in MSs.getListStr()],
                                [f'{parset_dir}/losoto-plot-fj.parset', f'{parset_dir}/losoto-amp-difj.parset'],
                                plots_dir=f'{plot_dir}/plots-amp-di', h5_dir=sol_dir)
            
                # Correct MSs:CORRECTED_DATA -> CORRECTED_DATA
                logger.info('Correct amp-di (CORRECTED_DATA -> CORRECTED_DATA)...')
                MSs.run(f'DP3 {parset_dir}/DP3-cor.parset msin=$pathMS msin.datacolumn=CORRECTED_DATA msout.datacolumn=CORRECTED_DATA \
                    cor.parmdb={sol_dir}/cal-amp-di.h5 cor.correction=fulljones cor.soltab=[amplitudeSmooth,phaseSmooth] \
                    cor.updateweights=False',
                    log='$nameMS_diampcor.log', commandType='DP3')
                
                #sol.antennaconstraint=[[CS001LBA,CS002LBA,CS003LBA,CS004LBA,CS005LBA,CS006LBA,CS007LBA,CS011LBA,CS013LBA,CS017LBA,CS021LBA,CS024LBA,CS026LBA,CS028LBA,CS030LBA,CS031LBA,CS032LBA,CS101LBA,CS103LBA,CS201LBA,CS301LBA,CS302LBA,CS401LBA,CS501LBA,RS106LBA,RS205LBA,RS208LBA,RS210LBA,RS305LBA,RS306LBA,RS307LBA,RS406LBA,RS407LBA,RS409LBA,RS310LBA,RS503LB,RS508LBA,RS509LBA]]',
                logger.info('Solving amp-di for normalisation...')
                MSs.run(f'DP3 {parset_dir}/DP3-soldd.parset msin=$pathMS msin.datacolumn=CORRECTED_DATA sol.datause=full sol.nchan=0 sol.solint=0 \
                        sol.modeldatacolumns=[MODEL_DATA] sol.mode=scalaramplitude sol.h5parm=$pathMS/amp-dinorm.h5',
                        log='$nameMS_diampsol.log', commandType='DP3')

                lib_util.run_losoto(s, 'amp-dinorm', [ms + '/amp-dinorm.h5' for ms in MSs.getListStr()],
                                [f'{parset_dir}/losoto-plot-amp2d.parset'], plots_dir=f'{plot_dir}/plots-amp-di', h5_dir=sol_dir)

                with h5parm(f'{sol_dir}/cal-amp-dinorm.h5') as h5:
                    meanamp = np.nanmean(h5.getSolset('sol000').getSoltab('amplitude000').val)
                    logger.info(f'Amplitude normalization: {meanamp:.3f} ')
            
                logger.info('Correct amp-di normalisation (CORRECTED_DATA -> CORRECTED_DATA)...')
                MSs.run(f'DP3 {parset_dir}/DP3-cor.parset msin=$pathMS msin.datacolumn=CORRECTED_DATA msout.datacolumn=CORRECTED_DATA \
                    cor.parmdb={sol_dir}/cal-amp-dinorm.h5 cor.correction=amplitude000 cor.updateweights=False',
                    log='$nameMS_diampcor.log', commandType='DP3')

            else:
                logger.info('Solving amp-di (diagonal)...')
                MSs.run(f'DP3 {parset_dir}/DP3-soldd.parset msin=$pathMS sol.datause=full sol.nchan=12 sol.modeldatacolumns=[MODEL_DATA] \
                     sol.mode=diagonal sol.h5parm=$pathMS/amp-di.h5 sol.solint={150*base_solint} sol.minvisratio=0.5 \
                     sol.antennaconstraint=[[CS001LBA,CS002LBA,CS003LBA,CS004LBA,CS005LBA,CS006LBA,CS007LBA,CS011LBA,CS013LBA,CS017LBA,CS021LBA,CS024LBA,CS026LBA,CS028LBA,CS030LBA,CS031LBA,CS032LBA,CS101LBA,CS103LBA,CS201LBA,CS301LBA,CS302LBA,CS401LBA,CS501LBA,RS106LBA,RS205LBA,RS305LBA,RS306LBA,RS503LB]]',
                     log='$nameMS_diampsol.log', commandType='DP3')

                lib_util.run_losoto(s, 'amp-di', [ms + '/amp-di.h5' for ms in MSs.getListStr()],
                                [f'{parset_dir}/losoto-plot-amp.parset', f'{parset_dir}/losoto-plot-ph.parset', f'{parset_dir}/losoto-amp-di.parset'],
                                plots_dir=f'{plot_dir}/plots-amp-di', h5_dir=sol_dir)

                # Correct MSs:CORRECTED_DATA -> CORRECTED_DATA
                logger.info('Correct amp-di (CORRECTED_DATA -> CORRECTED_DATA)...')
                MSs.run(f'DP3 {parset_dir}/DP3-cor.parset msin=$pathMS msin.datacolumn=CORRECTED_DATA msout.datacolumn=CORRECTED_DATA \
                    cor.parmdb={sol_dir}/cal-amp-di.h5 cor.correction=amplitudeSmooth cor.updateweights=False',
                    log='$nameMS_diampcor.log', commandType='DP3')

    #if c > 1:
    #    # Starting from cycle 2: do DD-slow amp solutions
    #    with w.if_todo(f'c%02i_solve_amp_dd' % c):
    #        # no smoothing, cycle 2 CORRECTED_DATA should be the same
    #        # MSs.run_Blsmooth('CORRECTED_DATA', logstr=f'smooth-c{c}')
    #        solutions_per_direction = np.ones(len(patches), dtype=int)
    #        solutions_per_direction[patch_fluxes > 4] = 2
    #        solutions_per_direction[patch_fluxes > 8] = 4
    #        logger.info('Solving amp (slow)...')
    #        # this might be very memory hungry since we solve on long timescales
    #        MSs.run(f'DP3 {parset_dir}/DP3-soldd.parset memory_logging=True msin=$pathMS sol.nchan=24 \
    #                      sol.mode=diagonal sol.datause=full sol.h5parm=$pathMS/amp-dd-c{c}.h5 sol.solint={300*base_solint} \
    #                      sol.modeldatacolumns="[{",".join(patches)}]" sol.solutions_per_direction="{np.array2string(solutions_per_direction, separator=",")}"',
    #                log='$nameMS_solamp-c' + str(c) + '.log', commandType='DP3', maxProcs=1)
    #
    #        lib_util.run_losoto(s, f'amp-dd-c{c}', [ms + f'/amp-dd-c{c}.h5' for ms in MSs.getListStr()],
    #                            [f'{parset_dir}/losoto-norm.parset',f'{parset_dir}/losoto-plot-scalaramp.parset'],
    #                            plots_dir=f'{plot_dir}/plots-amp-dd-c{c}', h5_dir=sol_dir)

    # merge solutions into one h5parms for large scale image
    with w.if_todo('c%02i_merge_h5' % c):
        lib_util.check_rm(f'{sol_dir}/cal-tec-merged-c{c}.h5')
        # make sure the h5parm directions are correctly set - this should actually work automatically with DP3 -> eventually fix this in the DP3 solve call
        lib_h5.point_h5dirs_to_skymodel(f'{sol_dir}/cal-tec-CS-c{c}.h5', sourcedb)
        lib_h5.point_h5dirs_to_skymodel(f'{sol_dir}/cal-tec-RS-c{c}.h5', sourcedb)

        # by construction, the 3c sources are always at the last indices
        filter_directions = "--filter_directions '["+', '.join([str(i) for i in range(len(patches))])+"]'" if (c == 0 and remove3c) else ''
        # if we have dd-amplitudes, add polarization
        usepol = ' --no_pol ' if c <2 else ''
        # reference, unflag and reset the added stations f'{sol_dir}/cal-tec0-c{c}.h5',
        logger.info('Merge solutions...')
        s.add(f'h5_merger.py --h5_out {sol_dir}/cal-tec-RSm-c{c}.h5 --h5_tables {sol_dir}/cal-tec-RS-c{c}.h5 --h5_time_freq {sol_dir}/cal-tec-RS-c{c}.h5 \
              --no_antenna_crash {usepol} --propagate_flags {filter_directions}' , log='h5_merger.log', commandType='python')
        s.run(check=True)
        lib_util.run_losoto(s, f'tec-RSm-c{c}', f'{sol_dir}/cal-tec-RSm-c{c}.h5', [f'{parset_dir}/losoto-plot-scalarph.parset'],
                            plots_dir=f'{plot_dir}/plots-tec-RSm-c{c}', h5_dir=sol_dir)
        s.add(f'h5_merger.py --h5_out {sol_dir}/cal-tec-CSm-c{c}.h5 --h5_tables {sol_dir}/cal-tec-CS-c{c}.h5 --h5_time_freq {sol_dir}/cal-tec-RS-c{c}.h5 \
              --no_antenna_crash {usepol} --propagate_flags {filter_directions}' , log='h5_merger.log', commandType='python')
        s.run(check=True)
        lib_util.run_losoto(s, f'tec-CSm-c{c}', f'{sol_dir}/cal-tec-CSm-c{c}.h5', [f'{parset_dir}/losoto-plot-scalarph.parset'],
                            plots_dir=f'{plot_dir}/plots-tec-CSm-c{c}', h5_dir=sol_dir)
        # if c > 1:
        #     lib_h5.point_h5dirs_to_skymodel(f'{sol_dir}/cal-amp-dd-c{c}.h5', sourcedb)
        #     s.add(f'h5_merger.py --h5_out {sol_dir}/cal-amp-dd-merged-c{c}.h5 --h5_tables {sol_dir}/cal-amp-dd-c{c}.h5 --h5_time_freq {sol_dir}/cal-tec-RS-c{c}.h5 \
        #       --no_antenna_crash {usepol} --propagate_flags {filter_directions}' , log='h5_merger.log', commandType='python')
        #     s.run(check=True)
        #     lib_util.run_losoto(s, f'amp-dd-merged-c{c}', f'{sol_dir}/cal-amp-dd-merged-c{c}.h5', [f'{parset_dir}/losoto-plot-scalaramp.parset'],
        #                         plots_dir=f'{plot_dir}/plots-amp-dd-c{c}', h5_dir=sol_dir)
        #     s.add(f'h5_merger.py --h5_out {sol_dir}/cal-tec-merged-c{c}.h5 --h5_tables {sol_dir}/cal-tec-RSm-c{c}.h5 {sol_dir}/cal-tec-CSm-c{c}.h5 {sol_dir}/cal-amp-dd-merged-c{c}.h5 \
        #            --h5_time_freq {sol_dir}/cal-tec-RS-c{c}.h5 --no_antenna_crash {usepol} --propagate_flags' , log='h5_merger.log', commandType='python')
        #     s.run(check=True)
        #     lib_util.run_losoto(s, f'tec-merged-c{c}', f'{sol_dir}/cal-tec-merged-c{c}.h5',
        #                         [f'{parset_dir}/losoto-plot-scalarph.parset', f'{parset_dir}/losoto-plot-scalaramp.parset'], plots_dir=f'{plot_dir}/plots-tec-merged-c{c}',
        #                         h5_dir=sol_dir)
        # else:
        s.add(f'h5_merger.py --h5_out {sol_dir}/cal-tec-merged-c{c}.h5 --h5_tables {sol_dir}/cal-tec-RSm-c{c}.h5 {sol_dir}/cal-tec-CSm-c{c}.h5 \
               --h5_time_freq {sol_dir}/cal-tec-RS-c{c}.h5 --no_antenna_crash {usepol} --propagate_flags', log='h5_merger.log', commandType='python')
        s.run(check=True)
        lib_util.run_losoto(s, f'tec-merged-c{c}', f'{sol_dir}/cal-tec-merged-c{c}.h5',
                            [f'{parset_dir}/losoto-plot-scalarph.parset'], plots_dir=f'{plot_dir}/plots-tec-merged-c{c}',
                            h5_dir=sol_dir)

    facetregname = f'{sol_dir}/facets-c{c}.reg'

    channels_out = MSs.getChout(4.e6) if MSs.getChout(4.e6) > 1 else 2
    with w.if_todo('c%02i-imaging' % c):
        logger.info('Preparing region file...')
        s.add('ds9_facet_generator.py --ms '+MSs.getListStr()[0]+f' --h5 {sol_dir}/cal-tec-merged-c{c}.h5 --imsize {imgsizepix_wide} \
            --pixelscale {pixscale} --writevoronoipoints --output {facetregname}', log='facet_generator.log', commandType='python')
        s.run()

        imagename = 'img/wide-' + str(c)
        imagenameM = 'img/wideM-' + str(c)
        # common imaging arguments used by all of the following wsclean calls
        widefield_kwargs = dict(data_column='CORRECTED_DATA', size=imgsizepix_wide, scale=f'{pixscale}arcsec', weight='briggs -0.5', niter=1000000,
                                gridder='wgridder',  parallel_gridding=32, minuv_l=30, mgain=0.85, parallel_deconvolution=1024,
                                join_channels='', fit_spectral_pol=3, channels_out=channels_out, deconvolution_channels=3, multiscale='',
                                multiscale_scale_bias=0.65, pol='i', facet_regions=facetregname, concat_mss=True)
        # for low-freq data, allow the beam to be fitted, otherwise (survey) force 15"
        if not(np.mean(MSs.getFreqs()) < 50e6):
            widefield_kwargs['beam_size'] = 15

        widefield_kwargs['apply_facet_solutions'] = f'{sol_dir}/cal-tec-merged-c{c}.h5 phase000'

        # TODO make this faster - experiment with increased parallel-gridding as well as shared facet reads optionkeep_concat=True,
        # c0: make quick initial image to get a mask
        if c==0:
            logger.info('Making wide-field image for clean mask...')
            lib_util.run_wsclean(s, 'wsclean-c'+str(c)+'.log', MSs.getStrWsclean(), name=imagename,  no_update_model_required='',
                                 auto_threshold=5.0, auto_mask=8.0, multiscale_max_scales=3, nmiter=6, keep_concat=True, **widefield_kwargs)
            # make initial mask
            current_best_mask = make_current_best_mask(imagename, mask_threshold[c], userReg)
            # safe a bit of time by reusing psf and dirty in first iteration
            reuse_kwargs = {'reuse_concat':True, 'reuse_psf':imagename, 'reuse_dirty':imagename}
        else:
            current_best_mask = f'img/wideM-{c-1}-mask.fits' # is this already set by the make_current_best_mask() below? (not if we restart)
            reuse_kwargs = {}

        # main wsclean call, with mask now
        logger.info('Making wide field image ...')
        lib_util.run_wsclean(s, 'wsclean-c'+str(c)+'.log', MSs.getStrWsclean(), name=imagenameM, fits_mask=current_best_mask,
                             save_source_list='', update_model_required='',  nmiter=12,  auto_threshold=2.0, auto_mask=4.0,
                             apply_facet_beam='', facet_beam_update=120, use_differential_lofar_beam='',
                             local_rms='', local_rms_window=50, local_rms_strength=0.5, **widefield_kwargs, **reuse_kwargs)

        # # Test: quick stokesV
        # logger.info('Making wide field image (pol) ...')
        # lib_util.run_wsclean(s, 'wsclean-c'+str(c)+'.log', MSs.getStrWsclean(), name=imagenameM+'-v',
        #                      no_update_model_required='',  nmiter=0,  niter=0,
        #                      data_column='CORRECTED_DATA', size=imgsizepix_wide, scale=f'{pixscale}arcsec',
        #                      weight='briggs -0.5', gridder='wgridder', parallel_gridding=32, minuv_l=30, parallel_deconvolution=1024,
        #                      channels_out=channels_out, pol='iquv', join_polarizations='', facet_regions=facetregname, apply_facet_solutions=f'{sol_dir}/cal-tec-merged-c{c}.h5 phase000')

        current_best_mask = make_current_best_mask(imagenameM, mask_threshold[c]-0.5, userReg)

        # reset NaNs if present
        im = lib_img.Image(f'{imagenameM}-MFS-image.fits')
        im.nantozeroModel()

    #####################################################################################################
    # Find calibration solutions for subfield (does not touch CORRECTED_DATA or CORRECTED_DATA_FR)

    # User provided subfield
    if subfield:
        if len(Regions.read(subfield)) > 1:
            raise ValueError(f'Manual subfield region {subfield} contains more than one region.')
        os.system(f'cp {subfield} {subfield_path}')

    # Generate a subdiels
    if not os.path.exists(subfield_path):
        sm = lsmtool.load(f'img/wideM-{c}-sources.txt')
        # sm.remove('img/wide-lr-mask.fits=1')  # remove sidelobe sources that were subtracted
        sm.remove('MajorAxis > 80')  # remove largest scales
        field_center1, field_size1 = lib_dd.make_subfield_region(subfield_path, MSs.getListObj()[0], sm,
                                                                     subfield_min_flux, pixscale, imgsizepix_wide, debug_dir='img/')

    subfield_reg = Regions.read(subfield_path)[0]
    subfield_center = [subfield_reg.center.ra, subfield_reg.center.dec]
    subfield_size = np.max([subfield_reg.width.to_value('deg'), subfield_reg.height.to_value('deg')])

    with w.if_todo('c%02i_extreg_prepare' % c):
        # prepare model of central/external regions combining the subfield_reg and the mask of
        # sources so not to cut anything at the edges
        logger.info('Blanking central region of model files and reverse...')
        current_best_mask = f'img/wideM-{c}-mask.fits'
        subfield_intmask='ddparallel/images/subfieldint-mask.fits'
        os.system(f'cp {current_best_mask} {subfield_intmask}')
        lib_img.blank_image_reg(subfield_intmask, subfield_path, blankval = 1.)
        lib_img.select_connected_island(subfield_intmask, subfield_center)
        subfield_extmask='ddparallel/images/subfieldext-mask.fits'
        os.system(f'cp {current_best_mask} {subfield_extmask}')
        lib_img.blank_image_fits(subfield_extmask, subfield_intmask, blankval = 0.)

        for im in glob.glob(f'img/wideM-{c}*model*.fits'):
            wideMint = im.replace('wideM','wideMint')
            os.system('cp %s %s' % (im, wideMint))
            lib_img.blank_image_fits(wideMint, subfield_intmask, blankval = 0., inverse=True)
            wideMext = im.replace('wideM','wideMext')
            os.system('cp %s %s' % (im, wideMext))
            lib_img.blank_image_fits(wideMext, subfield_extmask, blankval = 0., inverse=True)
    # DONE

    with w.if_todo('c%02i_xtreg_subtract' % c):
        # Predict (with dd-sol) external region for subtraction - MSs: MODEL_DATA
        logger.info('Predict corrupted model of external region (wsclean)...')
        s.add(f'wsclean -predict -padding 1.8 -name img/wideMext-{c} -j {s.max_cpucores} -channels-out {channels_out} \
                -facet-regions {facetregname}  -apply-facet-beam -facet-beam-update 120 -use-differential-lofar-beam \
                -apply-facet-solutions {sol_dir}/cal-tec-merged-c{c}.h5 phase000 {MSs.getStrWsclean()}',
            log='wscleanPRE-c' + str(c) + '.log', commandType='wsclean')
        s.run(check=True)

        # cycle > 0: need to add DI-corruption on top (previous iteration sub-field) - MSs: MODEL_DATA -> MODEL_DATA
        if c > 0:
            logger.info('Add previous iteration sub-field corruption on top of DD-corruption...')
            MSs.run(f'DP3 {parset_dir}/DP3-cor.parset msin=$pathMS msin.datacolumn=MODEL_DATA msout.datacolumn=MODEL_DATA \
                    cor.parmdb={sol_dir}/cal-tec-sf-merged-c' + str(c-1) + '.h5 cor.correction=phase000 cor.invert=False',
                    log='$nameMS_sidelobe_corrupt.log', commandType='DP3')
            # Corrupt MSs:MODEL_DATA -> MODEL_DATA (sf corr, dieamp corr)
            corr_die_amp(MSs, col='SUBFIELD_DATA', fulljones=fulljones, invert=False)

        # subtract external region MSs: CORRECTED_DATA_FR - MODEL_DATA -> SUBFIELD_DATA
        MSs.addcol('SUBFIELD_DATA','CORRECTED_DATA_FR')
        logger.info('Subtracting external region model (SUBFIELD_DATA = CORRECTED_DATA_FR - MODEL_DATA)...')
        MSs.run('taql "update $pathMS set SUBFIELD_DATA = CORRECTED_DATA_FR - MODEL_DATA"', log='$nameMS_taql-c'+str(c)+'.log', commandType='general')
    ### DONE

    with w.if_todo('c%02i_intreg_predict' % c):
        # Predict internal region - MSs: MODEL_DATA
        logger.info('Predict model of internal region...')
        s.add(f'wsclean -predict -padding 1.8 -name img/wideMint-{c} -j {s.max_cpucores} -channels-out {channels_out} \
                {MSs.getStrWsclean()}', log='wscleanPRE-c' + str(c) + '.log', commandType='wsclean')
        s.run(check=True)
    ### DONE

    if c>0:
        with w.if_todo('c%02i_subfierld_corr_diamp' % c):
            # Correct MSs:SUBFIELD_DATA -> SUBFIELD_DATA (sf corr, dieamp corr)
            corr_die_amp(MSs, col='SUBFIELD_DATA', fulljones=fulljones)
        ### DONE

    with w.if_todo('c%02i_subfield_solve_tecRS' % c):
        # Smooth MSs: SUBFIELD_DATA -> SMOOTHED_DATA
        MSs.run_Blsmooth('SUBFIELD_DATA', logstr=f'smooth-c{c}')
        # solve ionosphere phase - ms:SMOOTHED_DATA
        logger.info(f'Solving {sf_phaseSolMode} (fast RS)...')
        solve_iono(MSs, c, '2-sf', ['MODEL_DATA'], 1.5, base_solint, sf_phaseSolMode, resetant='intermediate')
    ### DONE

    with w.if_todo('c%02i_subfield_corr_tecRS' % c):
        # Correct MSs: SUBFIELD_DATA -> SUBFIELD_DATA
        logger.info('Correct subfield iono...')
        if sf_phaseSolMode in ['tec', 'tecandphase']:
            MSs.run(f'DP3 {parset_dir}/DP3-cor.parset msin=$pathMS msin.datacolumn=SUBFIELD_DATA msout.datacolumn=SUBFIELD_DATA \
                    cor.parmdb={sol_dir}/cal-tec2-sf-c' + str(c) + '.h5 cor.correction=tec000 ',
                    log='$nameMS_sf-correct.log', commandType='DP3')
        if sf_phaseSolMode in ['phase', 'tecandphase']:
            MSs.run(f'DP3 {parset_dir}/DP3-cor.parset msin=$pathMS msin.datacolumn=SUBFIELD_DATA msout.datacolumn=SUBFIELD_DATA \
                    cor.parmdb={sol_dir}/cal-tec2-sf-c' + str(c) + '.h5 cor.correction=phase000',
                    log='$nameMS_sf-correct.log', commandType='DP3')
    ### DONE

    with w.if_todo('c%02i_subfield_solve_tecCS' % c):
        # Smooth MSs: SUBFIELD_DATA -> SMOOTHED_DATA
        MSs.run_Blsmooth('SUBFIELD_DATA', logstr=f'smooth-c{c}')
        # solve ionosphere phase - ms:SMOOTHED_DATA
        logger.info(f'Solving {sf_phaseSolMode} (mid RS)...')
        solve_iono(MSs, c, '1-sf', ['MODEL_DATA'], 5.0, 4*base_solint, sf_phaseSolMode, resetant='inner')
    ### DONE

    with w.if_todo('c%02i_subfield_corr_tecCS' % c):
        # Correct MSs: SUBFIELD_DATA -> SUBFIELD_DATA
        logger.info('Correct subfield iono...')
        if sf_phaseSolMode in ['tec', 'tecandphase']:
            MSs.run(f'DP3 {parset_dir}/DP3-cor.parset msin=$pathMS msin.datacolumn=SUBFIELD_DATA msout.datacolumn=SUBFIELD_DATA \
                    cor.parmdb={sol_dir}/cal-tec1-sf-c' + str(c) + '.h5 cor.correction=tec000 ',
                    log='$nameMS_sf-correct.log', commandType='DP3')
        if sf_phaseSolMode in ['phase', 'tecandphase']:
            MSs.run(f'DP3 {parset_dir}/DP3-cor.parset msin=$pathMS msin.datacolumn=SUBFIELD_DATA msout.datacolumn=SUBFIELD_DATA \
                    cor.parmdb={sol_dir}/cal-tec1-sf-c' + str(c) + '.h5 cor.correction=phase000',
                    log='$nameMS_sf-correct.log', commandType='DP3')
    ### DONE

    with w.if_todo('c%02i_subfield_solve_tecCS0' % c):
        # Smooth MSs: SUBFIELD_DATA -> SMOOTHED_DATA
        MSs.run_Blsmooth('SUBFIELD_DATA', logstr=f'smooth-c{c}')
        # solve ionosphere phase - ms:SMOOTHED_DATA
        logger.info(f'Solving {sf_phaseSolMode} (slowCS)...')
        solve_iono(MSs, c, '0-sf', ['MODEL_DATA'], 10.0, 16*base_solint, sf_phaseSolMode)
    ### DONE

    with w.if_todo('c%02i_subfield_corr_tecCS0' % c):
        # Correct MSs: SUBFIELD_DATA -> SUBFIELD_DATA
        logger.info('Correct subfield iono...')
        if sf_phaseSolMode in ['tec', 'tecandphase']:
            MSs.run(f'DP3 {parset_dir}/DP3-cor.parset msin=$pathMS msin.datacolumn=SUBFIELD_DATA msout.datacolumn=SUBFIELD_DATA \
                    cor.parmdb={sol_dir}/cal-tec0-sf-c' + str(c) + '.h5 cor.correction=tec000 ',
                    log='$nameMS_sf-correct.log', commandType='DP3')
        if sf_phaseSolMode in ['phase', 'tecandphase']:
            MSs.run(f'DP3 {parset_dir}/DP3-cor.parset msin=$pathMS msin.datacolumn=SUBFIELD_DATA msout.datacolumn=SUBFIELD_DATA \
                    cor.parmdb={sol_dir}/cal-tec0-sf-c' + str(c) + '.h5 cor.correction=phase000',
                    log='$nameMS_sf-correct.log', commandType='DP3')
    ### DONE

    # merge solutions into one h5parms for plotting and apply
    with w.if_todo('c%02i_merge_h5_subfield' % c):
        lib_util.check_rm(f'{sol_dir}/cal-tec-sf-merged-c{c}.h5')
        # reference, unflag and reset the added stations
        s.add(f'h5_merger.py --h5_out {sol_dir}/cal-tec-sf-merged-c{c}.h5 --h5_tables {sol_dir}/cal-tec0-sf-c{c}.h5 {sol_dir}/cal-tec1-sf-c{c}.h5 {sol_dir}/cal-tec2-sf-c{c}.h5 \
               --h5_time_freq {sol_dir}/cal-tec2-sf-c{c}.h5 --no_antenna_crash --no_pol', log='h5_merger.log',
            commandType='python')
        s.run(check=True)
        lib_util.run_losoto(s, f'tec-sf-merged-c{c}', f'{sol_dir}/cal-tec-sf-merged-c{c}.h5',
                            [f'{parset_dir}/losoto-plot-scalarph.parset'],
                            plots_dir=f'{plot_dir}/plots-tec-sf-merged-c{c}', h5_dir=sol_dir)
    ### DONE

    # Do a quick image of the subfield, not strictly necessary but good to have...
    with w.if_todo('c%02i_image-subfield' % c):
        logger.info('Test image subfield...')
        lib_util.run_wsclean(s, 'wscleanSF-c'+str(c)+'.log', MSs.getStrWsclean(), name=f'img/subfield-{c}', data_column='SUBFIELD_DATA', size=int(1.2*subfield_size*3600/pixscale), scale=f'{pixscale}arcsec',
                             weight='briggs -0.5', niter=100000, gridder='wgridder',  parallel_gridding=6, shift=f'{subfield_center[0].to(u.hourangle).to_string()} {subfield_center[1].to_string()}',
                             no_update_model_required='', minuv_l=30, beam_size=15, mgain=0.85, nmiter=12, parallel_deconvolution=512, auto_threshold=3.0, auto_mask=5.0,
                             join_channels='', fit_spectral_pol=3, multiscale_max_scales=5, channels_out=MSs.getChout(4.e6), deconvolution_channels=3, baseline_averaging='',
                             multiscale='',  multiscale_scale_bias=0.7, pol='i')
    ### DONE

    #####################################################################################################
    # Subtract side-lobe sources (modifies CORRECTED_DATA_FR removing sidelobe sources)
    if c == 0:
        # Predict the main-lobe with DD-sols and subtract it
        with w.if_todo('subtract_mainlobe'):
            logger.info('Blanking central region of model files and reverse...')
            for im in glob.glob('img/wideM-0*model*.fits'):
                wideMintpb = im.replace('wideM', 'wideMintpb')
                os.system('cp %s %s' % (im, wideMintpb))
                lib_img.blank_image_reg(wideMintpb, beamReg , blankval=0., inverse=True)
                wideMextpb = im.replace('wideM', 'wideMextpb')
                os.system('cp %s %s' % (im, wideMextpb))
                lib_img.blank_image_reg(wideMextpb, beamReg, blankval=0.)
            # Recreate MODEL_DATA of internal region for subtraction
            logger.info('Predict corrupted model of internal region...')
            s.add(f'wsclean -predict -padding 1.8 -name img/wideMintpb-0 -j {s.max_cpucores} -channels-out {channels_out} \
                   -apply-facet-beam -facet-beam-update 120 -use-differential-lofar-beam -facet-regions {facetregname} \
                   -apply-facet-solutions {sol_dir}/cal-tec-merged-c{c}.h5 phase000 {MSs.getStrWsclean()}',
                log='wscleanPRE-c' + str(c) + '.log', commandType='wsclean')
            s.run(check=True)

            # subtract internal region from MSs: CORRECTED_DATA_FR - MODEL_DATA -> SUBFIELD_DATA
            logger.info('Subtract main-lobe (SUBFIELD_DATA = CORRECTED_DATA_FR - MODEL_DATA)...')
            MSs.run('taql "update $pathMS set SUBFIELD_DATA = CORRECTED_DATA_FR - MODEL_DATA"',
                    log='$nameMS_taql-c' + str(c) + '.log', commandType='general')
            if develop: clean_empty(MSs, 'only_sidelobe', 'SUBFIELD_DATA', size=10000)
        ### DONE

        # Do a rough correction of the sidelobe data using the subfield solutions
        # MSs: SUBFIELD_DATA -> SUBFIELD_DATA
        with w.if_todo('correct-sidelobe'): # just for testing/debug
            logger.info('Correct sidelobe data with subfield iono solutions...')
            MSs.run(f'DP3 {parset_dir}/DP3-cor.parset msin=$pathMS msin.datacolumn=SUBFIELD_DATA msout.datacolumn=SUBFIELD_DATA \
                    cor.parmdb={sol_dir}/cal-tec-sf-merged-c' + str(c) + '.h5 cor.correction=phase000',
                    log='$nameMS_sf-correct.log', commandType='DP3')
        ### DONE

        imagename_lr = 'img/wide-lr'
        channels_out_lr = MSs.getChout(2.e6) if MSs.getChout(2.e6) > 1 else 2
        # Image the sidelobe data
        # MSs: create MODEL_DATA (with just the sidelobe flux)
        with w.if_todo('image_lr'):
            logger.info('Cleaning sidelobe low-res...')
            lib_util.run_wsclean(s, 'wscleanLR.log', MSs.getStrWsclean(), name=imagename_lr, do_predict=True, data_column='SUBFIELD_DATA',
                                size=imgsizepix_lr, scale='30arcsec', save_source_list='',  parallel_gridding=4, baseline_averaging='',
                                weight='briggs -0.5', niter=50000, no_update_model_required='', minuv_l=30, maxuvw_m=6000,
                                taper_gaussian='200arcsec', mgain=0.85, channels_out=channels_out_lr, parallel_deconvolution=512,
                                local_rms='', auto_mask=3, auto_threshold=1.5, join_channels='', fit_spectral_pol=5)
        ### DONE

        # Subtract full low-resolution field (including possible large-scale emission within primary beam)
        # to get empty data set for flagging
        # MSs: SUBFIELD_DATA - MODEL_DATA -> SUBFIELD_DATA
        with w.if_todo('subtract_lr'):
            logger.info('Subtract low-resolution to get empty data set (SUBFIELD_DATA = SUBFIELD_DATA - MODEL_DATA)...')
            MSs.run('taql "update $pathMS set SUBFIELD_DATA = SUBFIELD_DATA - MODEL_DATA"',
                log='$nameMS_taql-c' + str(c) + '.log', commandType='general')
            if develop: clean_empty(MSs, 'empty', 'SUBFIELD_DATA')
        ### DONE

        # Flag on residuals (SUBFIELD_DATA)
        with w.if_todo('flag_residuals_lr'):
            logger.info('Flagging residuals (SUBFIELD_DATA)...')
            MSs.run('DP3 ' + parset_dir + '/DP3-flag.parset msin=$pathMS msin.datacolumn=SUBFIELD_DATA \
                aoflagger.strategy=' + parset_dir + '/LBAdefaultwideband.lua',
                log='$nameMS_flag-c' + str(c) + '.log', commandType='DP3')
        ### DONE

        # Now subtract the sidelobe
        with w.if_todo('subtract_sidelobe'):
            sidelobe_predict_mode = 'wsclean'
            if sidelobe_predict_mode == 'wsclean':
                # blank within main-libe to not subtract anything from there (maybe extended sources not properly subtracted at the beginning)
                for im in glob.glob(f'{imagename_lr}*model*fits'):
                    wideLRext = im.replace(imagename_lr, f'{imagename_lr}-blank')
                    os.system('cp %s %s' % (im, wideLRext))
                    lib_img.blank_image_reg(wideLRext, beamReg , blankval=0.)

                logger.info('Predict model of sidelobe region (wsclean)...')
                s.add(f'wsclean -predict -padding 1.8 -name {imagename_lr}-blank -j {s.max_cpucores} \
                    -channels-out {channels_out_lr} {MSs.getStrWsclean()}',
                    log='wscleanPRE-c' + str(c) + '.log', commandType='wsclean')
                s.run(check=True)
            elif sidelobe_predict_mode=='DP3':
                logger.info('Predict model of sidelobe region (DP3)...')
                sidelobe_sky = lsmtool.load(f'{imagename_lr}-sources.txt')
                sidelobe_sky.remove(f'{beamMask}==True')
                MSs.run(f'DP3 {parset_dir}/DP3-predict.parset msin=$pathMS pre.sourcedb={imagename_lr}-sources.txt msout.datacolumn=MODEL_DATA',
                    log='$nameMS_pre.log', commandType='DP3')
                
            logger.info('Corrupt sidelobe model with subfield solutions...')
            MSs.run(f'DP3 {parset_dir}/DP3-cor.parset msin=$pathMS msin.datacolumn=MODEL_DATA msout.datacolumn=MODEL_DATA \
                    cor.parmdb={sol_dir}/cal-tec-sf-merged-c' + str(c) + '.h5 cor.correction=phase000 cor.invert=False',
                    log='$nameMS_sidelobe_corrupt.log', commandType='DP3')

            logger.info('Subtract corrupted sidelobe model (CORRECTED_DATA_FR = CORRECTED_DATA_FR - MODEL_DATA)...')
            MSs.run('taql "update $pathMS set CORRECTED_DATA_FR = CORRECTED_DATA_FR - MODEL_DATA"', log='$nameMS_taql-c' + str(c) + '.log', commandType='general')
        ### DONE

    # apply the subfield solutions to the data.
    with w.if_todo('c%02i_corr_sf_sols' % c):
        logger.info('Correct subfield ionosphere (CORRECTED_DATA_FR -> CORRECTED_DATA)...')
        # Correct MSs:CORRECTED_DATA_FR -> CORRECTED_DATA (sf corr)
        MSs.run(f'DP3 {parset_dir}/DP3-cor.parset msin=$pathMS msin.datacolumn=CORRECTED_DATA_FR  \
                cor.parmdb={sol_dir}/cal-tec-sf-merged-c' + str(c) + '.h5 cor.correction=phase000',
                log='$nameMS_sf-correct.log', commandType='DP3')
    ### DONE

    # finally re-correct for die amp on the newly created CORRECTED_DATA
    if c >= 1:
        with w.if_todo('c%02i_corr_dieamp' % c):
            # Correct MSs:CORRECTED_DATA -> CORRECTED_DATA (sf corr, dieamp corr)
            corr_die_amp(MSs, col='CORRECTED_DATA', fulljones=fulljones)
        ### DONE

# Copy images
[ os.system('mv img/wideM-'+str(c)+'-MFS-image*.fits ddparallel/images') for c in range(maxIter) ]
[ os.system('mv img/wideM-'+str(c)+'-MFS-residual*.fits ddparallel/images') for c in range(maxIter) ]
[ os.system('mv img/wideM-'+str(c)+'-sources*.txt ddparallel/images') for c in range(maxIter) ]

# debug images
if develop:
    [ os.system('mv img/subfield-'+str(c)+'-MFS-image*.fits ddparallel/images') for c in range(maxIter) ]
    os.system('mv img/only*image.fits ddparallel/images')
    os.system('mv img/empty*image.fits ddparallel/images')
else:
    # remove MODEL_DATA cols...
    logger.info('Removing unwanted columns...')
    for patch in patches:
        MSs.deletecol(patch)

# Copy model
os.system(f'mv img/wideM-{maxIter-1}-*-model.fits ddparallel/skymodel')
os.system(f'mv img/wideM-{maxIter-1}-*-model-fpb.fits ddparallel/skymodel')
os.system(f'mv img/wideM-{maxIter-1}-*-model-pb.fits ddparallel/skymodel')

w.alldone()<|MERGE_RESOLUTION|>--- conflicted
+++ resolved
@@ -461,10 +461,7 @@
                 if start_sourcedb.upper() == 'LOTSS':
                     sm.setColValues('I', sm.getColValues('I')/1000) # convert mJy to Jy TODO fix in LSMtool
                     sm.select('I>0.05', applyBeam=True)
-<<<<<<< HEAD
                     sm.setColValues('SpectralIndex', ['[-0.7]']*len(sm.getColValues('I')))
-=======
-                    
             elif start_sourcedb.upper() == 'LOTSS-DR3':
                 # load LoTSS DR3 model and select decrease size in DEC
                 # using components downloaded from https://www.lofar-surveys.org/downloads/DR3/catalogues/LoTSS_DR3_v0.1_gaus.fits
@@ -489,8 +486,6 @@
                 
                 table.to_csv('ddparallel/skymodel/starting.skymodel', index=False, header=original_colnames)
                 sm = lsmtool.load('ddparallel/skymodel/starting.skymodel', beamMS=beamMS)
-                    
->>>>>>> 94852d6f
             # otherwise if provided, use manual model
             else:
                 logger.info(f'Using input skymodel {start_sourcedb}')
