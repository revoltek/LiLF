--- conflicted
+++ resolved
@@ -987,16 +987,10 @@
 
             imagename_lr = 'img/wide-lr'
             # Image the sidelobe data
-<<<<<<< HEAD
             # MSs: create MODEL_DATA (with just the sidelobe flux)
             with w.if_todo('image_lr'):
                 logger.info('Cleaning sidelobe low-res...')
-                # TODO add PB?
-=======
-            with w.if_todo('image_sidelobe'):
-                logger.info('Cleaning low-res...')
                 # TODO test if IDG beam correction is fast enough, otherwise ignore beam corr or use facet beam
->>>>>>> f7970a5d
                 channels_out_lr = MSs.getChout(2.e6) if MSs.getChout(2.e6) > 1 else 2
                 lib_util.run_wsclean(s, 'wscleanLR.log', MSs.getStrWsclean(), name=imagename_lr, do_predict=True, data_column='SUBFIELD_DATA',
                                      parallel_gridding=4, size=imgsizepix_lr, scale=f'30arcsec', save_source_list='',  use_idg='',
@@ -1055,7 +1049,6 @@
                 MSs.run('taql "update $pathMS set CORRECTED_DATA_FR = CORRECTED_DATA_FR - MODEL_DATA"', log='$nameMS_taql-c' + str(c) + '.log', commandType='general')
             ### DONE
 
-<<<<<<< HEAD
         # Only after the 0th and 1st iteration: apply the subfield solutions to the data.
         if c < 2:
             with w.if_todo('c%02i_corr_sf_sols' % c):
@@ -1065,23 +1058,6 @@
                                 cor.parmdb={sol_dir}/cal-tec-sf-merged-c' + str(c) + '.h5 cor.correction=phase000',
                             log='$nameMS_sf-correct.log', commandType='DP3')
             ### DONE
-=======
-        if c < 2:
-            # Only after the 0th and 1st iteration: apply the subfield solutions to the data.
-            with w.if_todo('c%02i_corr_sf_sols' % c):
-                logger.info('Correct subfield ionosphere (CORRECTED_DATA_FR -> CORRECTED_DATA)...')
-                # Correct MSs:CORRECTED_DATA_FR -> CORRECTED_DATA
-                MSs.run(f'DP3 {parset_dir}/DP3-cor.parset msin=$pathMS msin.datacolumn=CORRECTED_DATA_FR  \
-                            cor.parmdb={sol_dir}/cal-tec-sf-merged-c' + str(c) + '.h5 cor.correction=phase000',
-                        log='$nameMS_sf-correct.log', commandType='DP3')
-                # Correct MSs:CORRECTED_DATA -> CORRECTED_DATA
-                if c == 1:
-                    logger.info('Correct DI amplitude (CORRECTED_DATA -> CORRECTED_DATA)...')
-                    MSs.run(f'DP3 {parset_dir}/DP3-cor.parset msin=$pathMS msin.datacolumn=CORRECTED_DATA msout.datacolumn=CORRECTED_DATA \
-                            cor.parmdb={sol_dir}/cal-amp-di.h5 cor.correction=amplitudeSmooth cor.invert=True',
-                            log='$nameMS_sidelobe_corrupt.log', commandType='DP3')
-        ### DONE
->>>>>>> f7970a5d
 
             with w.if_todo('c%02i_corr_dieamp' % c):
                 # Correct MSs:CORRECTED_DATA -> CORRECTED_DATA (sf corr, dieamp corr)
