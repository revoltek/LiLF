#!/usr/bin/env python3
# -*- coding: utf-8 -*-

# Perform self-calibration on a group of SBs concatenated in TCs.
# The algorithm works as follows:
# 1. Solve & apply direction-independent FR correction from LL-RR
# 2. Solve in a small number of directions (~5) against GSM or HBA input model. Solving happens in an iterative way,
#    using longer time intervals for the central stations.
# 3. Image the sky using wsclean facet-mode.
# 4. Find a subfield containing at least subfield_min_flux Jy or flux (default=40Jy). Subtract all but this subfield
#    using the dd-solutions
# 5. Solve for the sub-field and apply the solutions to the data
# 6. Repeat dd self-cal cycles with a growing number of directions
# they need to be in "./mss/"

<<<<<<< HEAD
# TODO subtraction of sidelobe for RS smearing
=======
# TODO subtraction of sidelobe for RS smaring
# TODO add timesmearing
>>>>>>> a0e4523e
# TODO test the effect of scalar-visibilities on stoke I and V image quality
# TODO the subfield algorithm should not cut any sources ... how to best implement that? Something with mask islands?
# TODO final imaging products

# Waiting for bug fixes in other software
# TODO add facet-beam in imaging and predict steps once wsclean bug is fixed!
# TODO add LoTSS query for statring model once bug is fixed! (Don't use for now, it crashes the VO server)
# TODO add BDA

import sys, os, glob, random
import numpy as np
from regions import Regions
import astropy.units as u
import lsmtool

########################################################
from LiLF import lib_ms, lib_img, lib_util, lib_log, lib_dd, lib_h5, lib_dd_parallel
logger_obj = lib_log.Logger('pipeline-ddparallel')
logger = lib_log.logger
s = lib_util.Scheduler(log_dir = logger_obj.log_dir, dry = False)
w = lib_util.Walker('pipeline-ddparallel.walker')

parset = lib_util.getParset()
logger.info('Parset: '+str(dict(parset['LOFAR_ddparallel'])))
parset_dir = parset.get('LOFAR_ddparallel','parset_dir')
subfield_min_flux = parset.getfloat('LOFAR_ddparallel','subfield_min_flux') # default 20 Jy
subfield = parset.get('LOFAR_ddparallel','subfield') # possible to provide a ds9 box region customized sub-field. DEfault='' -> Automated detection using subfield_min_flux.
maxIter = parset.getint('LOFAR_ddparallel','maxIter') # default = 2 (try also 3)
phaseSolMode = parset.get('LOFAR_ddparallel', 'ph_sol_mode') # tecandphase, tec, phase
remove3c = parset.getboolean('LOFAR_ddparallel', 'remove3c') # get rid of 3c sources in the sidelobes
sf_phaseSolMode = 'phase' #'tec'
start_sourcedb = parset.get('model','sourcedb')
apparent = parset.getboolean('model','apparent')
userReg = parset.get('model','userReg')
subtract_predict_mode = 'wsclean'

#############################################################################

def clean_empty(MSs, name, col='CORRECTED_DATA', size=5000):
    """ For testing/debugging only"""
    lib_util.run_wsclean(s, 'wsclean-empty.log', MSs.getStrWsclean(), name=f'img/{name}',
                         data_column=col, size=size, scale=f'{int(pixscale*2)}arcsec', niter=0, nmiter=0,
                         weight='briggs 0.0', gridder='wgridder', parallel_gridding=1,
                         no_update_model_required='')

def corrupt_model_dirs(MSs, c, tc, model_columns, solmode='phase'):
    """ CORRUPT the MODEL_DATA columns for model_columns
    Parameters
    ----------
    MSs: MSs object
    c: int, cycle
    tc: tec/phase step suffix
    model_columns: list of patch names
    solmode: which solution mode to corrupt for (phase, tec, tecandphase)
    """
    logger.info(f'Corrupt models: {solmode}{tc}...')
    for model_column in model_columns:
        if solmode in ['tec', 'tecandphase']:
            MSs.run(
                f'DP3 {parset_dir}/DP3-cor.parset msin=$pathMS msin.datacolumn={model_column} msout.datacolumn={model_column} cor.direction=[{model_column}]  \
                    cor.parmdb=self/solutions/cal-tec{tc}-c{c}.h5 cor.correction=tec000 cor.invert=False',
                log='$nameMS_corrupt.log', commandType='DP3')
        elif solmode in ['phase', 'tecandphase']:
            MSs.run(
                f'DP3 {parset_dir}/DP3-cor.parset msin=$pathMS msin.datacolumn={model_column} msout.datacolumn={model_column} cor.direction=[{model_column}] \
                    cor.parmdb=self/solutions/cal-tec{tc}-c{c}.h5 cor.correction=phase000 cor.invert=False',
                log='$nameMS_corrupt.log', commandType='DP3')
        elif solmode in ['amplitude']:
            if not model_column.startswith('patch'):    
                MSs.run(
                    f'DP3 {parset_dir}/DP3-cor.parset msin=$pathMS msin.datacolumn={model_column} msout.datacolumn={model_column} cor.direction=[{model_column}] \
                        cor.parmdb=self/solutions/cal-amp-3C.h5 cor.correction=amplitude000 cor.invert=False',
                    log='$nameMS_corrupt.log', commandType='DP3')

def solve_iono(MSs, c, tc, model_columns, smMHz, solint, solmode, resetant=None, constrainant=None, model_column_fluxes=None, variable_solint=False):
    """
    Parallel solve for ionosphere systematics
    Parameters
    ----------
    MSs: MSs object
    c: major cycle
    tc: tec/phase solve step
    model_columns: columns to solve against
    smMHz: smoothnessconstraint kernel size at 54 MHz in MHz
    solint: solution interval in timesteps (e.g. multiples of 8s)
    solmode: srt, tec, phase, tecandphase
    resetant: string, optional. Reset either 'inner' or intermediate stations. Default None
    constrainant: string, None or RS -> constrain in solving
    model_column_fluxes: list of float, optional. Default=None. List of flux densities per direction/model column, used for variable solint.
    variable_solint: bool, optional. Default = False. Use twice as long solints for patches < 8 Jy and for times as long for patches <3 Jy
    """
    # reset ants after solving if specified
    resetant_parset = None
    if solmode == 'phase':
        if resetant == 'intermediate':
            resetant_parset = parset_dir+'/losoto-resetph2-CSRS.parset'
        elif resetant == 'inner':
            resetant_parset = parset_dir+'/losoto-resetph2-CS.parset'
        elif resetant == 'CS':
            resetant_parset = parset_dir + '/losoto-resetph2-allCS.parset'
    elif solmode == 'tec':
        if resetant == 'intermediate':
            resetant_parset = parset_dir+'/losoto-resettec2-CSRS.parset'
        elif resetant == 'inner':
            resetant_parset = parset_dir+'/losoto-resettec2-CS.parset'
        elif resetant == 'CS':
            resetant_parset = parset_dir+'/losoto-resettec2-allCS.parset'

    if solmode == 'phase': #phase
        if resetant_parset is not None:
            losoto_parsets = [parset_dir+'/losoto-refph.parset', resetant_parset, parset_dir+'/losoto-plot-scalar.parset']
        else:
            losoto_parsets = [parset_dir+'/losoto-refph.parset', parset_dir+'/losoto-plot-scalar.parset']
    else: # TEC or TecAndPhase
        if resetant_parset is not None:
            losoto_parsets = [parset_dir+'/losoto-reftec.parset', resetant_parset, parset_dir+'/losoto-plot-tec.parset']
        else:
            losoto_parsets = [parset_dir+'/losoto-reftec.parset', parset_dir+'/losoto-plot-tec.parset']

    antennaconstraint = ''
    if constrainant is not None:
        if constrainant == 'RS':
            antennaconstraint = 'sol.antennaconstraint=[[RS106LBA,RS205LBA,RS208LBA,RS210LBA,RS305LBA,RS306LBA,RS307LBA,RS310LBA,RS406LBA,RS407LBA,RS409LBA,RS503LBA,RS508LBA,RS509LBA]]'
        else:
            raise ValueError

    solutions_per_direction = np.ones(len(model_columns), dtype=int)
    if variable_solint and solmode == 'tec':
        raise ValueError
    elif variable_solint: # if actived, use twice the solint for fainter directions
        solint *= 4 # use twice as long solint
        # get two solutions per solint (i.e. one per time step) for bright directions
        solutions_per_direction[model_column_fluxes > 4] = 2
        solutions_per_direction[model_column_fluxes > 8] = 4

    if solmode == 'phase':
        MSs.run(f'DP3 {parset_dir}/DP3-soldd.parset msin=$pathMS sol.h5parm=$pathMS/tec{tc}.h5 sol.solint={solint} \
                  sol.mode=scalarphase sol.smoothnessconstraint={smMHz}e6 sol.smoothnessreffrequency=54e6 sol.nchan=1 {antennaconstraint} \
                  sol.modeldatacolumns="[{",".join(model_columns)}]" sol.solutions_per_direction="{np.array2string(solutions_per_direction, separator=",")}"',
                log='$nameMS_solTEC-c'+str(c)+'.log', commandType='DP3')
    else:
        MSs.run(f'DP3 {parset_dir}/DP3-solTEC.parset msin=$pathMS sol.h5parm=$pathMS/tec{tc}.h5 sol.solint={solint} {antennaconstraint} \
                  sol.modeldatacolumns="[{",".join(model_columns)}]" sol.mode={solmode}',
                log='$nameMS_solTEC-c'+str(c)+'.log', commandType='DP3')

    lib_util.run_losoto(s, f'tec{tc}-c{c}', [ms+f'/tec{tc}.h5' for ms in MSs.getListStr()], losoto_parsets, 
                        plots_dir=f'self/plots/plots-tec{tc}-c{c}', h5_dir=f'self/solutions/')
    
    


def make_current_best_mask(imagename, threshold=6.5, userReg=None):
    current_best_mask = f'{imagename}-mask.fits'
    if userReg:
        logger.info(f'Making mask with userReg {userReg}...')
        s.add(f'breizorro.py -t {threshold} -r {imagename}-MFS-image.fits -b 70 -o {current_best_mask} --merge {userReg}',
              log=f'makemask-{c}.log', commandType='python')
    else:
        logger.info('Making mask...')
        s.add(f'breizorro.py -t {threshold} -r {imagename}-MFS-image.fits -b 70 -o {current_best_mask}',
              log=f'makemask-{c}.log', commandType='python')
    s.run(check=True)
    return current_best_mask

def add_3c_models(sm, phasecentre=[0,0], null_mid_freq=0, max_sep=30., threshold=1.):
    from astropy.coordinates import SkyCoord
    import json
    
    with open(parset_dir+"/3C_coordinates.json", "r") as file:
        all_3c = json.load(file)
    
    phasecentre = SkyCoord(phasecentre[0], phasecentre[1], unit=(u.deg, u.deg))
    logger.info('Adding 3C models...')
    for source, coord in all_3c.items():
        pos = SkyCoord(ra=coord[0], dec=coord[1], unit=(u.hourangle, u.deg))
        
        if phasecentre.separation(pos).deg < null_mid_freq/2:
            logger.info(f'3C source {source} is within primary beam. Not Adding model for subtraction.')
            continue
        elif phasecentre.separation(pos).deg > max_sep:
            continue

        sourcedb = os.path.dirname(__file__) + f'/../models/3CRR/{source.replace(" ","")}.txt'
        if not os.path.exists(sourcedb):
            logger.warning(f'No model found for {source} (seperation {phasecentre.separation(pos).deg:.2f} deg)')
            continue
        
        sm_3c = lsmtool.load(sourcedb, beamMS=sm.beamMS)
        sm_3c.setColValues("Patch", ["source_"+source.replace(" ","")]*len(sm_3c.getColValues("I")))
        flux_3c =  sm_3c.getColValues("I", aggregate="sum", applyBeam=True)[0]
        if flux_3c > threshold:
            logger.info(f'Appending model from {sourcedb.split("/")[-1]} (seperation {phasecentre.separation(pos).deg:.2f} deg; app. flux {flux_3c:.2f}Jy)...')
            sm.concatenate(sm_3c, matchBy='position', keep="from2", radius='10 arcsec')
            sm.setPatchPositions(method='wmean', applyBeam=True)
    return sm

def make_source_regions(sm, c):
    lib_util.check_rm(f'self/skymodel/regions_c{c}')
    lib_util.check_rm(f'self/skymodel/sources_c{c}.reg')
    os.makedirs(f'self/skymodel/regions_c{c}')
    for p in sm.getPatchNames():
        sm_p = sm.copy()
        sm_p.select(f'patch=={p}')
        sm_p.write(f'self/skymodel/regions_c{c}/{p}.reg', format='ds9', clobber=True)
        regs = Regions.read(f'self/skymodel/regions_c{c}/{p}.reg')
        col = '#{:06x}'.format(random.randint(0, 256 ** 3))
        for reg in regs:
            reg.visual['facecolor'] = col
            reg.visual['edgecolor'] = col
        regs.write(f'self/skymodel/regions_c{c}/{p}.reg',overwrite=True)
        os.system(f'cat self/skymodel/regions_c{c}/*.reg >> self/skymodel/sources_c{c}.reg')


#############################################################################
# Clear
with w.if_todo('cleaning'):
    logger.info('Cleaning...')
    lib_util.check_rm('img')
    os.makedirs('img')
    lib_util.check_rm('tgts*skymodel')

    # here images, models, solutions for each group will be saved
    lib_util.check_rm('self')
    if not os.path.exists('self/images'): os.makedirs('self/images')
    if not os.path.exists('self/solutions'): os.makedirs('self/solutions')
    if not os.path.exists('self/plots'): os.makedirs('self/plots')
    if not os.path.exists('self/skymodel'): os.makedirs('self/skymodel')
### DONE

MSs = lib_ms.AllMSs( glob.glob('mss/TC*[0-9].MS'), s, check_flags=True)
MSs.run('taql "UPDATE $pathMS SET FLAG=False"', log='$nameMS_taql.log', commandType='general')

try:
    MSs.print_HAcov()
except:
    logger.error('Problem with HAcov, continue anyway.')

# make beam to the first mid null - outside of that do a rough subtraction and/or 3C peeling. Use sources inside for calibration
phasecentre = MSs.getListObj()[0].getPhaseCentre()

null_mid_freq = MSs.getListObj()[0].getFWHM(freq='mid') * 1.8 # FWHM to null
MSs.getListObj()[0].makeBeamReg('self/beam.reg', freq='mid', to_pbval=0)

beamReg = 'self/beam.reg'
beamMask = 'self/beam.fits'

# set image size - this should be a bit more than the beam region used for calibration
pixscale = MSs.getListObj()[0].getPixelScale()
imgsizepix_wide = int(1.85*MSs.getListObj()[0].getFWHM(freq='mid')*3600/pixscale) # roughly to null
if imgsizepix_wide > 10000:
    imgsizepix_wide = 10000
imgsizepix_lr = int(5*MSs.getListObj()[0].getFWHM(freq='mid')*3600/(pixscale*8))
current_best_mask = None

# set clean componet fit order (use 5 for large BW)
if MSs.getChout(4.e6) >= 7:  # Bandwidth of 28 MHz or more
    cc_fit_order = 5
else: cc_fit_order = 3

fullband = MSs.getBandwidth()
nchan = MSs.mssListObj[0].getNchan()
tint = MSs.mssListObj[0].getTimeInt()
if int(np.rint(fullband / nchan < 195.3e3/4)):
    base_nchan = int(np.rint((195.3e3/4)/(fullband/nchan))) # this is 1 for dutch observations, and larger (2,4) for IS observations
else: base_nchan = 1
if tint < 4:
    base_solint = int(np.rint(4/tint)) # this is already 4 for dutch observations
else: base_solint = 1

mask_threshold = [5.0,4.5,4.0,4.0,4.0,4.0] # sigma values for beizorro mask in cycle c
# define list of facet fluxes per iteration -> this can go into the config
facet_fluxes = np.array([4, 1.8, 1.2, 0.9, 0.8, 0.8])*(54e6/np.mean(MSs.getFreqs()))**0.7 # this is not the total flux, but the flux of bright sources used to construct the facets. still needs to be tuned, maybe also depends on the field
min_facets = [3, 6, 18, 24, 24, 24]

smMHz2 = [2.0,5.0,5.0,5.0,5.0,5.0]
smMHz1 = [8.0,12.0,12.0,12.0,12.0,12.0]
# smMHz0 = [6.0,10.0,10.0,10.0,10.0,10.0]
#################################################################

# Make beam mask
if not os.path.exists(beamMask):
    logger.info('Making mask of primary beam...')
    lib_util.run_wsclean(s, 'wscleanLRmask.log', MSs.getStrWsclean(), name=beamMask.replace('.fits',''), size=imgsizepix_lr, scale='30arcsec')
    os.system(f'mv {beamMask.replace(".fits","-image.fits")} {beamMask}')
    lib_img.blank_image_reg(beamMask, beamReg, blankval = 1.)
    lib_img.blank_image_reg(beamMask, beamReg, blankval = 0., inverse=True)

#################################################################################################

with w.if_todo('solve_fr'):
    # Probably we do not need BLsmoothing since we have long time intervals and smoothnessconstraint?
    logger.info('Converting to circular (DATA -> CIRC_PHASEDIFF_DATA)...')
    # lin2circ conversion TCxx.MS:DATA -> CIRC_PHASEDIFF_DATA # use no dysco here!
    MSs.run(f'DP3 {parset_dir}/DP3-lin2circ.parset msin=$pathMS msin.datacolumn=DATA msout.datacolumn=CIRC_PHASEDIFF_DATA', log='$nameMS_lin2circ.log', commandType="DP3")

    # Get circular phase diff CIRC_PHASEDIFF_DATA -> CIRC_PHASEDIFF_DATA
    logger.info('Get circular phase difference...')
    MSs.run('taql "UPDATE $pathMS SET\
         CIRC_PHASEDIFF_DATA[,0]=0.5*EXP(1.0i*(PHASE(CIRC_PHASEDIFF_DATA[,0])-PHASE(CIRC_PHASEDIFF_DATA[,3]))), \
         CIRC_PHASEDIFF_DATA[,3]=CIRC_PHASEDIFF_DATA[,0], \
         CIRC_PHASEDIFF_DATA[,1]=0+0i, \
         CIRC_PHASEDIFF_DATA[,2]=0+0i"', log='$nameMS_taql.log', commandType='general')

    logger.info('Creating MODEL_DATA_FR...')  # take from MODEL_DATA but overwrite
    MSs.addcol('MODEL_DATA_FR', 'DATA', usedysco=False)
    MSs.run('taql "UPDATE $pathMS SET MODEL_DATA_FR[,0]=0.5+0i, MODEL_DATA_FR[,1]=0.0+0i, MODEL_DATA_FR[,2]=0.0+0i, \
         MODEL_DATA_FR[,3]=0.5+0i"', log='$nameMS_taql.log', commandType='general')

    # Solve TCXX.MS:CIRC_PHASEDIFF_DATA against MODEL_DATA_FR (only solve - solint=2m nchan=0 as it has the smoothnessconstrain)
    logger.info('Solving circ phase difference ...')
    MSs.run('DP3 ' + parset_dir + '/DP3-solFR.parset msin=$pathMS sol.h5parm=$pathMS/fr.h5 sol.solint=' + str(30 * base_solint),
            log='$nameMS_solFR.log', commandType="DP3")
    lib_util.run_losoto(s, f'fr', [ms + '/fr.h5' for ms in MSs.getListStr()], [parset_dir + '/losoto-fr.parset'])
    os.system('mv cal-fr.h5 self/solutions/')
    os.system('mv plots-fr self/plots/')

    # Delete cols again to not waste space
    MSs.run('taql "ALTER TABLE $pathMS DELETE COLUMN CIRC_PHASEDIFF_DATA, MODEL_DATA_FR"',
            log='$nameMS_taql.log', commandType='general')

with w.if_todo('cor_fr'):
    # Correct FR with results of solve - group*_TC.MS:DATA -> group*_TC.MS:CORRECTED_DATA_FR
    logger.info('Correcting FR (DATA -> CORRECTED_DATA_FR...')
    MSs.run(f'DP3 {parset_dir}/DP3-cor.parset msin=$pathMS msin.datacolumn=DATA msout.datacolumn=CORRECTED_DATA_FR \
            cor.parmdb=self/solutions/cal-fr.h5 cor.correction=rotationmeasure000',
            log='$nameMS_corFR.log', commandType='DP3')
### DONE

#####################################################################################################
# Self-cal cycle
for c in range(maxIter):
    logger.info('Start selfcal cycle: '+str(c))
    if c == 0:
        with w.if_todo('c%02i_set_corrected_data' % c):
            logger.info('Creating CORRECTED_DATA = CORRECTED_DATA_FR...')
            MSs.addcol('CORRECTED_DATA', 'CORRECTED_DATA_FR')

    # get sourcedb
    sourcedb = f'tgts-c{c}.skymodel'
    beamMS = MSs.getListStr()[int(len(MSs.getListStr()) / 2)] # use central MS, should not make a big difference
    intrinsic = c == 0 # these cycles we only have the apparent skymodel - predict w/o beam, find patches in apparent model
    if not os.path.exists(sourcedb):
        logger.info(f'Creating skymodel {sourcedb}...')
        if c == 0:
            # if provided, use manual model
            if start_sourcedb:
                logger.info(f'Using input skymodel {start_sourcedb}')
                sm = lsmtool.load(start_sourcedb, beamMS=beamMS)
            else:
                # Create initial sourcedb from GSM
                logger.info('Get skymodel from GSM.')
                s.add(f'wget -O {sourcedb} "https://lcs165.lofar.eu/cgi-bin/gsmv1.cgi?coord={phasecentre[0]},{phasecentre[1]}&radius={null_mid_freq/2}&unit=deg"',
                      log='wget.log', commandType='general')
                s.run(check=True)
                #os.system(f'wget -O {sourcedb} "https://lcs165.lofar.eu/cgi-bin/gsmv1.cgi?coord={phasecentre[0]},{phasecentre[1]}&radius={null_mid_freq/2}&unit=deg"')
                sm = lsmtool.load(sourcedb, beamMS=beamMS)
        else:
            # get wsclean skymodel of previous iteration
            wsc_src = f'img/wideM-{c-1}-sources-pb.txt' if intrinsic else f'img/wideM-{c-1}-sources.txt'
            sm = lsmtool.load(wsc_src, beamMS=beamMS if intrinsic else None)
        # if using e.g. LoTSS, adjust for the frequency
        logger.debug(f'Extrapolating input skymodel fluxes from {sm.getDefaultValues()["ReferenceFrequency"]/1e6:.0f}MHz to {np.mean(MSs.getFreqs())/1e6:.0f}MHz assuming si=-0.7')
        si_factor = (np.mean(MSs.getFreqs())/sm.getDefaultValues()['ReferenceFrequency'])**0.7 # S144 = si_factor * S54
        # sm.select(f'I>{0.01*si_factor}', applyBeam=intrinsic)  # keep only reasonably bright sources
        sm.select(f'{beamMask}==True')  # remove outside of FoV (should be subtracted (c>0) or not present (c==0)!)
        sm.group('threshold', FWHM=5/60, root='Src') # group nearby components to single source patch
        sm.setPatchPositions(method='wmean', applyBeam=intrinsic)
        sm = lib_dd_parallel.merge_nearby_bright_facets(sm, 1/60, 0.5, applyBeam=intrinsic)
        # TODO we need some logic here to avoid picking up very extended sources. Also case no bright sources in a field.
        patch_fluxes = sm.getColValues('I', aggregate='sum', applyBeam=intrinsic)
        if sum(patch_fluxes/si_factor > facet_fluxes[c]) < min_facets[c]:
            bright_sources_flux = np.sort(patch_fluxes)[-min_facets[c]] / si_factor
            logger.warning(f'Not enough bright sources above minimum flux {bright_sources_flux:.2f} Jy! Using sources above {bright_sources_flux:.2f} Jy')
        else:
            bright_sources_flux = facet_fluxes[c]
        bright_names = sm.getPatchNames()[patch_fluxes > bright_sources_flux*si_factor]
        bright_pos = sm.getPatchPositions(bright_names)
        sm.group('voronoi', targetFlux=bright_sources_flux*si_factor, applyBeam=intrinsic, root='', byPatch=True)
        sm.setPatchPositions(bright_pos)
        lib_dd_parallel.rename_skymodel_patches(sm, applyBeam=intrinsic)

        if c == 0 and remove3c:
            # Add models of bright 3c sources to the sky model. model will be subtracted from data before imaging.
            sm = add_3c_models(sm, phasecentre=phasecentre, null_mid_freq=null_mid_freq)
        
        sm.plot(f'self/skymodel/patches-c{c}.png', 'patch')
        make_source_regions(sm, c)
        sm.write(sourcedb, clobber=True)
        logger.info(f'Using {len(sm.getPatchNames())} patches.')
    else:
        logger.info(f'Load existing skymodel {sourcedb}')
        sm = lsmtool.load(sourcedb, beamMS=beamMS if intrinsic else None)
        sm.plot(f'self/skymodel/patches-c{c}.png', 'patch')

    # copy sourcedb into each MS to prevent concurrent access from multiprocessing to the sourcedb
    sourcedb_basename = sourcedb.split('/')[-1]
    for MS in MSs.getListStr():
        lib_util.check_rm(MS + '/' + sourcedb_basename)
        logger.debug('Copy: ' + sourcedb + ' -> ' + MS)
        os.system('cp -r ' + sourcedb + ' ' + MS)

    patches = sm.getPatchNames()
    patch_fluxes = sm.getColValues('I', aggregate='sum', applyBeam=intrinsic)
    for patch in patches[np.argsort(patch_fluxes)[::-1]]:
        logger.info(f'{patch}: {patch_fluxes[patches==patch][0]:.1f}Jy')

    with w.if_todo('c%02i_init_model' % c):
        for patch in patches:
            # Add model to MODEL_DATA
            logger.info(f'Add model to {patch}...')
            pred_parset = 'DP3-predict-beam.parset' if intrinsic else 'DP3-predict.parset'
            MSs.run(f'DP3 {parset_dir}/{pred_parset} msin=$pathMS pre.sourcedb=$pathMS/{sourcedb_basename} pre.sources={patch} msout.datacolumn={patch}',
                    log='$nameMS_pre.log', commandType='DP3')
            # Smooth CORRECTED_DATA -> SMOOTHED_DATA
            # MSs_sol.run_Blsmooth(patch, patch, logstr=f'smooth-c{c}')
            # pos = sm.getPatchPositions()[patch]
            # size = int((1.1*sm.getPatchSizes()[np.argwhere(sm.getPatchNames()==patch)]) // 4)
            # logger.info(f'Test image MODEL_DATA...')
            # lib_util.run_wsclean(s, 'wscleanMODEL-c' + str(c) + '.log', MSs.getStrWsclean(), name=f'self/skymodel/{patch}',
            #                      data_column=patch, size=size, scale='8arcsec', shift=f'{pos[0].to(u.hourangle).to_string()} {pos[1].to_string()}',
            #                      weight='briggs -0.3', niter=10000, gridder='wgridder', parallel_gridding=6, no_update_model_required='', minuv_l=30, mgain=0.9,
            #                      parallel_deconvolution=512, beam_size=15, join_channels='', fit_spectral_pol=3,
            #                      channels_out=MSs.getChout(4.e6), deconvolution_channels=3, pol='i', nmiter=5 )
        ### DONE

    ### solve ionosphere phase - ms:SMOOTHED_DATA - > reset for all BUT most distant RS!
    with w.if_todo('c%02i_solve_tecRS' % c):
        # Smooth MSs:CORRECTED_DATA -> SMOOTHED_DATA
        MSs.run_Blsmooth('CORRECTED_DATA', logstr=f'smooth-c{c}')
        logger.info('Solving TEC (RS)...')
        solve_iono(MSs, c, '-RS', patches, smMHz2[c], 2*base_solint, 'phase', resetant='CS', model_column_fluxes=patch_fluxes, variable_solint=True)
    ### DONE

    ### CORRUPT the MODEL_DATA columns for all patches
    with w.if_todo('c%02i_corrupt_tecRS' % c):
        corrupt_model_dirs(MSs, c, '-RS', patches)
    ### DONE

    ### solve ionosphere phase - ms:SMOOTHED_DATA - > reset for central CS
    with w.if_todo('c%02i_solve_tecCS' % c):
        logger.info('Solving TEC (CS)...')
        solve_iono(MSs, c, '-CS', patches, smMHz1[c], 45*base_solint, 'phase', constrainant=None,  model_column_fluxes=patch_fluxes, variable_solint=True) # 'RS'
    ### DONE

    ### CORRUPT the MODEL_DATA columns for all patches
    with w.if_todo('c%02i_corrupt_tecCS' % c):
        corrupt_model_dirs(MSs, c, '-CS', patches, 'phase')
    ### DONE
    
    ### CORRUPT the Amplitude of MODEL_DATA columns for all 3CRR patches
    if c == 0 and remove3c:
        _3c_patches = [p for p in patches if not p.startswith('patch_')]

        if len(_3c_patches) > 0:
            with w.if_todo('3c_solve_amp'):
                logger.info('Solving amplitude for 3C...')
                # Solve diagonal amplitude MSs:SMOOTHED_DATA
                # TODO add use_dd_constraint_weights
                MSs.run(f'DP3 {parset_dir}/DP3-soldd.parset msin=$pathMS msin.datacolumn=SMOOTHED_DATA \
                          sol.mode=diagonalamplitude sol.nchan=1 sol.smoothnessconstraint=4e6 sol.h5parm=$pathMS/amp-3C.h5 sol.datause=dual \
                          sol.modeldatacolumns="[{",".join(patches)}]" sol.solint=75', log=f'$nameMS_solamp_c{c}.log', commandType="DP3")

                losoto_parsets = [parset_dir + '/losoto-clip2.parset', parset_dir + '/losoto-plot-amp.parset']
                lib_util.run_losoto(s, f'amp-3C', [ms + f'/amp-3C.h5' for ms in MSs.getListStr()], losoto_parsets,
                                    plots_dir=f'self/plots/plots-amp-3C', h5_dir=f'self/solutions/')
                ### DONE
            
            with w.if_todo('3C_corrupt_subtract'):
                MSs.run('addcol2ms.py -m $pathMS -c FLAG_BKP -i FLAG', log='$nameMS_addcol.log', commandType='python')
                MSs.run('taql "update $pathMS set FLAG_BKP = FLAG"', log='$nameMS_taql.log', commandType='general')
                
                for patch in _3c_patches:
                    logger.info(f'Subtracting {patch}...')
                    # Corrupt MODEL_DATA with amplitude, set MODEL_DATA = 0 where data are flagged, then unflag everything
                    corrupt_model_dirs(MSs, c, 1, [patch], solmode='amplitude')
                    MSs.run(f'taql "update $pathMS set {patch}[FLAG] = 0"', log='$nameMS_taql.log', commandType='general')
                    
                    MSs.run(
                        f"taql 'UPDATE $pathMS SET CORRECTED_DATA_FR = CORRECTED_DATA_FR - {patch}'",
                        log = f'$nameMS_subtract_{patch}.log', 
                        commandType = 'general'
                    )
                    MSs.run(
                        f"taql 'UPDATE $pathMS SET CORRECTED_DATA = CORRECTED_DATA - {patch}'",
                        log = f'$nameMS_subtract_{patch}.log', 
                        commandType = 'general'
                    )
                    
                    MSs.deletecol(patch)
                    MSs.run(f'taql "update $pathMS set FLAG = FLAG_BKP"', log='$nameMS_taql.log', commandType='general')      
                
                MSs.deletecol('FLAG_BKP')  
            ### DONE

    ########################### AMP-CAL PART ####################################
    # # Only once in cycle 1: do di amp to capture element beam 2nd order effect
    if c == 1:
        with w.if_todo('solve_amp_di'):
            # TODO -> down the road this could be a fulljones-calibration to correct element-beam related leakage.
            MSs.run_Blsmooth('CORRECTED_DATA', logstr=f'smooth-c{c}')
            logger.info('Setting MODEL_DATA to sum of corrupted patch models...')
            MSs.run(f'taql "UPDATE $pathMS SET MODEL_DATA={"+".join(patches)}"', log='$nameMS_taql_phdiff.log', commandType='general')
            # solve ionosphere phase - ms:SMOOTHED_DATA
            logger.info('Solving amp-di...')
            MSs.run(f'DP3 {parset_dir}/DP3-soldd.parset msin=$pathMS sol.datause=dual sol.nchan=12 sol.modeldatacolumns=[MODEL_DATA] \
                     sol.mode=diagonal sol.h5parm=$pathMS/amp-di.h5 sol.solint={150*base_solint} \
                     sol.antennaconstraint=[[CS001LBA,CS002LBA,CS003LBA,CS004LBA,CS005LBA,CS006LBA,CS007LBA,CS011LBA,CS013LBA,CS017LBA,CS021LBA,CS024LBA,CS026LBA,CS028LBA,CS030LBA,CS031LBA,CS032LBA,CS101LBA,CS103LBA,CS201LBA,CS301LBA,CS302LBA,CS401LBA,CS501LBA,RS106LBA,RS205LBA,RS305LBA,RS306LBA,RS503LB]]',
                     log='$nameMS_solamp-c' + str(c) + '.log', commandType='DP3')

            lib_util.run_losoto(s, f'amp-di', [ms + f'/amp-di.h5' for ms in MSs.getListStr()],
                                [f'{parset_dir}/losoto-plot-amp.parset', f'{parset_dir}/losoto-plot-ph.parset', f'{parset_dir}/losoto-amp-di.parset'],
                                plots_dir=f'self/plots/plots-amp-di', h5_dir=f'self/solutions/')
            
        with w.if_todo('correct_amp_di'):
            # TODO add updateweights in production
            # Correct MSs:CORRECTED_DATA -> CORRECTED_DATA
            logger.info('Correct amp-di (CORRECTED_DATA -> CORRECTED_DATA)...')
            MSs.run(f'DP3 {parset_dir}/DP3-cor.parset msin=$pathMS msin.datacolumn=CORRECTED_DATA msout.datacolumn=CORRECTED_DATA \
                    cor.parmdb=self/solutions/cal-amp-di.h5 cor.correction=amplitudeSmooth cor.updateweights=False',
                    log='$nameMS_sf-correct.log', commandType='DP3')
    elif c > 1:
        # Starting from cycle 2: do DD-slow amp solutions
        # TODO add diagonal or add variable solint
        with w.if_todo(f'c%02i_solve_amp_dd' % c):
            MSs.run_Blsmooth('CORRECTED_DATA', logstr=f'smooth-c{c}')
            logger.info('Solving amp (slow)...')
            MSs.run(f'DP3 {parset_dir}/DP3-soldd.parset memory_logging=True msin=$pathMS sol.nchan=24 \
                          sol.mode=scalaramplitude sol.h5parm=$pathMS/amp-dd-c{c}.h5 sol.solint={75*base_solint} sol.modeldatacolumns="[{",".join(patches)}]"',
                    log='$nameMS_solamp-c' + str(c) + '.log', commandType='DP3')

            lib_util.run_losoto(s, f'amp-dd-c{c}', [ms + f'/amp-dd-c{c}.h5' for ms in MSs.getListStr()],
                                [f'{parset_dir}/losoto-norm.parset',f'{parset_dir}/losoto-plot-scalaramp.parset'],
                                plots_dir=f'self/plots/plots-amp-dd-c{c}', h5_dir=f'self/solutions/')

    # merge solutions into one h5parms for large scale image
    with w.if_todo('c%02i_merge_h5' % c):
        sol_dir = 'self/solutions'
        lib_util.check_rm(f'{sol_dir}/cal-tec-merged-c{c}.h5')
        # make sure the h5parm directions are correctly set - this should actually work automatically with DP3 -> eventually fix this in the DP3 solve call
        lib_h5.point_h5dirs_to_skymodel(f'{sol_dir}/cal-tec-CS-c{c}.h5', sourcedb)
        lib_h5.point_h5dirs_to_skymodel(f'{sol_dir}/cal-tec-RS-c{c}.h5', sourcedb)
        # reference, unflag and reset the added stations f'{sol_dir}/cal-tec0-c{c}.h5',
        logger.info('Merge solutions...')
        s.add(f'h5_merger.py --h5_out {sol_dir}/cal-tec-RSm-c{c}.h5 --h5_tables {sol_dir}/cal-tec-RS-c{c}.h5 --h5_time_freq {sol_dir}/cal-tec-RS-c{c}.h5 \
              --no_antenna_crash --no_pol --propagate_flags' , log='h5_merger.log', commandType='python')
        s.run(check=True)
        lib_util.run_losoto(s, f'tec-RSm-c{c}', f'{sol_dir}/cal-tec-RSm-c{c}.h5', [f'{parset_dir}/losoto-plot-scalar.parset'],
                            plots_dir=f'self/plots/plots-tec-RSm-c{c}', h5_dir='self/solutions')
        s.add(f'h5_merger.py --h5_out {sol_dir}/cal-tec-CSm-c{c}.h5 --h5_tables {sol_dir}/cal-tec-CS-c{c}.h5 --h5_time_freq {sol_dir}/cal-tec-RS-c{c}.h5 \
              --no_antenna_crash --no_pol --propagate_flags' , log='h5_merger.log', commandType='python')
        s.run(check=True)
        lib_util.run_losoto(s, f'tec-CSm-c{c}', f'{sol_dir}/cal-tec-CSm-c{c}.h5', [f'{parset_dir}/losoto-plot-scalar.parset'],
                            plots_dir=f'self/plots/plots-tec-CSm-c{c}', h5_dir='self/solutions')
        if c > 1:
            lib_h5.point_h5dirs_to_skymodel(f'{sol_dir}/cal-amp-dd-c{c}.h5', sourcedb)
            s.add(f'h5_merger.py --h5_out {sol_dir}/cal-amp-dd-merged-c{c}.h5 --h5_tables {sol_dir}/cal-amp-dd-c{c}.h5 --h5_time_freq {sol_dir}/cal-tec-RS-c{c}.h5 \
              --no_antenna_crash --no_pol --propagate_flags' , log='h5_merger.log', commandType='python')
            s.run(check=True)
            lib_util.run_losoto(s, f'amp-dd-merged-c{c}', f'{sol_dir}/cal-amp-dd-merged-c{c}.h5', [f'{parset_dir}/losoto-plot-scalaramp.parset'],
                                plots_dir=f'self/plots/plots-amp-dd-c{c}', h5_dir=f'self/solutions/')
            s.add(f'h5_merger.py --h5_out {sol_dir}/cal-tec-merged-c{c}.h5 --h5_tables {sol_dir}/cal-tec-RSm-c{c}.h5 {sol_dir}/cal-tec-CSm-c{c}.h5 {sol_dir}/cal-amp-dd-merged-c{c}.h5 \
                   --h5_time_freq {sol_dir}/cal-tec-RS-c{c}.h5 --no_antenna_crash --no_pol --propagate_flags' , log='h5_merger.log', commandType='python')
            s.run(check=True)
            lib_util.run_losoto(s, f'tec-merged-c{c}', f'{sol_dir}/cal-tec-merged-c{c}.h5',
                                [f'{parset_dir}/losoto-plot-scalar.parset', f'{parset_dir}/losoto-plot-scalaramp.parset'], plots_dir=f'self/plots/plots-tec-merged-c{c}',
                                h5_dir='self/solutions')
        else:
            s.add(f'h5_merger.py --h5_out {sol_dir}/cal-tec-merged-c{c}.h5 --h5_tables {sol_dir}/cal-tec-RSm-c{c}.h5 {sol_dir}/cal-tec-CSm-c{c}.h5 \
                   --h5_time_freq {sol_dir}/cal-tec-RS-c{c}.h5 --no_antenna_crash --no_pol --propagate_flags', log='h5_merger.log', commandType='python')
            s.run(check=True)
            lib_util.run_losoto(s, f'tec-merged-c{c}', f'{sol_dir}/cal-tec-merged-c{c}.h5',
                                [f'{parset_dir}/losoto-plot-scalar.parset'], plots_dir=f'self/plots/plots-tec-merged-c{c}',
                                h5_dir='self/solutions')
    facetregname = f'self/solutions/facets-c{c}.reg'

    with w.if_todo('c%02i-imaging' % c):
        logger.info('Preparing region file...')
        s.add('ds9_facet_generator.py --ms '+MSs.getListStr()[0]+f' --h5 self/solutions/cal-tec-merged-c{c}.h5 --imsize '+str(imgsizepix_wide)+' \
            --pixelscale 4 --writevoronoipoints --output '+facetregname,
            log='facet_generator.log', commandType='python')
        s.run()

        imagename = 'img/wide-' + str(c)
        imagenameM = 'img/wideM-' + str(c)
        reuse_kwargs = {}
        # make quick image with -local-rms to get a mask
        # TODO make this faster - experiment with increased parallel-gridding as well as shared facet reads option
        if c==0:
            logger.info('Making wide-field image for clean mask...')
            lib_util.run_wsclean(s, 'wsclean-c'+str(c)+'.log', MSs.getStrWsclean(), name=imagename, data_column='CORRECTED_DATA', size=imgsizepix_wide, scale='4arcsec',
                                 weight='briggs -0.3', niter=1000000, gridder='wgridder',  parallel_gridding=32, no_update_model_required='', minuv_l=30, mgain=0.9, parallel_deconvolution=1024,
                                 auto_threshold=5.0, auto_mask=8.0, beam_size=15, join_channels='', fit_spectral_pol=3, channels_out=MSs.getChout(4.e6), deconvolution_channels=3,
                                 multiscale='', pol='i', nmiter=6,   facet_regions=facetregname, scalar_visibilities='', apply_facet_solutions=f'self/solutions/cal-tec-merged-c{c}.h5 phase000' )
            # make initial mask
            current_best_mask = make_current_best_mask(imagename, mask_threshold[c], userReg)
            # safe a bit of time by reusing psf and dirty in first iteration
            reuse_kwargs = {'reuse_psf':imagename, 'reuse_dirty':imagename}
        else:
            current_best_mask = f'img/wideM-{c-1}-mask.fits'

        if c>9999: # add earlier if bug is fixed
            beam_kwargs = {'apply_facet_beam':'', 'facet_beam_update':120, 'use_differential_lofar_beam':''}
        else:
            beam_kwargs = {}
        if c > 1:
            applyamp = ',amplitude000'
        else:
            applyamp = ''
        # clean again, with mask now
        logger.info('Making wide field image ...')
        lib_util.run_wsclean(s, 'wsclean-c'+str(c)+'.log', MSs.getStrWsclean(), name=imagenameM,  fits_mask=current_best_mask, data_column='CORRECTED_DATA', size=imgsizepix_wide, scale='4arcsec',
                             weight='briggs -0.3', niter=1000000, gridder='wgridder',  parallel_gridding=32, save_source_list='',
                             update_model_required='', minuv_l=30, beam_size=15, mgain=0.9, nmiter=20, parallel_deconvolution=1024, auto_threshold=3.0, auto_mask=4.0,
                             join_channels='', fit_spectral_pol=3, channels_out=MSs.getChout(4.e6), deconvolution_channels=3,
                             multiscale='',  multiscale_scale_bias=0.65, multiscale_max_scales=5, pol='i',
                             facet_regions=facetregname, scalar_visibilities='', apply_facet_solutions=f'self/solutions/cal-tec-merged-c{c}.h5 phase000{applyamp}',
                             **reuse_kwargs, **beam_kwargs)
        if c == 0: # imagename if c=0 else imagenameM
            reuse_kwargs = {'reuse_psf':imagename, 'reuse_dirty':imagename}
        # make a new mask from the image
        current_best_mask = make_current_best_mask(imagenameM, mask_threshold[c]-0.5, userReg)
        # rename source lists
        os.system(f'mv {imagenameM}-sources.txt {imagenameM}-clean1-sources.txt')
        os.system(f'mv {imagenameM}-sources-pb.txt {imagenameM}-clean1-sources-pb.txt')
        # Continue-clean faint sources using local-rms
        logger.info('Making wide field image ...')
        lib_util.run_wsclean(s, 'wsclean-c'+str(c)+'.log', MSs.getStrWsclean(), name=imagenameM, fits_mask=current_best_mask, data_column='CORRECTED_DATA', size=imgsizepix_wide, scale='4arcsec',
                             weight='briggs -0.3', niter=1000000, gridder='wgridder',  parallel_gridding=32, save_source_list='', local_rms='', cont='',
                             update_model_required='', minuv_l=30, beam_size=15, mgain=0.9, nmiter=10, parallel_deconvolution=1024, auto_threshold=2.0, auto_mask=4.0,
                             join_channels='', fit_spectral_pol=3, channels_out=MSs.getChout(4.e6), deconvolution_channels=3,
                             multiscale='',  multiscale_scale_bias=0.65, multiscale_max_scales=5, pol='i',
                             facet_regions=facetregname, scalar_visibilities='', apply_facet_solutions=f'self/solutions/cal-tec-merged-c{c}.h5 phase000{applyamp} ', **reuse_kwargs, **beam_kwargs)
        # make a new mask from the image
        current_best_mask = make_current_best_mask(imagenameM, mask_threshold[c]-0.5, userReg)
        # merge source lists
        os.system(f'mv {imagenameM}-sources.txt {imagenameM}-clean2-sources.txt')
        os.system(f'mv {imagenameM}-sources-pb.txt {imagenameM}-clean2-sources-pb.txt')
        os.system(f'cat {imagenameM}-clean1-sources-pb.txt {imagenameM}-clean2-sources-pb.txt >> {imagenameM}-sources-pb.txt')
        os.system(f'cat {imagenameM}-clean1-sources.txt {imagenameM}-clean2-sources.txt >> {imagenameM}-sources.txt')

        # reset NaNs if present
        im = lib_img.Image(f'{imagenameM}-MFS-image.fits')
        im.nantozeroModel()

    #####################################################################################################
    # Find calibration solutions for subfield
    if c < 2:
        # Prepare region and models for subfield
        if subfield:
            subfield_path = subfield
            if len(Regions.read(subfield_path)) > 1:
                raise ValueError(f'Manual subfield region {subfield} contains more than one region.')
        else:
            subfield_path = 'self/skymodel/subfield.reg'

        with w.if_todo('c%02i_extreg_prepare' % c):
            if not subfield and not os.path.exists(subfield_path): # automatically find subfield
                sm = lsmtool.load(f'img/wideM-{c}-sources.txt')
                # sm.remove('img/wide-lr-mask.fits=1')  # remove sidelobe sources that were subtracted
                sm.remove('MajorAxis > 80')  # remove largest scales
                field_center1, field_size1 = lib_dd.make_subfield_region(subfield_path, MSs.getListObj()[0], sm,
                                                                         subfield_min_flux, debug_dir='img/')
            if subtract_predict_mode == 'wsclean':
                # prepare model of central/external regions
                logger.info('Blanking central region of model files and reverse...')
                for im in glob.glob(f'img/wideM-{c}*model*.fits'):
                    wideMint = im.replace('wideM','wideMint')
                    os.system('cp %s %s' % (im, wideMint))
                    lib_img.blank_image_reg(wideMint, subfield_path, blankval = 0., inverse=True)
                    wideMext = im.replace('wideM','wideMext')
                    os.system('cp %s %s' % (im, wideMext))
                    lib_img.blank_image_reg(wideMext, subfield_path, blankval = 0.)
            elif subtract_predict_mode == 'DP3':
                raise ValueError('Not implemented.')
            else: raise ValueError
        # DONE
        subfield_reg = Regions.read(subfield_path)[0]
        field_center = subfield_reg.center.ra, subfield_reg.center.dec
        field_size = np.max([subfield_reg.width.to_value('deg'), subfield_reg.height.to_value('deg')])

        with w.if_todo('c%02i_xtreg_subtract' % c):
            # Recreate MODEL_DATA of external region for subtraction
            MSs.run('taql "update $pathMS set MODEL_DATA=0"', log='$nameMS_taql-c' + str(c) + '.log', commandType='general')
            logger.info('Predict corrupted model of external region (wsclean)...')
            # TODO ignore facet beam for now due to bug
            s.add(f'wsclean -predict -padding 1.8 -name img/wideMext-{c} -j {s.max_processors} -channels-out {MSs.getChout(4.e6)} \
                    -facet-regions {facetregname} -apply-facet-solutions self/solutions/cal-tec-merged-c{c}.h5 phase000 \
                    {MSs.getStrWsclean()}',
                log='wscleanPRE-c' + str(c) + '.log', commandType='wsclean', processors='max')
            s.run(check=True)

            # # Add model to MODEL_DATA
            # logger.info('Predict corrupted model of external region (DP3)...')
            # MSs.run(f'DP3 {parset_dir}/DP3-h5parmpredict.parset msin=$pathMS pre.sourcedb=$pathMS/wideM-{c}-sources-pb.txt pre.applycal.parmdb=cal-tec-merged-c{c}.h5',
            #         log='$nameMS_h5pre.log', commandType='DP3')

            # cycle > 0: need to add DI-corruption on top (previous iteration sub-field)
            if c > 0:
                logger.info('Add previous iteration sub-field corruption on top of DD-corruption...')
                MSs.run(f'DP3 {parset_dir}/DP3-cor.parset msin=$pathMS msin.datacolumn=MODEL_DATA msout.datacolumn=MODEL_DATA \
                        cor.parmdb=self/solutions/cal-tec-sf-merged-c' + str(c-1) + '.h5 cor.correction=phase000 cor.invert=False',
                        log='$nameMS_sidelobe_corrupt.log', commandType='DP3')
                logger.info('Add DI amplitude corruption on top of DD-corruption...')
                MSs.run(f'DP3 {parset_dir}/DP3-cor.parset msin=$pathMS msin.datacolumn=MODEL_DATA msout.datacolumn=MODEL_DATA \
                        cor.parmdb=self/solutions/cal-amp-di.h5 cor.correction=amplitudeSmooth cor.invert=False',
                        log='$nameMS_sidelobe_corrupt.log', commandType='DP3')

            # subtract external region from CORRECTED_DATA_FR to create SUBFIELD_DATA
            MSs.addcol('SUBFIELD_DATA','CORRECTED_DATA_FR')
            logger.info('Subtracting external region model (SUBFIELD_DATA = CORRECTED_DATA_FR - MODEL_DATA)...')
            MSs.run('taql "update $pathMS set SUBFIELD_DATA = CORRECTED_DATA_FR - MODEL_DATA"', log='$nameMS_taql-c'+str(c)+'.log', commandType='general')
            if c > 0:
                logger.info('Correct subfield DI amplitude...')
                MSs.run(f'DP3 {parset_dir}/DP3-cor.parset msin=$pathMS msin.datacolumn=SUBFIELD_DATA msout.datacolumn=SUBFIELD_DATA \
                        cor.parmdb=self/solutions/cal-amp-di.h5 cor.correction=amplitudeSmooth cor.invert=True',
                        log='$nameMS_sidelobe_corrupt.log', commandType='DP3')
            clean_empty(MSs,f'only_subfield-{c}', 'SUBFIELD_DATA') # DEBUG
        ### DONE

        with w.if_todo('c%02i_intreg_predict' % c):
            # Recreate MODEL_DATA of internal region for solve
            logger.info('Predict model of internal region...')
            s.add(f'wsclean -predict -padding 1.8 -name img/wideMint-{c} -j {s.max_processors} -channels-out {MSs.getChout(4.e6)} \
                    {MSs.getStrWsclean()}',
                  log='wscleanPRE-c' + str(c) + '.log', commandType='wsclean', processors='max')
            s.run(check=True)
        ### DONE

        with w.if_todo('c%02i_subfield_solve_tecRS' % c):
            # Smooth MSs: SUBFIELD_DATA -> SMOOTHED_DATA
            MSs.run_Blsmooth('SUBFIELD_DATA', logstr=f'smooth-c{c}')
            # solve ionosphere phase - ms:SMOOTHED_DATA
            logger.info(f'Solving {sf_phaseSolMode} (fast RS)...')
            solve_iono(MSs, c, '2-sf', ['MODEL_DATA'], 1.5, base_solint, sf_phaseSolMode, resetant='intermediate')
        ### DONE

        with w.if_todo('c%02i_subfield_corr_tecRS' % c):
            # Correct MSs: SUBFIELD_DATA -> SUBFIELD_DATA
            logger.info('Correct subfield iono...')
            if sf_phaseSolMode in ['tec', 'tecandphase']:
                MSs.run(f'DP3 {parset_dir}/DP3-cor.parset msin=$pathMS msin.datacolumn=SUBFIELD_DATA msout.datacolumn=SUBFIELD_DATA \
                        cor.parmdb=self/solutions/cal-tec2-sf-c' + str(c) + '.h5 cor.correction=tec000 ',
                        log='$nameMS_sf-correct.log', commandType='DP3')
            if sf_phaseSolMode in ['phase', 'tecandphase']:
                MSs.run(f'DP3 {parset_dir}/DP3-cor.parset msin=$pathMS msin.datacolumn=SUBFIELD_DATA msout.datacolumn=SUBFIELD_DATA \
                        cor.parmdb=self/solutions/cal-tec2-sf-c' + str(c) + '.h5 cor.correction=phase000',
                        log='$nameMS_sf-correct.log', commandType='DP3')
        ### DONE

        with w.if_todo('c%02i_subfield_solve_tecCS' % c):
            # Smooth MSs: SUBFIELD_DATA -> SMOOTHED_DATA
            MSs.run_Blsmooth('SUBFIELD_DATA', logstr=f'smooth-c{c}')
            # solve ionosphere phase - ms:SMOOTHED_DATA
            logger.info(f'Solving {sf_phaseSolMode} (mid RS)...')
            solve_iono(MSs, c, '1-sf', ['MODEL_DATA'], 5.0, 4*base_solint, sf_phaseSolMode, resetant='inner')
        ### DONE

        with w.if_todo('c%02i_subfield_corr_tecCS' % c):
            # Correct MSs: SUBFIELD_DATA -> SUBFIELD_DATA
            logger.info('Correct subfield iono...')
            if sf_phaseSolMode in ['tec', 'tecandphase']:
                MSs.run(f'DP3 {parset_dir}/DP3-cor.parset msin=$pathMS msin.datacolumn=SUBFIELD_DATA msout.datacolumn=SUBFIELD_DATA \
                        cor.parmdb=self/solutions/cal-tec1-sf-c' + str(c) + '.h5 cor.correction=tec000 ',
                        log='$nameMS_sf-correct.log', commandType='DP3')
            if sf_phaseSolMode in ['phase', 'tecandphase']:
                MSs.run(f'DP3 {parset_dir}/DP3-cor.parset msin=$pathMS msin.datacolumn=SUBFIELD_DATA msout.datacolumn=SUBFIELD_DATA \
                        cor.parmdb=self/solutions/cal-tec1-sf-c' + str(c) + '.h5 cor.correction=phase000',
                        log='$nameMS_sf-correct.log', commandType='DP3')
        ### DONE

        with w.if_todo('c%02i_subfield_solve_tecCS0' % c):
            # Smooth MSs: SUBFIELD_DATA -> SMOOTHED_DATA
            MSs.run_Blsmooth('SUBFIELD_DATA', logstr=f'smooth-c{c}')
            # solve ionosphere phase - ms:SMOOTHED_DATA
            logger.info(f'Solving {sf_phaseSolMode} (slowCS)...')
            solve_iono(MSs, c, '0-sf', ['MODEL_DATA'], 10.0, 16*base_solint, sf_phaseSolMode)
        ### DONE

        with w.if_todo('c%02i_subfield_corr_tecCS0' % c):
            # Correct MSs: SUBFIELD_DATA -> SUBFIELD_DATA
            logger.info('Correct subfield iono...')
            if sf_phaseSolMode in ['tec', 'tecandphase']:
                MSs.run(f'DP3 {parset_dir}/DP3-cor.parset msin=$pathMS msin.datacolumn=SUBFIELD_DATA msout.datacolumn=SUBFIELD_DATA \
                        cor.parmdb=self/solutions/cal-tec0-sf-c' + str(c) + '.h5 cor.correction=tec000 ',
                        log='$nameMS_sf-correct.log', commandType='DP3')
            if sf_phaseSolMode in ['phase', 'tecandphase']:
                MSs.run(f'DP3 {parset_dir}/DP3-cor.parset msin=$pathMS msin.datacolumn=SUBFIELD_DATA msout.datacolumn=SUBFIELD_DATA \
                        cor.parmdb=self/solutions/cal-tec0-sf-c' + str(c) + '.h5 cor.correction=phase000',
                        log='$nameMS_sf-correct.log', commandType='DP3')
        ### DONE

        # merge solutions into one h5parms for plotting and apply
        with w.if_todo('c%02i_merge_h5_subfield' % c):
            sol_dir = 'self/solutions'
            lib_util.check_rm(f'{sol_dir}/cal-tec-sf-merged-c{c}.h5')
            # reference, unflag and reset the added stations
            s.add(f'h5_merger.py --h5_out {sol_dir}/cal-tec-sf-merged-c{c}.h5 --h5_tables {sol_dir}/cal-tec0-sf-c{c}.h5 {sol_dir}/cal-tec1-sf-c{c}.h5 {sol_dir}/cal-tec2-sf-c{c}.h5 \
                   --h5_time_freq {sol_dir}/cal-tec2-sf-c{c}.h5 --no_antenna_crash --no_pol', log='h5_merger.log',
                commandType='python')
            s.run(check=True)
            lib_util.run_losoto(s, f'tec-sf-merged-c{c}', f'{sol_dir}/cal-tec-sf-merged-c{c}.h5',
                                [f'{parset_dir}/losoto-plot-scalar.parset'],
                                plots_dir=f'self/plots/plots-tec-sf-merged-c{c}', h5_dir='self/solutions')
        ### DONE

        # Do a quick debug image...
        with w.if_todo('c%02i_image-subfield' % c):
            logger.info('Test image subfield...')
            lib_util.run_wsclean(s, 'wscleanSF-c'+str(c)+'.log', MSs.getStrWsclean(), name=f'img/subfield-{c}', data_column='SUBFIELD_DATA', size=3000, scale='4arcsec',
                                 weight='briggs -0.3', niter=100000, gridder='wgridder',  parallel_gridding=6, shift=f'{field_center[0].to(u.hourangle).to_string()} {field_center[1].to_string()}',
                                 no_update_model_required='', minuv_l=30, beam_size=15, mgain=0.85, nmiter=12, parallel_deconvolution=512, auto_threshold=3.0, auto_mask=5.0,
                                 join_channels='', fit_spectral_pol=3, multiscale_max_scales=5, channels_out=MSs.getChout(4.e6), deconvolution_channels=3, baseline_averaging='',
                                 multiscale='',  multiscale_scale_bias=0.7, pol='i')
        ### DONE
        #####################################################################################################
        # Subtract side-lobe sources
        if c == 0:
            # Predict the main-lobe with DD-sols and subtract it
            with w.if_todo('subtract_mainlobe'):
                logger.info('Blanking central region of model files and reverse...')
                for im in glob.glob('img/wideM-0*model*.fits'):
                    wideMintpb = im.replace('wideM', 'wideMintpb')
                    os.system('cp %s %s' % (im, wideMintpb))
                    lib_img.blank_image_reg(wideMintpb, beamReg , blankval=0., inverse=True)
                    wideMextpb = im.replace('wideM', 'wideMextpb')
                    os.system('cp %s %s' % (im, wideMextpb))
                    lib_img.blank_image_reg(wideMextpb, beamReg, blankval=0.)
                logger.info('Set MODEL_DATA=0...')
                MSs.run('taql "update $pathMS set MODEL_DATA = 0"', log='$nameMS_taql-c' + str(c) + '.log', commandType='general')
                # Recreate MODEL_DATA of external region for subtraction -apply-facet-beam -facet-beam-update 120 -use-differential-lofar-beam
                logger.info('Predict corrupted model of external region...')
                s.add(f'wsclean -predict -padding 1.8 -name img/wideMintpb-0 -j {s.max_processors} -channels-out {MSs.getChout(4.e6)} \
                       -facet-regions {facetregname} -apply-facet-solutions self/solutions/cal-tec-merged-c{c}.h5 phase000 {MSs.getStrWsclean()}',
                    log='wscleanPRE-c' + str(c) + '.log', commandType='wsclean', processors='max')
                s.run(check=True)

                # subtract internal region from CORRECTED_DATA_FR to create SUBFIELD_DATA
                logger.info('Subtract main-lobe (SUBFIELD_DATA = CORRECTED_DATA_FR - MODEL_DATA)...')
                MSs.run('taql "update $pathMS set SUBFIELD_DATA = CORRECTED_DATA_FR - MODEL_DATA"',
                        log='$nameMS_taql-c' + str(c) + '.log', commandType='general')
                clean_empty(MSs, 'only_sidelobe', 'SUBFIELD_DATA', size=10000)
            ### DONE

            # Do a rough correction of the sidelobe data using the subfield solutions
            with w.if_todo(f'correct-sidelobe-c{c}'): # just for testing/debug
                logger.info('Correct sidelobe data with subfield iono solutions...')
                # merged h5parm is always phase no matter the soltype!
                MSs.run(f'DP3 {parset_dir}/DP3-cor.parset msin=$pathMS msin.datacolumn=SUBFIELD_DATA msout.datacolumn=SUBFIELD_DATA \
                        cor.parmdb=self/solutions/cal-tec-sf-merged-c' + str(c) + '.h5 cor.correction=phase000',
                        log='$nameMS_sf-correct.log', commandType='DP3')
            # DONE

            imagename_lr = 'img/wide-lr'
            # Image the sidelobe data
            with w.if_todo('image_sidelobe'):
                logger.info('Cleaning low-res...')
                lib_util.run_wsclean(s, 'wscleanLR.log', MSs.getStrWsclean(), name=imagename_lr, do_predict=True, data_column='SUBFIELD_DATA',
                                     parallel_gridding=4, size=imgsizepix_lr, scale='30arcsec', save_source_list='',
                                     weight='briggs -0.3', niter=50000, no_update_model_required='', minuv_l=30, maxuvw_m=6000,
                                     taper_gaussian='200arcsec', mgain=0.85, channels_out=MSs.getChout(2.e6), parallel_deconvolution=512, baseline_averaging='',
                                     local_rms='', auto_mask=3, auto_threshold=1.5, join_channels='', fit_spectral_pol=5)

            # Subtract full low-resolution field (including possible large-scale emission within primary beam)
            # to get empty data set for flagging
            with w.if_todo('subtract_lr'):
                logger.info('Subtract low-resolution to get empty data set (SUBFIELD_DATA = SUBFIELD_DATA - MODEL_DATA)...')
                MSs.run('taql "update $pathMS set SUBFIELD_DATA = SUBFIELD_DATA - MODEL_DATA"',
                    log='$nameMS_taql-c' + str(c) + '.log', commandType='general')

            # Flag on residuals (SUBFIELD_DATA)
            with w.if_todo('flag_residuals'):
                logger.info('Flagging residuals (SUBFIELD_DATA)...')
                MSs.run(
                    'DP3 ' + parset_dir + '/DP3-flag.parset msin=$pathMS msin.datacolumn=SUBFIELD_DATA aoflagger.strategy=' + parset_dir + '/LBAdefaultwideband.lua',
                    log='$nameMS_flag-c' + str(c) + '.log', commandType='DP3')

            # Now subtract the sidelobe
            with w.if_todo('subtract_sidelobe'):
                sidelobe_predict_mode = 'wsclean'
                if sidelobe_predict_mode=='wsclean':
                    # blank within main-libe to not subtract anything from there (maybe extended sources not properly sobtracted at the beginning)
                    for im in glob.glob(f'{imagename_lr}*model*fits'):
                        wideLRext = im.replace(imagename_lr, f'{imagename_lr}-blank')
                        os.system('cp %s %s' % (im, wideLRext))
                        lib_img.blank_image_reg(wideLRext, beamReg , blankval=0.)

                    logger.info('Predict model of sidelobe region (wsclean)...')
                    s.add(f'wsclean -predict -padding 1.8 -name {imagename_lr}-blank -j {s.max_processors} -channels-out {MSs.getChout(2.e6)} {MSs.getStrWsclean()}',
                        log='wscleanPRE-c' + str(c) + '.log', commandType='wsclean', processors='max')
                    s.run(check=True)
                elif sidelobe_predict_mode=='DP3':
                    logger.info('Predict model of sidelobe region (DP3)...')
                    sidelobe_sky = lsmtool.load(f'{imagename_lr}-sources.txt')
                    sidelobe_sky.remove(f'{beamMask}==True')
                    pred_parset = 'DP3-predict.parset'
                    MSs.run(f'DP3 {parset_dir}/{pred_parset} msin=$pathMS pre.sourcedb={imagename_lr}-sources.txt msout.datacolumn=MODEL_DATA',
                        log='$nameMS_pre.log', commandType='DP3')
                # predict just for empty test image
                MSs.run('taql "update $pathMS set SUBFIELD_DATA = SUBFIELD_DATA - MODEL_DATA"', log='$nameMS_taql-c' + str(c) + '.log', commandType='general')
                clean_empty(MSs, 'empty', 'SUBFIELD_DATA')

                logger.info('Corrupt sidelobe model with subfield solutions...')
                MSs.run(f'DP3 {parset_dir}/DP3-cor.parset msin=$pathMS msin.datacolumn=MODEL_DATA msout.datacolumn=MODEL_DATA \
                        cor.parmdb=self/solutions/cal-tec-sf-merged-c' + str(c) + '.h5 cor.correction=phase000 cor.invert=False',
                        log='$nameMS_sidelobe_corrupt.log', commandType='DP3')

                logger.info('Subtract corrupted sidelobe model (CORRECTED_DATA_FR = CORRECTED_DATA_FR - MODEL_DATA)...')
                MSs.run('taql "update $pathMS set CORRECTED_DATA_FR = CORRECTED_DATA_FR - MODEL_DATA"', log='$nameMS_taql-c' + str(c) + '.log', commandType='general')

            if c < 2 :
                # Only after the 0th and 1st iteration: apply the subfield solutions to the data.
                with w.if_todo('c%02i_corr_sf_sols' % c):
                    logger.info('Correct subfield ionosphere (CORRECTED_DATA_FR -> CORRECTED_DATA)...')
                    # Correct MSs:CORRECTED_DATA_FR -> CORRECTED_DATA
                    MSs.run(f'DP3 {parset_dir}/DP3-cor.parset msin=$pathMS msin.datacolumn=CORRECTED_DATA_FR  \
                                cor.parmdb=self/solutions/cal-tec-sf-merged-c' + str(c) + '.h5 cor.correction=phase000',
                            log='$nameMS_sf-correct.log', commandType='DP3')
                    # Correct MSs:CORRECTED_DATA -> CORRECTED_DATA
                    if c == 1:
                        logger.info('Correct DI amplitude (CORRECTED_DATA -> CORRECTED_DATA)...')
                        MSs.run(f'DP3 {parset_dir}/DP3-cor.parset msin=$pathMS msin.datacolumn=CORRECTED_DATA msout.datacolumn=CORRECTED_DATA \
                                cor.parmdb=self/solutions/cal-amp-di.h5 cor.correction=amplitudeSmooth cor.invert=True',
                                log='$nameMS_sidelobe_corrupt.log', commandType='DP3')
            ### DONE

# # polarisation imaging
# with w.if_todo('imaging-pol'):
#     logger.info('Cleaning (Pol)...')
#     imagenameP = 'img/wideP'
#     lib_util.run_wsclean(s, 'wscleanP.log', MSs.getStrWsclean(), name=imagenameP, pol='QUV',
#         size=imgsizepix_p, scale='10arcsec', weight='briggs -0.3', niter=0, no_update_model_required='',
#         parallel_gridding=2, baseline_averaging='', minuv_l=30, maxuv_l=4500,
#         join_channels='', channels_out=MSs.getChout(4.e6))
#
# MSs.run('taql "ALTER TABLE $pathMS DELETE COLUMN SUBFIELD_DATA, CORRECTED_DATA_FR"',
#         log='$nameMS_taql_delcol.log', commandType='general')

# Copy images
[ os.system('mv img/wideM-'+str(c)+'-MFS-image*.fits self/images') for c in range(maxIter) ]
[ os.system('mv img/wideM-'+str(c)+'-MFS-residual*.fits self/images') for c in range(maxIter) ]
[ os.system('mv img/wideM-'+str(c)+'-sources*.txt self/images') for c in range(maxIter) ]
# debugging images -> can be removed in production
[ os.system('mv img/subfield-'+str(c)+'-MFS-image*.fits self/images') for c in range(maxIter) ]
# os.system('mv img/wideP-MFS-*-image.fits self/images')
# os.system('mv img/wide-lr-MFS-image.fits self/images')

# debug images
os.system('mv img/only*image.fits self/images')
os.system('mv img/empty*image.fits self/images')

# Copy model
os.system(f'mv img/wideM-{maxIter-1}-*-model.fits self/skymodel')
os.system(f'mv img/wideM-{maxIter-1}-*-model-pb.fits self/skymodel')

w.alldone()<|MERGE_RESOLUTION|>--- conflicted
+++ resolved
@@ -13,12 +13,8 @@
 # 6. Repeat dd self-cal cycles with a growing number of directions
 # they need to be in "./mss/"
 
-<<<<<<< HEAD
-# TODO subtraction of sidelobe for RS smearing
-=======
 # TODO subtraction of sidelobe for RS smaring
 # TODO add timesmearing
->>>>>>> a0e4523e
 # TODO test the effect of scalar-visibilities on stoke I and V image quality
 # TODO the subfield algorithm should not cut any sources ... how to best implement that? Something with mask islands?
 # TODO final imaging products
