--- conflicted
+++ resolved
@@ -505,12 +505,8 @@
         # else:
         #     maxProcs = 8
         # TODO use smoothness_dd_factors
-<<<<<<< HEAD
         nchan_ph = round(0.195312e6 / MSs.getListObj()[0].getChanband())  # number of channels in 1 SBs
         avg_factors = [15,5,2,1]
-=======
-        avg_factors = [30,10,4,2]
->>>>>>> dc0f8ccf
         ant_avg_factors = f"[CS*:{avg_factors[0]},[RS106LBA,RS205LBA,RS305LBA,RS306LBA,RS503LBA]:{avg_factors[1]},[RS208LBA,RS307LBA,RS406LBA,RS407LBA]:{avg_factors[2]},[RS210LBA,RS310LBA,RS409LBA,RS508LBA,RS509LBA]:{avg_factors[3]}]"
         ant_smooth_factors = f"[CS*:{smMHz_factors[c][3]},[RS106LBA,RS205LBA,RS305LBA,RS306LBA,RS503LBA]:{smMHz_factors[c][2]},[RS208LBA,RS307LBA,RS406LBA,RS407LBA]:{smMHz_factors[c][1]},[RS210LBA,RS310LBA,RS409LBA,RS508LBA,RS509LBA]:{smMHz_factors[c][0]}]"
 
