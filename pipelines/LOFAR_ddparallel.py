--- conflicted
+++ resolved
@@ -213,7 +213,7 @@
         regs.write(f'ddparallel/skymodel/regions_c{c}/{p}.reg',overwrite=True)
         os.system(f'cat ddparallel/skymodel/regions_c{c}/*.reg >> ddparallel/skymodel/patches_c{c}.reg')
     lib_util.check_rm(f'ddparallel/skymodel/regions_c{c}')
-    
+
 #############################################################################
 # Clear
 with w.if_todo('cleaning'):
@@ -570,13 +570,8 @@
                 # sol.antennaconstraint=[[CS001LBA,CS002LBA,CS003LBA,CS004LBA,CS005LBA,CS006LBA,CS007LBA,CS011LBA,CS013LBA,CS017LBA,CS021LBA,CS024LBA,CS026LBA,CS028LBA,CS030LBA,CS031LBA,CS032LBA,CS101LBA,CS201LBA,CS301LBA,CS401LBA,CS501LBA,CS103LBA,CS302LBA]]',
                 MSs.run(f'DP3 {parset_dir}/DP3-soldd.parset msin=$pathMS msin.datacolumn=SMOOTHED_DATA sol.model_weighted_constraints=true\
                           sol.mode=diagonalamplitude sol.nchan=1 sol.smoothnessconstraint=4e6 sol.smoothnessreffrequency=54e6 sol.h5parm=$pathMS/amp-3C.h5 sol.datause=full \
-<<<<<<< HEAD
                           sol.modeldatacolumns="[MODEL_DATA,{",".join(_3c_patches)}]" sol.solint='+str(225),
-                          log=f'$nameMS_solamp_3c_c{c}.log', commandType="DP3")
-=======
-                          sol.modeldatacolumns="[MODEL_DATA,{",".join(_3c_patches)}]" sol.solint='+str(225*base_solint), 
-                          log=f'$nameMS_solamp_3c_c{c}.log', commandType="DP3", maxProcs=4) # lots of data, limit maxProcs
->>>>>>> a8b615b8
+                          log=f'$nameMS_solamp_3c_c{c}.log', commandType="DP3", maxProcs=4)
 
                 #losoto_parsets = [parset_dir + '/losoto-clip.parset', parset_dir + '/losoto-plot-amp.parset']
                 losoto_parsets = [parset_dir + '/losoto-plot-amp.parset']
@@ -773,7 +768,6 @@
                              apply_facet_beam='', facet_beam_update=120, use_differential_lofar_beam='',
                              local_rms='', local_rms_window=50, local_rms_strength=0.5, **widefield_kwargs, **reuse_kwargs)
 
-<<<<<<< HEAD
         # s.add(f'wsclean -predict -padding 1.8 -name img/wideM-{c} -j {s.max_cpucores} -channels-out {channels_out} \
         #         -facet-regions {facetregname}  -apply-facet-beam -facet-beam-update 120 -use-differential-lofar-beam \
         #         -apply-facet-solutions {wide_h5} phase000 {MSs.getStrWsclean()}',
@@ -804,8 +798,6 @@
         #                      weight='briggs -0.5', gridder='wgridder', parallel_gridding=4, minuv_l=30, parallel_deconvolution=1024,
         #                      channels_out=channels_out, pol='iquv', join_polarizations='', facet_regions=facetregname, apply_facet_solutions=f'{wide_h5} phase000')
 
-=======
->>>>>>> a8b615b8
         current_best_mask = make_current_best_mask(imagenameM, mask_threshold[c]-0.5, userReg)
 
         # reset NaNs if present
