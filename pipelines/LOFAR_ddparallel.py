--- conflicted
+++ resolved
@@ -174,7 +174,7 @@
         commandType="DP3"
     )
     
-    losoto_parsets = [parset_dir+'/losoto-amp.parset', parset_dir+'/losoto-plot-amp.parset', parset_dir+'/losoto-clip2.parset']
+    losoto_parsets = [parset_dir+'/losoto-clip2.parset', parset_dir+'/losoto-amp.parset', parset_dir+'/losoto-plot-amp.parset']
     
     lib_util.run_losoto(s, f'solamp-c{c}', [ms+f'/solamp_c{c}.h5' for ms in MSs.getListStr()], losoto_parsets, 
                         plots_dir=f'self/plots/plots-solamp-c{c}', h5_dir=f'self/solutions/')
@@ -257,7 +257,8 @@
     if not os.path.exists('self/skymodel'): os.makedirs('self/skymodel')
 ### DONE
 
-MSs = lib_ms.AllMSs( glob.glob('mss/TC*[0-9].MS'), s )
+MSs = lib_ms.AllMSs( glob.glob('mss/TC*[0-9].MS'), s, check_flags=True)
+MSs.run('taql "UPDATE $pathMS SET FLAG=False"', log='$nameMS_taql.log', commandType='general')
 
 try:
     MSs.print_HAcov()
@@ -484,6 +485,9 @@
         ### DONE
 
         with w.if_todo('3c_corrupt_amp'):
+            MSs.run('addcol2ms.py -m $pathMS -c FLAG_BKP -i FLAG', log='$nameMS_addcol.log', commandType='python')
+            MSs.run('taql "update $pathMS set FLAG_BKP = FLAG"',
+                             log='$nameMS_taql.log', commandType='general')
             corrupt_model_dirs(MSs, c, 1, _3c_patches, 'scalaramplitude')
         ### DONE
 
@@ -575,18 +579,10 @@
                 if "patch" in patch:
                     continue
                 
-<<<<<<< HEAD
                 # Set MODEL_DATA = 0 where data are flagged, then unflag everything
+                logger.info(f'Subtracting {patch}...')
                 MSs.run(f'taql "update $pathMS set {patch}[FLAG] = 0"', log='$nameMS_taql.log', commandType='general')
                 #clean_empty(MSs, "empty-pre-subtract-"+patch, size=imgsizepix_wide, col="CORRECTED_DATA")
-=======
-                # TEST
-                clean_empty(MSs, "empty-pre-subtract-"+patch, size=imgsizepix_wide, col="CORRECTED_DATA")
-
-                # TODO: Set MODEL_DATA = 0 where data are flagged, then unflag everything
-                #MSs.run(f'taql "update $pathMS set {patch}[FLAG] = 0"', log='$nameMS_taql.log', commandType='general')
-                
->>>>>>> b4f601cd
                 MSs.run(
                     f"taql 'UPDATE $pathMS SET CORRECTED_DATA_FR = CORRECTED_DATA_FR - {patch}'",
                     log = f'$nameMS_subtract_{patch}.log', 
@@ -597,17 +593,10 @@
                     log = f'$nameMS_subtract_{patch}.log', 
                     commandType = 'general'
                 )
-<<<<<<< HEAD
                 #clean_empty(MSs, "empty-post-subtract-"+patch, size=imgsizepix_wide, col="CORRECTED_DATA")
                 MSs.deletecol(patch)
-    
-=======
-
-                # TEST
-                clean_empty(MSs, "empty-post-subtract-"+patch, size=imgsizepix_wide, col="CORRECTED_DATA")
->>>>>>> b4f601cd
-
-                MSs.deletecol(patch)           
+                
+            MSs.run(f'taql "update $pathMS set FLAG = FLAG_BKP"', log='$nameMS_taql.log', commandType='general')      
 
     with w.if_todo('c%02i-imaging' % c):
         logger.info('Preparing region file...')
