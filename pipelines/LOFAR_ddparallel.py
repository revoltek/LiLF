--- conflicted
+++ resolved
@@ -70,11 +70,7 @@
     model_columns: list of patch names
     solmode: which solution mode to corrupt for (phase, tec, tecandphase)
     """
-<<<<<<< HEAD
     
-=======
-    logger.info(f'Corrupt models: {solmode}{tc}...')
->>>>>>> a0e4523e
     for model_column in model_columns:
         if solmode in ['tec', 'tecandphase']:
             logger.info(f'Corrupt models: {phaseSolMode}{tc}...')
@@ -88,14 +84,8 @@
                 f'DP3 {parset_dir}/DP3-cor.parset msin=$pathMS msin.datacolumn={model_column} msout.datacolumn={model_column} cor.direction=[{model_column}] \
                     cor.parmdb=self/solutions/cal-tec{tc}-c{c}.h5 cor.correction=phase000 cor.invert=False',
                 log='$nameMS_corrupt.log', commandType='DP3')
-<<<<<<< HEAD
-        elif solmode in ['scalaramplitude']:
-            if not model_column.startswith('patch'):
-                logger.info(f'Corrupt scalaramplitude models: {model_column}...')    
-=======
         elif solmode in ['amplitude']:
             if not model_column.startswith('patch'):    
->>>>>>> a0e4523e
                 MSs.run(
                     f'DP3 {parset_dir}/DP3-cor.parset msin=$pathMS msin.datacolumn={model_column} msout.datacolumn={model_column} cor.direction=[{model_column}] \
                         cor.parmdb=self/solutions/cal-amp-3C.h5 cor.correction=amplitude000 cor.invert=False',
@@ -498,18 +488,10 @@
                 MSs.run('addcol2ms.py -m $pathMS -c FLAG_BKP -i FLAG', log='$nameMS_addcol.log', commandType='python')
                 MSs.run('taql "update $pathMS set FLAG_BKP = FLAG"', log='$nameMS_taql.log', commandType='general')
                 
-<<<<<<< HEAD
-                for patch in patches:
-                    if "patch" in patch:
-                        continue
-                    
-                    corrupt_model_dirs(MSs, c, 1, [patch], 'scalaramplitude')
-=======
                 for patch in _3c_patches:
                     logger.info(f'Subtracting {patch}...')
                     # Corrupt MODEL_DATA with amplitude, set MODEL_DATA = 0 where data are flagged, then unflag everything
                     corrupt_model_dirs(MSs, c, 1, [patch], solmode='amplitude')
->>>>>>> a0e4523e
                     MSs.run(f'taql "update $pathMS set {patch}[FLAG] = 0"', log='$nameMS_taql.log', commandType='general')
                     
                     MSs.run(
