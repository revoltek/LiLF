--- conflicted
+++ resolved
@@ -526,13 +526,8 @@
             with w.if_todo('3c_solve_amp'):
                 logger.info('Solving amplitude for 3C...')
                 # Solve diagonal amplitude MSs:SMOOTHED_DATA
-<<<<<<< HEAD
-                MSs.run(f'DP3 {parset_dir}/DP3-soldd.parset msin=$pathMS msin.datacolumn=SMOOTHED_DATA sol.model_weighted_constraints=true sol.usebeammodel=True \
-                          sol.mode=scalaramplitude sol.nchan=1 sol.smoothnessconstraint=4e6 sol.smoothnessreffrequency=54e6 sol.h5parm=$pathMS/amp-3C.h5 sol.datause=full \
-=======
                 MSs.run(f'DP3 {parset_dir}/DP3-soldd.parset msin=$pathMS msin.datacolumn=SMOOTHED_DATA sol.model_weighted_constraints=true \
                           sol.mode=diagonalamplitude sol.nchan=1 sol.smoothnessconstraint=4e6 sol.smoothnessreffrequency=54e6 sol.h5parm=$pathMS/amp-3C.h5 sol.datause=full \
->>>>>>> 0191cc66
                           sol.modeldatacolumns="[{",".join(patches)}]" sol.solint=60', log=f'$nameMS_solamp_c{c}.log', commandType="DP3")
 
                 losoto_parsets = [parset_dir + '/losoto-clip.parset', parset_dir + '/losoto-plot-amp.parset']
