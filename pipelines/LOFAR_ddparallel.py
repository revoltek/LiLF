#!/usr/bin/env python3
# -*- coding: utf-8 -*-

# Perform self-calibration on a group of SBs concatenated in TCs.
# The algorithm works as follows:
# 1. Solve & apply direction-independent FR correction from LL-RR
# 2. Solve in a small number of directions (~5) against GSM or HBA input model. Solving happens in an iterative way,
#    using longer time intervals for the central stations.
# 3. Image the sky using wsclean facet-mode.
# 4. Find a subfield containing at least subfield_min_flux Jy or flux (default=40Jy). Subtract all but this subfield
#    using the dd-solutions
# 5. Solve for the sub-field and apply the solutions to the data
# 6. Repeat dd self-cal cycles with a growing number of directions
# they need to be in "./mss/"

# Waiting for bug fixes in other software
# TODO add BDA
# TODO add timesmearing in dp3 predict
# TODO model_weighted_constraint

import os, sys, glob, random, json
import numpy as np
from regions import Regions
import astropy.units as u
from astropy.coordinates import SkyCoord
from astropy.io import fits
from astropy import wcs
from losoto.h5parm import h5parm
import lsmtool

########################################################
from LiLF import lib_ms, lib_img, lib_util, lib_log, lib_dd, lib_h5, lib_dd_parallel, lib_cat
logger_obj = lib_log.Logger('pipeline-ddparallel')
logger = lib_log.logger
s = lib_util.Scheduler(log_dir = logger_obj.log_dir, dry = False)
w = lib_util.Walker('pipeline-ddparallel.walker')

parset = lib_util.getParset()
logger.info('Parset: '+str(dict(parset['LOFAR_ddparallel'])))
parset_dir = parset.get('LOFAR_ddparallel','parset_dir')
subfield_min_flux = parset.getfloat('LOFAR_ddparallel','subfield_min_flux') # default 20 Jy
subfield = parset.get('LOFAR_ddparallel','subfield') # possible to provide a ds9 box region customized sub-field. DEfault='' -> Automated detection using subfield_min_flux.
maxIter = parset.getint('LOFAR_ddparallel','maxIter') # default = 2 (try also 3)
phaseSolMode = parset.get('LOFAR_ddparallel', 'ph_sol_mode') # tecandphase, tec, phase
remove3c = parset.getboolean('LOFAR_ddparallel', 'remove3c') # get rid of 3c sources in the sidelobes
fulljones = parset.getboolean('LOFAR_ddparallel', 'fulljones') # do fulljones DIE amp correction instead of diagonal (default: False)
min_facets = parset.get('LOFAR_ddparallel', 'min_facets') # ''=default (differs for SPARSE and OUTER), otherwise provide comma seperated list [2,3,6..]
max_facets = parset.get('LOFAR_ddparallel', 'max_facets') # ''=default (differs for SPARSE and OUTER), otherwise provide comma seperated list [5,10,20..]
ateam_clip = parset.get('LOFAR_ddparallel', 'ateam_clip') # '' no clip
develop = parset.getboolean('LOFAR_ddparallel', 'develop') # for development, make more output/images
data_dir = parset.get('LOFAR_ddparallel','data_dir')
start_sourcedb = parset.get('model','sourcedb')
userReg = parset.get('model','userReg')
sf_phaseSolMode = 'phase' #'tec'

#############################################################################

def clean_empty(MSs, name, col='CORRECTED_DATA', size=5000, shift=None):
    """ For testing/debugging only"""
    if shift is None:
        lib_util.run_wsclean(s, 'wsclean-empty.log', MSs.getStrWsclean(), name=f'img/{name}',
                            data_column=col, size=size, scale=f'{int(pixscale*2)}arcsec', niter=1, nmiter=0,
                            weight='briggs 0.0', gridder='wgridder', parallel_gridding=1,
                            no_update_model_required='', apply_primary_beam='')
    else:
        lib_util.run_wsclean(s, 'wsclean-empty.log', MSs.getStrWsclean(), name=f'img/{name}',
                            data_column=col, size=size, scale=f'{int(pixscale*2)}arcsec', niter=1, nmiter=0,
                            weight='briggs 0.0', gridder='wgridder', parallel_gridding=1, shift= f'{shift[0]} {shift[1]}',
                            no_update_model_required='', apply_primary_beam='')

def corrupt_model_dirs(MSs, c, model_columns, solmode='phase'):
    """ CORRUPT the MODEL_DATA columns for model_columns
    Parameters
    ----------
    MSs: MSs object
    c: int, cycle
    model_columns: list of patch names
    solmode: which solution mode to corrupt for (phase, tec, tecandphase)
    """
    logger.info(f'Corrupt models: {solmode}...')
    for model_column in model_columns:
        if solmode in ['tec', 'tecandphase']:
            MSs.run(
                f'DP3 {parset_dir}/DP3-cor.parset msin=$pathMS msin.datacolumn={model_column} msout.datacolumn={model_column} cor.direction=[{model_column}]  \
                    cor.parmdb={sol_dir}/cal-tec-c{c}.h5 cor.correction=tec000 cor.invert=False',
                log='$nameMS_corrupt.log', commandType='DP3')
        elif solmode in ['phase', 'tecandphase']:
            MSs.run(
                f'DP3 {parset_dir}/DP3-cor.parset msin=$pathMS msin.datacolumn={model_column} msout.datacolumn={model_column} cor.direction=[{model_column}] \
                    cor.parmdb={sol_dir}/cal-tec-c{c}.h5 cor.correction=phase000 cor.invert=False',
                log='$nameMS_corrupt.log', commandType='DP3')
        elif solmode in ['amplitude']:
            if not model_column.startswith('patch'):    
                MSs.run(
                    f'DP3 {parset_dir}/DP3-cor.parset msin=$pathMS msin.datacolumn={model_column} msout.datacolumn={model_column} cor.direction=[{model_column}] \
                        cor.parmdb={sol_dir}/cal-amp-3C.h5 cor.correction=amplitude000 cor.invert=False',
                    log='$nameMS_corrupt.log', commandType='DP3')

def corr_die_amp(MSs, col='CORRECTED_DATA', fulljones=fulljones, invert=True):
    """
    invert: set to False to corrupt the chosen column
    """
    if fulljones:
        logger.info('Correct amp-di (fulljones)...') if invert else logger.info('Corrupt amp-di (fulljones)...')
        MSs.run(f'DP3 {parset_dir}/DP3-cor.parset msin=$pathMS msin.datacolumn={col} msout.datacolumn={col} \
                cor.parmdb={sol_dir}/cal-amp-di.h5 cor.correction=fulljones cor.soltab=[amplitudeSmooth,phaseSmooth] \
                cor.updateweights=False cor.invert={invert}',
                log='$nameMS_diampcor.log', commandType='DP3')
                
        logger.info('Perform amp-di normalisation...')
        MSs.run(f'DP3 {parset_dir}/DP3-cor.parset msin=$pathMS msin.datacolumn={col} msout.datacolumn={col} \
                cor.parmdb={sol_dir}/cal-amp-dinorm.h5 cor.correction=amplitude000 \
                cor.updateweights=False cor.invert={invert}',
                log='$nameMS_diampcor.log', commandType='DP3')
    else:
        logger.info('Correct amp-di...') if invert else logger.info('Corrupt amp-di...')
        MSs.run(f'DP3 {parset_dir}/DP3-cor.parset msin=$pathMS msin.datacolumn={col} msout.datacolumn={col} \
                cor.parmdb={sol_dir}/cal-amp-di.h5 cor.correction=amplitudeSmooth \
                cor.updateweights=False cor.invert={invert}',
                log='$nameMS_diampcor.log', commandType='DP3')
        

def make_current_best_mask(imagename, threshold=6.5, userReg=None):
    current_best_mask = f'{imagename}-mask.fits'
    if userReg:
        logger.info(f'Making mask with userReg {userReg}...')
        s.add(f'breizorro.py -t {threshold} -r {imagename}-MFS-image.fits -b 70 -o {current_best_mask} --merge {userReg}',
              log=f'makemask-{c}.log', commandType='python')
    else:
        logger.info('Making mask...')
        s.add(f'breizorro.py -t {threshold} -r {imagename}-MFS-image.fits -b 70 -o {current_best_mask}',
              log=f'makemask-{c}.log', commandType='python')
    s.run(check=True)
    return current_best_mask

def add_3c_models(sm, phasecentre, null_mid_freq, beamMask, max_sep=50., threshold=0):
    
    with open(parset_dir+"/3C_coordinates.json", "r") as file:
        all_3c = json.load(file)
    
    phasecentre = SkyCoord(phasecentre[0], phasecentre[1], unit=(u.deg, u.deg))
    beam_hdu = fits.open(beamMask)[0]
    beam_wcs = wcs.WCS(beam_hdu.header)
        
    logger.info('Adding 3C models...')
    for source, coord in all_3c.items():
        
        pos = SkyCoord(ra=coord[0], dec=coord[1], unit=(u.hourangle, u.deg))
        sep = phasecentre.separation(pos).deg
        
        if sep < 20:
            pix_pos = np.round(np.asarray(wcs.utils.skycoord_to_pixel(pos, beam_wcs, origin=1))).astype(int)
            if (0 <= pix_pos[0] < beam_hdu.data.shape[-2]) and (0 <= pix_pos[1] < beam_hdu.data.shape[-1]):
                within_beam = bool(beam_hdu.data[0,0,pix_pos[1], pix_pos[0]])
            else:
                within_beam = False
        elif sep > 20 and source == "3C 274":
            logger.info(f'3C source {source} (seperation: {sep:.2f} deg) too far from center to reliably subtract: ignore.')
            continue
        else:
            within_beam = False
            
        if within_beam:
            logger.info(f'3C source {source} is within primary beam. Not Adding model for subtraction.')
            continue
        elif phasecentre.separation(pos).deg > max_sep:
            continue
        
        if threshold == 0:
            #determining a linear threshold based on the distance from the null and beam corrected flux
            hnmf = null_mid_freq/2
            a = (19 - 1)/(50 - hnmf)
            threshold = a * (sep - hnmf) + 1
        
        if source in ["3C 196", "3C 380", "3C 295"]: # take pre-existing model for calibrators
            sourcedb = os.path.dirname(__file__) + '/../models/calib-simple.skymodel'
            sm_3c = lsmtool.load(sourcedb, beamMS=sm.beamMS)
            sm_3c.select(f'patch=={source.replace(" ","")}')
            sm_3c.setColValues('LogarithmicSI', ['True']*len(sm_3c.getColValues('I'))) # add standard spidx
        else:
            sourcedb = os.path.dirname(__file__) + f'/../models/3CRR/{source.replace(" ","")}.txt'
            if not os.path.exists(sourcedb):
                logger.warning(f'No model found for {source} (seperation {sep:.2f} deg)')
                continue
            sm_3c = lsmtool.load(sourcedb, beamMS=sm.beamMS)
        
        sm_3c.setColValues("Patch", ["source_"+source.replace(" ","")]*len(sm_3c.getColValues("I")))
        flux_3c =  sm_3c.getColValues("I", aggregate="sum", applyBeam=True)[0]
        if flux_3c > threshold:
            logger.info(f'3C source {source} (seperation: {sep:.2f} deg) app. flux {flux_3c:.2f} Jy is above threshold {threshold:.2f} Jy: keep.')
            sm.concatenate(sm_3c)
            sm.setPatchPositions(method='wmean', applyBeam=True)
        else:
            logger.debug(f'3C source {source} (seperation: {sep:.2f} deg) app. flux {flux_3c:.2f} Jy is below threshold {threshold:.2f} Jy: ignore.')
        
        del sm_3c
        threshold = 0
    return sm

def make_source_regions(sm, c):
    lib_util.check_rm(f'ddparallel/skymodel/regions_c{c}')
    lib_util.check_rm(f'ddparallel/skymodel/patches_c{c}.reg')
    os.makedirs(f'ddparallel/skymodel/regions_c{c}')
    for p in sm.getPatchNames():
        sm_p = sm.copy()
        sm_p.select(f'patch=={p}')
        sm_p.write(f'ddparallel/skymodel/regions_c{c}/{p}.reg', format='ds9', clobber=True)
        regs = Regions.read(f'ddparallel/skymodel/regions_c{c}/{p}.reg')
        col = '#{:06x}'.format(random.randint(0, 256 ** 3))
        for reg in regs:
            reg.visual['facecolor'] = col
            reg.visual['edgecolor'] = col
        regs.write(f'ddparallel/skymodel/regions_c{c}/{p}.reg',overwrite=True)
        os.system(f'cat ddparallel/skymodel/regions_c{c}/*.reg >> ddparallel/skymodel/patches_c{c}.reg')
    lib_util.check_rm(f'ddparallel/skymodel/regions_c{c}')

#############################################################################
# Clear
with w.if_todo('cleaning'):
    logger.info('Cleaning...')
    lib_util.check_rm('img')
    os.makedirs('img')

    # here images, models, solutions for each group will be saved
    lib_util.check_rm('ddparallel')
    if not os.path.exists('ddparallel/images'): os.makedirs('ddparallel/images')
    if not os.path.exists('ddparallel/solutions'): os.makedirs('ddparallel/solutions')
    if not os.path.exists('ddparallel/plots'): os.makedirs('ddparallel/plots')
    if not os.path.exists('ddparallel/skymodel'): os.makedirs('ddparallel/skymodel')
### DONE

sol_dir = 'ddparallel/solutions'
plot_dir = 'ddparallel/plots'

MSs = lib_ms.AllMSs( glob.glob(data_dir + 'mss/TC*[0-9].MS'), s, check_flags=True, check_consistency=True)
MSs.print_HAcov()
[MS.print_ateam_demix() for MS in MSs.getListObj()]
for ateam in ['CasA', 'CygA', 'TauA', 'VirA']:
    dist = MSs.getListObj()[0].distBrightSource(ateam)
    logger.info('Distance from %s: %.0f deg' % (ateam, dist))

# check if cyg a was not demixed and do clipping
if ateam_clip != '':
    with w.if_todo('clipping'):
        ateam_clip = ateam_clip.replace('[', '').replace(']', '').split(',')
        ateam_model = os.path.dirname(__file__) + '/../models/demix_all.skymodel'
        for MS in MSs.getListObj():
            demixed = MS.get_ateam_demix()
            #print(MS.pathMS, demixed, ateam_clip)
            for a in ateam_clip:
                if a not in ['CasA', 'CygA', 'VirA', 'TauA']:
                    logger.warning(f'Can clip only Ateam (Cas, Cyg, Vir, Tau), not {a} -> skip.')
                elif (a not in demixed) and (MSs.getListObj()[0].distBrightSource(a) > 15):
                    logger.info(f'{MS.nameMS}: Clipping {a} that was not demixed.')
                    cmd = f'DP3 msin={MS.pathMS} msout=. steps=[count,clipper,count] clipper.type=CLIPPER clipper.sourcedb={ateam_model} \
                        clipper.sources=[{a}] clipper.usebeammodel=True clipper.correctfreqsmearing=True'
                    s.add(cmd, log=MS.nameMS+'_clipper.log', commandType='DP3')
                    s.run(check=True)
    ### DONE

# print fractional flags
for MS in MSs.getListObj():
    logger.info(f'{MS.nameMS}: Fractional flags: {MS.fractionalFlag()*100:.1f}%.')

# make beam to the first mid null - outside of that do a rough subtraction and/or 3C peeling. Use sources inside for calibration
phasecentre = MSs.getListObj()[0].getPhaseCentre()
null_mid_freq = max(MSs.getListObj()[0].getFWHM(freq='mid', elliptical=True)) * 1.8 # FWHM to null

# set image size - this should be a bit more than the beam region used for calibration
pixscale = MSs.getListObj()[0].getPixelScale()
imgsizepix_wide = int(1.85*max(MSs.getListObj()[0].getFWHM(freq='min', elliptical=True))*3600/pixscale) # roughly to biggest null
if imgsizepix_wide > 10000: imgsizepix_wide = 10000
if imgsizepix_wide % 2 != 0: imgsizepix_wide += 1  # prevent odd img sizes
imgsizepix_lr = int(5*max(MSs.getListObj()[0].getFWHM(freq='mid', elliptical=True))*3600/(pixscale*8))
if imgsizepix_lr % 2 != 0: imgsizepix_lr += 1  # prevent odd img sizes

logger.info(f'Setting wide-field image size: {imgsizepix_wide}pix; scale:  {pixscale:.2f}arcsec.')

# set clean componet fit order (use 5 for large BW)
if MSs.getChout(4.e6) >= 7:  # Bandwidth of 28 MHz or more
    cc_fit_order = 5
else: cc_fit_order = 3

fullband = MSs.getBandwidth()
nchan = MSs.mssListObj[0].getNchan()
tint = MSs.mssListObj[0].getTimeInt()
if (fullband / nchan) < (195.3e3/4):
    base_nchan = round((195.3e3/4)/(fullband/nchan)) # this is 1 for dutch observations, and larger (2,4) for IS observations
else: base_nchan = 1

if np.round(tint) != 4:
    raise ValueError('Input data should be at 4s time resolution.')

mask_threshold = [5.0,4.5,4.0,4.0,4.0,4.0] # sigma values for beizorro mask in cycle c

# define list of facet fluxes per iteration -> this can go into the config
# if we have LOTSS-DR3 or a custom sky model, we will start from 3Jy not 4Jy sources!
if 'OUTER' in MSs.getListObj()[0].getAntennaSet():
    facet_fluxes = np.array([4, 2.0, 1.2, 1.0, 0.9, 0.8])*(54e6/np.mean(MSs.getFreqs()))**0.7 # this is not the total flux, but the flux of bright sources used to construct the facets. still needs to be tuned, maybe also depends on the field
elif 'SPARSE' in MSs.getListObj()[0].getAntennaSet():
    facet_fluxes = np.array([4, 2.4, 1.3, 1.1, 1.0, 0.9])*(54e6/np.mean(MSs.getFreqs()))**0.7 # this is not the total flux, but the flux of bright sources used to construct the facets. still needs to be tuned, maybe also depends on the field

if min_facets: # if manually provided
    if not isinstance(min_facets, list):
        min_facets = min_facets.replace('[', '').replace(']', '').split(',')
        min_facets = np.array(min_facets).astype(int)
else: #default settings
    # use more facets for SPARSE (larger FoV)
    if 'SPARSE' in MSs.getListObj()[0].getAntennaSet():
        min_facets = [3, 6, 18, 24, 24, 24]
    elif 'OUTER' in MSs.getListObj()[0].getAntennaSet():
        min_facets = [2, 4, 12, 20, 20, 20]
    else:
        raise ValueError(f'{MSs.getListObj()[0].getAntennaSet()} not recognized.')

if max_facets: # if manually provided
    if not isinstance(max_facets, list):
        max_facets = max_facets.replace('[', '').replace(']', '').split(',')
        max_facets = np.array(max_facets).astype(int)
else: #default settings
    # use more facets for SPARSE (larger FoV)
    if 'SPARSE' in MSs.getListObj()[0].getAntennaSet():
        max_facets = [12, 24, 35, 35, 35, 35]
    elif 'OUTER' in MSs.getListObj()[0].getAntennaSet():
        max_facets = [8, 18, 25, 25, 25, 25]
    else:
        raise ValueError(f'{MSs.getListObj()[0].getAntennaSet()} not recognized.')

if (min_facets[0] > max_facets[0]) or (min_facets[1] > max_facets[1]):
    raise ValueError(f'min_facets {min_facets} and max_facets {max_facets} are not compatible.')


# Make beam mask/reg
beamMask = 'ddparallel/beam.fits'
beamReg = 'ddparallel/beam.reg'
MSs.getListObj()[0].makeBeamReg(beamReg, freq='min', to_pbval=0)
if not os.path.exists(beamMask):
    logger.info('Making mask of primary beam...')
    lib_util.run_wsclean(s, 'wscleanLRmask.log', MSs.getStrWsclean(), name=beamMask.replace('.fits',''), data_column='DATA', \
                         size=imgsizepix_lr, scale='30arcsec')
    os.system(f'mv {beamMask.replace(".fits","-image.fits")} {beamMask}') # beam-image.fits -> beam.fits
    lib_img.blank_image_reg(beamMask, beamReg, blankval = 1.)
    lib_img.blank_image_reg(beamMask, beamReg, blankval = 0., inverse=True)
subfield_path = 'ddparallel/skymodel/subfield.reg'

with w.if_todo('addcol'):
    MSs.addcol('CORRECTED_DATA', 'DATA') # carries on varies correction
    MSs.addcol('PREPARED_DATA', 'DATA') # used to store data with annoying sources (3c, sidelobe) subtracted

#################################################################################################
# Find FR, all it does is creating the cal-fr.h5
with w.if_todo('solve_fr'):
    # Probably we do not need BLsmoothing since we have long time intervals and smoothnessconstraint?
    logger.info('Converting to circular (DATA -> CIRC_PHASEDIFF_DATA)...')
    # lin2circ conversion TCxx.MS:DATA -> CIRC_PHASEDIFF_DATA # use no dysco here!
    MSs.run(f'DP3 {parset_dir}/DP3-lin2circ.parset msin=$pathMS msin.datacolumn=DATA msout.datacolumn=CIRC_PHASEDIFF_DATA', log='$nameMS_lin2circ.log', commandType="DP3")

    # Get circular phase diff TC.MS: CIRC_PHASEDIFF_DATA -> CIRC_PHASEDIFF_DATA
    logger.info('Get circular phase difference...')
    MSs.run('taql "UPDATE $pathMS SET\
         CIRC_PHASEDIFF_DATA[,0]=0.5*EXP(1.0i*(PHASE(CIRC_PHASEDIFF_DATA[,0])-PHASE(CIRC_PHASEDIFF_DATA[,3]))), \
         CIRC_PHASEDIFF_DATA[,3]=CIRC_PHASEDIFF_DATA[,0], \
         CIRC_PHASEDIFF_DATA[,1]=0+0i, \
         CIRC_PHASEDIFF_DATA[,2]=0+0i"', log='$nameMS_taql.log', commandType='general')

    logger.info('Creating MODEL_DATA_FR...')  # take from MODEL_DATA but overwrite
    MSs.addcol('MODEL_DATA_FR', 'DATA', usedysco=False)
    MSs.run('taql "UPDATE $pathMS SET MODEL_DATA_FR[,0]=0.5+0i, MODEL_DATA_FR[,1]=0.0+0i, MODEL_DATA_FR[,2]=0.0+0i, \
         MODEL_DATA_FR[,3]=0.5+0i"', log='$nameMS_taql.log', commandType='general')

    # Solve TC.MS: CIRC_PHASEDIFF_DATA against MODEL_DATA_FR (only solve - solint=2m nchan=0 as it has the smoothnessconstrain)
    logger.info('Solving circ phase difference ...')

    MSs.run(f'DP3 {parset_dir}/DP3-solFR.parset msin=$pathMS sol.h5parm=$pathMS/fr.h5',
            log='$nameMS_solFR.log', commandType="DP3")
    lib_util.run_losoto(s, 'fr', [ms + '/fr.h5' for ms in MSs.getListStr()], [parset_dir + '/losoto-fr.parset'])
    os.system(f'mv cal-fr.h5 {sol_dir}')
    os.system(f'mv plots-fr {plot_dir}')

    # Delete cols again to not waste space
    MSs.run('taql "ALTER TABLE $pathMS DELETE COLUMN CIRC_PHASEDIFF_DATA, MODEL_DATA_FR"',
            log='$nameMS_taql.log', commandType='general')

#####################################################################################################
# Self-cal cycle
for c in range(maxIter):
    logger.info('Start selfcal cycle: '+str(c))

    # get sourcedb
    sourcedb = f'ddparallel/skymodel/tgts-c{c}.skymodel'
    beamMS = MSs.getListStr()[int(len(MSs.getListStr()) / 2)] # use central MS, should not make a big difference
    if not os.path.exists(sourcedb):
        logger.info(f'Creating skymodel {sourcedb}...')
        if c == 0:
            if start_sourcedb == '':  # if not provided, use LOTSS-DR3 as default, if the field is not fully covered, resort to GSM
                if lib_dd_parallel.check_lotss_coverage(phasecentre, null_mid_freq/2):
                    logger.info('Target fully in LoTSS-DR3 - start from LoTSS + use more initial facets.')
                    start_sourcedb = 'LOTSS-DR3'
                    facet_fluxes[0] = 3.5
                else:
                    logger.info('Target not fully in LoTSS-DR3 - start from GSM.')
                    start_sourcedb = 'GSM'
            # case use survey to start
            if start_sourcedb.upper() in ['GSM','LOTSS','TGSS','VLSSR','NVSS','WENSS']:
                logger.info(f'Get skymodel from {start_sourcedb}...')
                sm = lsmtool.load(start_sourcedb, VOPosition=phasecentre, VORadius=null_mid_freq/2, beamMS=beamMS)
                if start_sourcedb.upper() == 'LOTSS':
                    sm.setColValues('I', sm.getColValues('I')/1000) # convert mJy to Jy TODO fix in LSMtool
                    sm.select('I>0.05', applyBeam=True)
                    sm.setColValues('SpectralIndex', [[-0.7]]*len(sm.getColValues('I'))) # add standard spidx
                    sm.setColValues('LogarithmicSI', ['True']*len(sm.getColValues('I'))) # add standard spidx
            # load LoTSS DR3 model and select decrease size in DEC
            # using components downloaded from https://www.lofar-surveys.org/downloads/DR3/catalogues/LoTSS_DR3_v0.1_gaus.fits
            # componentlist prepared on 11-03-2025 (total flux in Jy)
            elif start_sourcedb.upper() == 'LOTSS-DR3':
                sm = lib_cat.get_LOTSS_DR3_cone_as_skymodel(phasecentre, null_mid_freq/2, 'ddparallel/skymodel/starting.skymodel', beamMS=beamMS)
            # otherwise if provided, use manual model
            else:
                logger.info(f'Using input skymodel {start_sourcedb}')
                sm = lsmtool.load(start_sourcedb, beamMS=beamMS)
        else:
                # get wsclean skymodel of previous iteration
                wsc_src = f'img/wideM-{c-1}-sources-pb.txt'
                sm = lsmtool.load(wsc_src, beamMS=beamMS)
        # if using e.g. LoTSS, adjust for the frequency
        logger.debug(f'Extrapolating input skymodel fluxes from {np.mean(sm.getColValues("ReferenceFrequency"))/1e6:.0f}MHz to {np.mean(MSs.getFreqs())/1e6:.0f}MHz assuming si=-0.7')
        si_factor = (np.mean(MSs.getFreqs())/np.mean(sm.getColValues('ReferenceFrequency')))**0.7 # S60 = si_factor * S54
        sm.select(f'{beamMask}==True')  # remove outside of FoV (should be subtracted (c>0) or not present (c==0)!)
        sm.group('threshold', FWHM=2/60, root='Src') # group nearby components to single source patch
        sm.setPatchPositions(method='wmean', applyBeam=True)
        sm = lib_dd_parallel.merge_nearby_bright_facets(sm, 1/60, 0.5, applyBeam=True)
        # TODO we need some logic here to avoid picking up very extended sources.
        patch_fluxes = sm.getColValues('I', aggregate='sum', applyBeam=True)
        # disbale 3cremoval if bright source in the field and set max_facets to 1
        if c==0 and (patch_fluxes/si_factor > 100).any():
            logger.warning(f'Found patch with flux > 100 Jy: {patch_fluxes[patch_fluxes > 100]}, turning off 3c removal and forcing max_facets=1.')
            remove3c = False
            min_facets[0] = 1
            max_facets[0] = 1
        # check if there are less than the minimum requested bright sources to form the facets
        if sum(patch_fluxes/si_factor > facet_fluxes[c]) < min_facets[c]: # convert skymodel fluxes to MS central freq
            bright_sources_flux = np.sort(patch_fluxes)[-min_facets[c]] / si_factor # bright sources flux is at MSs central freq
            logger.warning(f'Less than {min_facets[c]} bright sources above minimum flux {facet_fluxes[c]:.2f} Jy! Using sources above {bright_sources_flux:.2f} Jy')
        # check if there are more than the maximum requested bright sources to form the facets
        elif sum(patch_fluxes/si_factor > facet_fluxes[c]) > max_facets[c]:
            bright_sources_flux = np.sort(patch_fluxes)[-max_facets[c]] / si_factor
            logger.warning(f'More than {max_facets[c]} bright sources above minimum flux {facet_fluxes[c]:.2f} Jy! Using sources above {bright_sources_flux:.2f} Jy')
        else:
            bright_sources_flux = facet_fluxes[c]
        bright_names = sm.getPatchNames()[patch_fluxes >= bright_sources_flux*si_factor]
        bright_pos = sm.getPatchPositions(bright_names)
        sm.group('voronoi', targetFlux=bright_sources_flux*si_factor, applyBeam=True, root='', byPatch=True)
        sm.setPatchPositions(bright_pos)
        lib_dd_parallel.rename_skymodel_patches(sm, applyBeam=True)

        if c == 0 and remove3c:
            # Add models of bright 3c sources to the sky model. Model will be subtracted from data before imaging.
            sm = add_3c_models(sm, phasecentre=phasecentre, beamMask=beamMask, null_mid_freq=null_mid_freq)
            for stokes in ['Q','U','V']:
                sm.setColValues(stokes, np.zeros(len(sm.getColValues("I")))) # force non I Stokes to zero
                sm.table[stokes].unit = u.Jy

        make_source_regions(sm, c)
        sm.write(sourcedb, clobber=True)
        logger.info(f'Using {len(sm.getPatchNames())} patches.')
    else:
        logger.info(f'Load existing skymodel {sourcedb}')
        sm = lsmtool.load(sourcedb, beamMS=beamMS)
    
    sm.plot(f'ddparallel/skymodel/patches-c{c}.png', 'patch')

    # copy sourcedb into each MS to prevent concurrent access from multiprocessing to the sourcedb
    sourcedb_basename = sourcedb.split('/')[-1]
    for MS in MSs.getListStr():
        lib_util.check_rm(MS + '/' + sourcedb_basename)
        logger.debug('Copy: ' + sourcedb + ' -> ' + MS)
        os.system('cp -r ' + sourcedb + ' ' + MS)

    patches = sm.getPatchNames()
    patch_fluxes = sm.getColValues('I', aggregate='sum', applyBeam=True)
    for patch in patches[np.argsort(patch_fluxes)[::-1]]:
        logger.info(f'{patch}: {patch_fluxes[patches==patch][0]:.1f} Jy')
  
    with w.if_todo('c%02i_init_model' % c):
        for patch in patches:
            # Add model to MODEL_DATA and do FR corruption
            # TODO add time smearing in the predict parset
            # note: beammode=full applies array_beam and element_beam, but the element_beam at the centre is already corrected, so MODEL_DATA needs to be
            # corrected for element_beam at the phase centre
            logger.info(f'Add model to {patch}...')
            correctfreqsmearing = c == 0 # only in cycle zero correct freq smearing
            MSs.run(f'DP3 {parset_dir}/DP3-predict-beam.parset msin=$pathMS pre.sourcedb=$pathMS/{sourcedb_basename} pre.sources={patch} msout.datacolumn={patch} pre.correctfreqsmearing={correctfreqsmearing}',
                    log='$nameMS_pre.log', commandType='DP3')
            MSs.run(f'DP3 {parset_dir}/DP3-cor.parset msin=$pathMS cor.parmdb={sol_dir}/cal-fr.h5 msin.datacolumn={patch} msout.datacolumn={patch}\
                       cor.correction=rotationmeasure000 cor.invert=False', log='$nameMS_corFR.log', commandType="DP3")
            # pos = sm.getPatchPositions()[patch]
            # size = int((1.1*sm.getPatchSizes()[np.argwhere(sm.getPatchNames()==patch)]) // 4)
            # logger.info(f'Test image MODEL_DATA...')
            # lib_util.run_wsclean(s, 'wscleanMODEL-c' + str(c) + '.log', MSs.getStrWsclean(), name=f'ddparallel/skymodel/{patch}',
            #                      data_column=patch, size=size, scale='8arcsec', shift=f'{pos[0].to(u.hourangle).to_string()} {pos[1].to_string()}',
            #                      weight='briggs -0.5', niter=10000, gridder='wgridder', parallel_gridding=4, no_update_model_required='', minuv_l=30, mgain=0.9,
            #                      parallel_deconvolution=512, beam_size=15, join_channels='', fit_spectral_pol=3,
            #                      channels_out=MSs.getChout(4.e6), deconvolution_channels=3, pol='i', nmiter=5 )
        #MSs = lib_ms.AllMSs(glob.glob("*-smearing.MS"), s, check_flags=True)
    ### DONE

    ### solve ionosphere phase - ms:SMOOTHED_DATA - > reset for all BUT most distant RS!
    with w.if_todo('c%02i_solve_iono' % c):
        # Smooth MSs:CORRECTED_DATA -> SMOOTHED_DATA
        MSs.run_Blsmooth('CORRECTED_DATA', logstr=f'smooth-c{c}')
        logger.info('Solving ionosphere (DD)...')
        smMHz = np.array([[2.5,7.0,10.0,15.0],[6.0,10.0,15.0,25.0]]) # [cycle0, cycle1]
        smMHz_factors = [smMHz[0]/np.max(smMHz[0]), smMHz[1]/np.max(smMHz[1])] # factors should be <1 otherwise trimming of kernel is off
        solutions_per_direction = 30*np.ones(len(patches), dtype=int)
        # get twice as many solutions for brighter directions solint (i.e. one per time step) for bright directions
        solutions_per_direction[patch_fluxes > 4] *= 2
        # solint = int(solint / np.min(solutions_per_direction))
        # solutions_per_direction = (solutions_per_direction / np.min(solutions_per_direction)).astype(int)

        # if len(patches) >= 30 and solint > 60:
        #     logger.warning('Detected many directions - limit number of parallel DP3 processes to 1.')
        #     maxProcs = 1
        # elif len(patches) >= 18 and solint > 60:
        #     logger.warning('Detected many directions - limit number of parallel DP3 processes to 3.')
        #     maxProcs = 3
        # else:
        #     maxProcs = 8
        # TODO use smoothness_dd_factors

        nchan_ph = round(0.195312e6 / MSs.getListObj()[0].getChanband())  # number of channels in 1 SBs
        avg_factors = [30,10,4,2]
        ant_avg_factors = f"[CS*:{avg_factors[0]},[RS106LBA,RS205LBA,RS305LBA,RS306LBA,RS503LBA]:{avg_factors[1]},[RS208LBA,RS307LBA,RS406LBA,RS407LBA]:{avg_factors[2]},[RS210LBA,RS310LBA,RS409LBA,RS508LBA,RS509LBA]:{avg_factors[3]}]"
        ant_smooth_factors = f"[CS*:{smMHz_factors[c][3]},[RS106LBA,RS205LBA,RS305LBA,RS306LBA,RS503LBA]:{smMHz_factors[c][2]},[RS208LBA,RS307LBA,RS406LBA,RS407LBA]:{smMHz_factors[c][1]},[RS210LBA,RS310LBA,RS409LBA,RS508LBA,RS509LBA]:{smMHz_factors[c][0]}]"

        MSs.run(f'DP3 {parset_dir}/DP3-soldd.parset msin=$pathMS sol.h5parm=$pathMS/tec.h5 sol.solint=60 \
                  sol.mode=scalarphase sol.smoothnessconstraint={max(smMHz[c])}e6 sol.smoothnessreffrequency=54e6 sol.nchan={nchan_ph}  \
                  sol.modeldatacolumns="[{",".join(patches)}]" sol.solutions_per_direction="{np.array2string(solutions_per_direction, separator=",")}" \
                  sol.antenna_averaging_factors={ant_avg_factors} sol.antenna_smoothness_factors={ant_smooth_factors} ',
                log='$nameMS_solTEC-c' + str(c) + '.log', commandType='DP3', maxProcs=8)

        lib_util.run_losoto(s, f'tec-c{c}', [ms + f'/tec.h5' for ms in MSs.getListStr()],
                            [parset_dir + '/losoto-refph.parset', parset_dir + '/losoto-plot-scalarph.parset'],
                            plots_dir=f'{plot_dir}/plots-tec-c{c}', h5_dir=sol_dir)

        # make sure the h5parm directions are correctly set - this should actually work automatically with DP3 -> eventually fix this in the DP3 solve call
        lib_h5.point_h5dirs_to_skymodel(f'{sol_dir}/cal-tec-c{c}.h5', sourcedb)
    ### DONE

    ### CORRUPT the MODEL_DATA columns for all patches
    with w.if_todo('c%02i_corrupt_iono' % c):
        corrupt_model_dirs(MSs, c, patches)
    ### DONE

    # merge all models into a single columns (FR corrupted)
    with w.if_todo('c%02i_add_patches' % c):
        logger.info('Setting MODEL_DATA to sum of corrupted patch models...')
        MSs.addcol('MODEL_DATA', 'DATA', usedysco=False)
        non_3c_patches = [p for p in patches if p.startswith('patch_')]
        MSs.run(f'taql "UPDATE $pathMS SET MODEL_DATA={"+".join(non_3c_patches)}"', log='$nameMS_taql.log', commandType='general')

    ########################### 3C-subtract PART ####################################
    # PREPARED_DATA and CORRECTED_DATA will have 3c models (corrupted for tec, amp and FR) removed
    if c == 0 and remove3c:
        _3c_patches = [p for p in patches if not p.startswith('patch_')]
        if len(_3c_patches) > 0:
            with w.if_todo('3c_solve_amp'):
                logger.info('Solving amplitude for 3C...')
                # Solve diagonal amplitude MSs:SMOOTHED_DATA
                # 225 is 15 minutes
                # sol.antennaconstraint=[[CS001LBA,CS002LBA,CS003LBA,CS004LBA,CS005LBA,CS006LBA,CS007LBA,CS011LBA,CS013LBA,CS017LBA,CS021LBA,CS024LBA,CS026LBA,CS028LBA,CS030LBA,CS031LBA,CS032LBA,CS101LBA,CS201LBA,CS301LBA,CS401LBA,CS501LBA,CS103LBA,CS302LBA]]',
                MSs.run(f'DP3 {parset_dir}/DP3-soldd.parset msin=$pathMS msin.datacolumn=SMOOTHED_DATA sol.model_weighted_constraints=true\
                          sol.mode=diagonalamplitude sol.nchan=1 sol.smoothnessconstraint=4e6 sol.smoothnessreffrequency=54e6 sol.h5parm=$pathMS/amp-3C.h5 sol.datause=full \
                          sol.modeldatacolumns="[MODEL_DATA,{",".join(_3c_patches)}]" sol.solint='+str(225),
                          log=f'$nameMS_solamp_3c_c{c}.log', commandType="DP3", maxProcs=4)

                #losoto_parsets = [parset_dir + '/losoto-clip.parset', parset_dir + '/losoto-plot-amp.parset']
                losoto_parsets = [parset_dir + '/losoto-plot-amp.parset']
                lib_util.run_losoto(s, 'amp-3C', [ms + '/amp-3C.h5' for ms in MSs.getListStr()], losoto_parsets,
                                    plots_dir=f'{plot_dir}/plots-amp-3C', h5_dir=sol_dir)
                ### DONE

            with w.if_todo('3C_corrupt_subtract'):
                MSs.run('addcol2ms.py -m $pathMS -c FLAG_BKP -i FLAG', log='$nameMS_addcol.log', commandType='python')
                MSs.run('taql "update $pathMS set FLAG_BKP = FLAG"', log='$nameMS_taql.log', commandType='general')
                
                debug_3c_sub = False
                if debug_3c_sub:
                    MSs.addcol('DATA_SUB', 'PREPARED_DATA')
                    with open(parset_dir+"/3C_coordinates.json", "r") as file:
                        import json
                        all_3c = json.load(file)
                        
                for patch in _3c_patches:
                    
                    if debug_3c_sub:
                        MSs.run('taql "update $pathMS set DATA_SUB = PREPARED_DATA"', log='$nameMS_taql.log', commandType='general')
                        coords = all_3c[patch.replace('source_','').replace("C","C ")]
                        coords[0] = coords[0].replace(" ", "h", 1).replace(" ", "m", 1) + "s"
                        coords[1] = coords[1].replace(" ", "d", 1).replace(" ", "m", 1) + "s"
                        clean_empty(MSs,f'{patch}_data_zoom_pre', 'PREPARED_DATA', shift=coords, size=2000)
                        clean_empty(MSs,f'{patch}_model', f'{patch}', shift=coords, size=2000)
                        MSs.run(
                            f"taql 'UPDATE $pathMS SET DATA_SUB = DATA_SUB - {patch}'",
                            log = f'$nameMS_taql.log',
                            commandType = 'general'
                        )
                        clean_empty(MSs,f'{patch}_data_after_phase', 'DATA_SUB', shift=coords, size=2000)

                    logger.info(f'Subtracting {patch}...')
                    # Corrupt MODEL_DATA with amplitude, set MODEL_DATA = 0 where data are flagged, then unflag everything
                    corrupt_model_dirs(MSs, c, [patch], solmode='amplitude')
                    MSs.run(f'taql "update $pathMS set {patch}[FLAG] = 0"', log='$nameMS_taql.log', commandType='general')
                    
                    if debug_3c_sub:
                        clean_empty(MSs,f'{patch}_model_amp', f'{patch}', shift=coords, size=2000)
                        MSs.run('taql "update $pathMS set DATA_SUB = PREPARED_DATA"', log='$nameMS_taql.log', commandType='general')
                        MSs.run(
                            f"taql 'UPDATE $pathMS SET DATA_SUB = DATA_SUB - {patch}'",
                            log = f'$nameMS_subtract_{patch}.log',
                            commandType = 'general'
                        )
                        clean_empty(MSs,f'{patch}_data_after_amp', 'DATA_SUB', shift=coords, size=2000)
                        
                    MSs.run(
                        f"taql 'UPDATE $pathMS SET PREPARED_DATA = PREPARED_DATA - {patch}'",
                        log = f'$nameMS_taql.log', 
                        commandType = 'general'
                    )

                    MSs.run(
                        f"taql 'UPDATE $pathMS SET CORRECTED_DATA = CORRECTED_DATA - {patch}'",
                        log = f'$nameMS_taql.log', 
                        commandType = 'general'
                    )
                    
                    if debug_3c_sub: MSs.deletecol('DATA_SUB')
                    MSs.deletecol(patch)
                    sm = lsmtool.load(sourcedb, beamMS=beamMS)
                    sm.select(f'Patch != {patch}')
                    sm.write(sourcedb, clobber=True)
                    patches = np.delete(patches, np.where(patches == patch)[0])
                
                MSs.run('taql "update $pathMS set FLAG = FLAG_BKP"', log='$nameMS_taql.log', commandType='general')
                MSs.deletecol('FLAG_BKP')

                # remove subtracted 3c direction from h5 for wide-field imaging
                lib_util.check_rm(f'{sol_dir}/cal-tec-no3c-c{c}.h5')

                # by construction, the 3c sources are always at the last indices
                filter_directions = "--filter_directions '[" + ', '.join([str(i) for i in range(len(patches))]) + "]'"
                logger.info('Merge solutions...')
                s.add(f'h5_merger.py --h5_out {sol_dir}/cal-tec-no3c-c{c}.h5 --h5_tables {sol_dir}/cal-tec-c{c}.h5 --h5_time_freq {sol_dir}/cal-tec-c{c}.h5 \
                      --no_antenna_crash --no_pol --propagate_flags {filter_directions}', log='h5_merger.log', commandType='python')
                s.run(check=True)
                lib_util.run_losoto(s, f'tec-no3c-c{c}', f'{sol_dir}/cal-tec-no3c-c{c}.h5',
                                    [f'{parset_dir}/losoto-plot-scalarph.parset'],
                                    plots_dir=f'{plot_dir}/plots-tec-no3c-c{c}',
                                    h5_dir=sol_dir)
            ### DONE

    ########################### AMP-CAL PART ####################################
    # Only once in cycle 1: do di amp to capture element beam 2nd order effect
    # TODO add updateweights in production
    if c == 1:
        with w.if_todo('amp_di_solve'):

            nchan_amp = 2* round(0.192e6 / MSs.getListObj()[0].getChanband()) # number of channels in 2 SBs

            if fulljones:
                logger.info('Solving amp-di (fulljones)...')
                MSs.run(f'DP3 {parset_dir}/DP3-soldd.parset msin=$pathMS sol.datause=full sol.nchan={nchan_amp} sol.modeldatacolumns=[MODEL_DATA] \
                     sol.mode=fulljones sol.h5parm=$pathMS/amp-di.h5 sol.solint=150 \
                     sol.antennaconstraint=[[CS001LBA,CS002LBA,CS003LBA,CS004LBA,CS005LBA,CS006LBA,CS007LBA,CS011LBA,CS013LBA,CS017LBA,CS021LBA,CS024LBA,CS026LBA,CS028LBA,CS030LBA,CS031LBA,CS032LBA,CS101LBA,CS103LBA,CS201LBA,CS301LBA,CS302LBA,CS401LBA,CS501LBA,RS106LBA,RS205LBA,RS305LBA,RS306LBA,RS503LB]]',
                     log='$nameMS_diampsol.log', commandType='DP3')

                lib_util.run_losoto(s, 'amp-di', [ms + '/amp-di.h5' for ms in MSs.getListStr()],
                                [f'{parset_dir}/losoto-plot-fj.parset', f'{parset_dir}/losoto-amp-difj.parset'],
                                plots_dir=f'{plot_dir}/plots-amp-di', h5_dir=sol_dir)
            
                # Correct MSs:CORRECTED_DATA -> CORRECTED_DATA
                logger.info('Correct amp-di (CORRECTED_DATA -> CORRECTED_DATA)...')
                MSs.run(f'DP3 {parset_dir}/DP3-cor.parset msin=$pathMS msin.datacolumn=CORRECTED_DATA msout.datacolumn=CORRECTED_DATA \
                    cor.parmdb={sol_dir}/cal-amp-di.h5 cor.correction=fulljones cor.soltab=[amplitudeSmooth,phaseSmooth] \
                    cor.updateweights=False',
                    log='$nameMS_diampcor.log', commandType='DP3')
                
                #sol.antennaconstraint=[[CS001LBA,CS002LBA,CS003LBA,CS004LBA,CS005LBA,CS006LBA,CS007LBA,CS011LBA,CS013LBA,CS017LBA,CS021LBA,CS024LBA,CS026LBA,CS028LBA,CS030LBA,CS031LBA,CS032LBA,CS101LBA,CS103LBA,CS201LBA,CS301LBA,CS302LBA,CS401LBA,CS501LBA,RS106LBA,RS205LBA,RS208LBA,RS210LBA,RS305LBA,RS306LBA,RS307LBA,RS406LBA,RS407LBA,RS409LBA,RS310LBA,RS503LB,RS508LBA,RS509LBA]]',
                logger.info('Solving amp-di for normalisation...')
                MSs.run(f'DP3 {parset_dir}/DP3-soldd.parset msin=$pathMS msin.datacolumn=CORRECTED_DATA sol.datause=full sol.nchan=0 sol.solint=0 \
                        sol.modeldatacolumns=[MODEL_DATA] sol.mode=scalaramplitude sol.h5parm=$pathMS/amp-dinorm.h5',
                        log='$nameMS_diampsol.log', commandType='DP3')

                lib_util.run_losoto(s, 'amp-dinorm', [ms + '/amp-dinorm.h5' for ms in MSs.getListStr()],
                                [f'{parset_dir}/losoto-plot-amp2d.parset'], plots_dir=f'{plot_dir}/plots-amp-di', h5_dir=sol_dir)

                with h5parm(f'{sol_dir}/cal-amp-dinorm.h5') as h5:
                    meanamp = np.nanmean(h5.getSolset('sol000').getSoltab('amplitude000').val)
                    logger.info(f'Amplitude normalization: {meanamp:.3f} ')
            
                logger.info('Correct amp-di normalisation (CORRECTED_DATA -> CORRECTED_DATA)...')
                MSs.run(f'DP3 {parset_dir}/DP3-cor.parset msin=$pathMS msin.datacolumn=CORRECTED_DATA msout.datacolumn=CORRECTED_DATA \
                    cor.parmdb={sol_dir}/cal-amp-dinorm.h5 cor.correction=amplitude000 cor.updateweights=False',
                    log='$nameMS_diampcor.log', commandType='DP3')

            else:
                logger.info('Solving amp-di (diagonal)...')
                MSs.run(f'DP3 {parset_dir}/DP3-soldd.parset msin=$pathMS sol.datause=full sol.nchan={nchan_amp} sol.modeldatacolumns=[MODEL_DATA] \
                     sol.mode=diagonal sol.h5parm=$pathMS/amp-di.h5 sol.solint=150 \
                     sol.antennaconstraint=[[CS001LBA,CS002LBA,CS003LBA,CS004LBA,CS005LBA,CS006LBA,CS007LBA,CS011LBA,CS013LBA,CS017LBA,CS021LBA,CS024LBA,CS026LBA,CS028LBA,CS030LBA,CS031LBA,CS032LBA,CS101LBA,CS103LBA,CS201LBA,CS301LBA,CS302LBA,CS401LBA,CS501LBA,RS106LBA,RS205LBA,RS305LBA,RS306LBA,RS503LB]]',
                     log='$nameMS_diampsol.log', commandType='DP3')

                lib_util.run_losoto(s, 'amp-di', [ms + '/amp-di.h5' for ms in MSs.getListStr()],
                                [f'{parset_dir}/losoto-plot-amp.parset', f'{parset_dir}/losoto-plot-ph.parset', f'{parset_dir}/losoto-amp-di.parset'],
                                plots_dir=f'{plot_dir}/plots-amp-di', h5_dir=sol_dir)

                # Correct MSs:CORRECTED_DATA -> CORRECTED_DATA
                logger.info('Correct amp-di (CORRECTED_DATA -> CORRECTED_DATA)...')
                MSs.run(f'DP3 {parset_dir}/DP3-cor.parset msin=$pathMS msin.datacolumn=CORRECTED_DATA msout.datacolumn=CORRECTED_DATA \
                    cor.parmdb={sol_dir}/cal-amp-di.h5 cor.correction=amplitudeSmooth cor.updateweights=False',
                    log='$nameMS_diampcor.log', commandType='DP3')

    ########################### IMAGING ####################################
    with w.if_todo('c%02i-corrFR' % c):
        # Correct for FR CORRECTED_DATA -> CORRECTED_DATA
        logger.info('Correcting for FR...')
        MSs.run(f'DP3 {parset_dir}/DP3-cor.parset msin=$pathMS cor.parmdb={sol_dir}/cal-fr.h5 msin.datacolumn=CORRECTED_DATA msout.datacolumn=CORRECTED_DATA\
                cor.correction=rotationmeasure000', log='$nameMS_corFR.log', commandType="DP3")

    facetregname = f'{sol_dir}/facets-c{c}.reg'
    wide_h5 = f'{sol_dir}/cal-tec-no3c-c{c}.h5' if c == 0 and remove3c else f'{sol_dir}/cal-tec-c{c}.h5'

    channels_out = MSs.getChout(4.e6) if MSs.getChout(4.e6) > 1 else 2
    with w.if_todo('c%02i-imaging' % c):
        logger.info('Preparing region file...')
        s.add('ds9_facet_generator.py --ms '+MSs.getListStr()[0]+f' --h5 {wide_h5} --imsize {int(1.1*imgsizepix_wide)} \
            --pixelscale {pixscale} --writevoronoipoints --output {facetregname}', log='facet_generator.log', commandType='python')
        s.run(check = True)

        imagename = 'img/wide-' + str(c)
        imagenameM = 'img/wideM-' + str(c)
        # common imaging arguments used by all of the following wsclean calls
        widefield_kwargs = dict(data_column='CORRECTED_DATA', size=imgsizepix_wide, scale=f'{pixscale}arcsec', weight='briggs -0.5', niter=1000000,
                                gridder='wgridder',  parallel_gridding=4, minuv_l=30, mgain=0.85, parallel_deconvolution=1024,
                                join_channels='', fit_spectral_pol=3, channels_out=channels_out, deconvolution_channels=3, multiscale='',
                                multiscale_scale_bias=0.65, pol='i', facet_regions=facetregname, apply_facet_solutions=f'{wide_h5} phase000', concat_mss=True)

        # for low-freq or low-dec data, allow the beam to be fitted, otherwise (survey) force 15"
        if not(np.mean(MSs.getFreqs()) < 50e6) and not (phasecentre[1] < 23):
            widefield_kwargs['beam_size'] = 15

        # c0: make quick initial image to get a mask
        if c==0:
            logger.info('Making wide-field image for clean mask...')
            lib_util.run_wsclean(s, 'wsclean-c'+str(c)+'.log', MSs.getStrWsclean(), name=imagename,  no_update_model_required='',
                                 auto_threshold=5.0, auto_mask=8.0, multiscale_max_scales=3, nmiter=6, keep_concat=True, **widefield_kwargs)
            # make initial mask
            current_best_mask = make_current_best_mask(imagename, mask_threshold[c], userReg)
            # safe a bit of time by reusing psf and dirty in first iteration
            reuse_kwargs = {'reuse_concat':True, 'reuse_psf':imagename, 'reuse_dirty':imagename}
        else:
            current_best_mask = f'img/wideM-{c-1}-mask.fits' # is this already set by the make_current_best_mask() below? (not if we restart)
            reuse_kwargs = {}

        # main wsclean call, with mask now
        logger.info('Making wide field image ...')
        lib_util.run_wsclean(s, 'wsclean-c'+str(c)+'.log', MSs.getStrWsclean(), name=imagenameM, fits_mask=current_best_mask,
                             save_source_list='', no_update_model_required='',  nmiter=12,  auto_threshold=2.0, auto_mask=4.0,
                             apply_facet_beam='', facet_beam_update=120, use_differential_lofar_beam='',
                             local_rms='', local_rms_window=50, local_rms_strength=0.5, **widefield_kwargs, **reuse_kwargs)

        # s.add(f'wsclean -predict -padding 1.8 -name img/wideM-{c} -j {s.max_cpucores} -channels-out {channels_out} \
        #         -facet-regions {facetregname}  -apply-facet-beam -facet-beam-update 120 -use-differential-lofar-beam \
        #         -apply-facet-solutions {wide_h5} phase000 {MSs.getStrWsclean()}',
        #       log='wscleanPRE-c' + str(c) + '.log', commandType='wsclean')
        # s.run(check=True)
        # MSs.addcol('SUBTRACTED_DATA','CORRECTED_DATA')
        # # subtract - ms:SUBTRACTED_DATA = CORRECTED_DATA - MODEL_DATA
        # logger.info('Set SUBTRACTED_DATA = CORRECTED_DATA - MODEL_DATA...')
        # MSs.run('taql "update $pathMS set SUBTRACTED_DATA = CORRECTED_DATA - MODEL_DATA"',
        #         log='$nameMS_taql.log', commandType='general')
        # imagenameEMPTY = f'img/wideM-empty-{c}'
        # logger.info('Cleaning (empty with no sols image for debug)...')
        # lib_util.run_wsclean(s, 'wscleanEMPTY-c' + str(c) + '.log', MSs.getStrWsclean(), name=imagenameEMPTY,
        #                      data_column='SUBTRACTED_DATA',
        #                      size=imgsizepix_wide, scale=str(pixscale) + 'arcsec', weight='briggs -0.5', niter=1,
        #                      gridder='wgridder',
        #                      parallel_gridding=4, minuv_l=30, mgain=0.85, parallel_deconvolution=1024,
        #                      join_channels='', fit_spectral_pol=3,
        #                      channels_out=channels_out, deconvolution_channels=3, pol='i',
        #                      no_update_model_required='', nmiter=12, auto_threshold=2.0, auto_mask=3.0,
        #                      local_rms='', local_rms_window=50, local_rms_strength=0.75,
        #                      concat_mss=True)
        # # Test: quick stokesV
        # logger.info('Making wide field image (pol) ...')
        # lib_util.run_wsclean(s, 'wsclean-c'+str(c)+'.log', MSs.getStrWsclean(), name=imagenameM+'-v',
        #                      no_update_model_required='',  nmiter=0,  niter=0,
        #                      data_column='CORRECTED_DATA', size=imgsizepix_wide, scale=f'{pixscale}arcsec',
        #                      weight='briggs -0.5', gridder='wgridder', parallel_gridding=4, minuv_l=30, parallel_deconvolution=1024,
        #                      channels_out=channels_out, pol='iquv', join_polarizations='', facet_regions=facetregname, apply_facet_solutions=f'{wide_h5} phase000')

        current_best_mask = make_current_best_mask(imagenameM, mask_threshold[c]-0.5, userReg)

        # reset NaNs if present
        im = lib_img.Image(f'{imagenameM}-MFS-image.fits')
        im.nantozeroModel()

    #####################################################################################################
    # Find calibration solutions for subfield - recreate SUBFIELD_DATA

    # User provided subfield
    if subfield:
        if len(Regions.read(subfield)) > 1:
            raise ValueError(f'Manual subfield region {subfield} contains more than one region.')
        os.system(f'cp {subfield} {subfield_path}')

    # Generate a subfield
    if not os.path.exists(subfield_path):
        sm = lsmtool.load(f'img/wideM-{c}-sources.txt')
        # sm.remove('img/wide-lr-mask.fits=1')  # remove sidelobe sources that were subtracted
        sm.remove('MajorAxis > 80')  # remove largest scales
        field_center1, field_size1 = lib_dd.make_subfield_region(subfield_path, MSs.getListObj()[0], sm,
                                                                     subfield_min_flux, pixscale, imgsizepix_wide, debug_dir='img/')

    subfield_reg = Regions.read(subfield_path)[0]
    subfield_center = [subfield_reg.center.ra, subfield_reg.center.dec]
    subfield_size = np.max([subfield_reg.width.to_value('deg'), subfield_reg.height.to_value('deg')])

    with w.if_todo('c%02i_extreg_prepare' % c):
        # prepare model of central/external regions combining the subfield_reg and the mask of
        # sources so not to cut anything at the edges
        logger.info('Blanking central region of model files and reverse...')
        current_best_mask = f'img/wideM-{c}-mask.fits'
        subfield_intmask='ddparallel/images/subfieldint-mask.fits'
        os.system(f'cp {current_best_mask} {subfield_intmask}')
        lib_img.blank_image_reg(subfield_intmask, subfield_path, blankval = 1.)
        lib_img.select_connected_island(subfield_intmask, subfield_center)
        subfield_extmask='ddparallel/images/subfieldext-mask.fits'
        os.system(f'cp {current_best_mask} {subfield_extmask}')
        lib_img.blank_image_fits(subfield_extmask, subfield_intmask, blankval = 0.)

        for im in glob.glob(f'img/wideM-{c}*model*.fits'):
            wideMint = im.replace('wideM','wideMint')
            os.system('cp %s %s' % (im, wideMint))
            lib_img.blank_image_fits(wideMint, subfield_intmask, blankval = 0., inverse=True)
            wideMext = im.replace('wideM','wideMext')
            os.system('cp %s %s' % (im, wideMext))
            lib_img.blank_image_fits(wideMext, subfield_extmask, blankval = 0., inverse=True)
    # DONE

    with w.if_todo('c%02i_xtreg_subtract' % c):
        # Predict (with dd-sol) external region for subtraction - MSs: MODEL_DATA
        logger.info('Predict corrupted model of external region (wsclean)...')
        s.add(f'wsclean -predict -padding 1.8 -name img/wideMext-{c} -j {s.max_cpucores} -channels-out {channels_out} \
                -facet-regions {facetregname}  -apply-facet-beam -facet-beam-update 120 -use-differential-lofar-beam \
<<<<<<< HEAD
                -apply-facet-solutions {sol_dir}/cal-tec-merged-c{c}.h5 phase000 {MSs.getStrWsclean()}',
                log='wscleanPRE-c' + str(c) + '.log', commandType='wsclean')
=======
                -apply-facet-solutions {wide_h5} phase000 {MSs.getStrWsclean()}',
            log='wscleanPRE-c' + str(c) + '.log', commandType='wsclean')
>>>>>>> 21ed69e1
        s.run(check=True)

        # Corrupt for FR - MSs: MODEL_DATA -> MODEL_DATA
        logger.info('Corrupting external region model with FR...')
        MSs.run(f'DP3 {parset_dir}/DP3-cor.parset msin=$pathMS cor.parmdb={sol_dir}/cal-fr.h5 msin.datacolumn=MODEL_DATA msout.datacolumn=MODEL_DATA\
                       cor.correction=rotationmeasure000 cor.invert=False', log='$nameMS_corFR.log', commandType="DP3")

        # cycle > 0: need to add DI-corruption on top (previous iteration sub-field) and DI-amp - MSs: MODEL_DATA -> MODEL_DATA
        if c == 0:
            MSs.addcol('SUBFIELD_DATA','PREPARED_DATA')
        else:
            logger.info('Add previous iteration sub-field corruption...')
            MSs.run(f'DP3 {parset_dir}/DP3-cor.parset msin=$pathMS msin.datacolumn=MODEL_DATA msout.datacolumn=MODEL_DATA \
                    cor.parmdb={sol_dir}/cal-tec-sf-c' + str(c-1) + '.h5 cor.correction=phase000 cor.invert=False',
                    log='$nameMS_sidelobe_corrupt.log', commandType='DP3')
            # Corrupt MSs:MODEL_DATA -> MODEL_DATA (sf corr, dieamp corr)
            corr_die_amp(MSs, col='MODEL_DATA', fulljones=fulljones, invert=False)

        # subtract external region MSs: PREPARED_DATA - MODEL_DATA -> SUBFIELD_DATA
        logger.info('Subtracting external region model (SUBFIELD_DATA = PREPARED_DATA - MODEL_DATA)...')
        MSs.run('taql "update $pathMS set SUBFIELD_DATA = PREPARED_DATA - MODEL_DATA"', log='$nameMS_taql.log', commandType='general')
        if develop: clean_empty(MSs, 'empty_sf', 'SUBFIELD_DATA', size=10000)
    ### DONE

    with w.if_todo('c%02i_intreg_predict' % c):
        # Predict internal region - MSs: MODEL_DATA
        logger.info('Predict model of internal region...')
        s.add(f'wsclean -predict -padding 1.8 -name img/wideMint-{c} -j {s.max_cpucores} -channels-out {channels_out} \
                -facet-regions {facetregname}  -apply-facet-beam -facet-beam-update 120 -use-differential-lofar-beam \
                {MSs.getStrWsclean()}', log='wscleanPRE-c' + str(c) + '.log', commandType='wsclean')
        s.run(check=True)

        # Corrupt for FR internal region - MSs: MODEL_DATA -> MODEL_DATA
        logger.info('Corrupting internal region model with FR...')
        MSs.run(f'DP3 {parset_dir}/DP3-cor.parset msin=$pathMS cor.parmdb={sol_dir}/cal-fr.h5 msin.datacolumn=MODEL_DATA msout.datacolumn=MODEL_DATA\
                       cor.correction=rotationmeasure000 cor.invert=False', log='$nameMS_corFR.log', commandType="DP3")
    ### DONE

    if c>0:
        with w.if_todo('c%02i_subfierld_corr_diamp' % c):
            # Correct amp MSs:SUBFIELD_DATA -> SUBFIELD_DATA
            corr_die_amp(MSs, col='SUBFIELD_DATA', fulljones=fulljones)
        ### DONE

    with w.if_todo('c%02i_subfield_solve_tec' % c):
        # Smooth MSs: SUBFIELD_DATA -> SMOOTHED_DATA
        MSs.run_Blsmooth('SUBFIELD_DATA', logstr=f'smooth-c{c}')
        # solve ionosphere phase - ms:SMOOTHED_DATA
        logger.info('Solving ionosphere (subfield)...')
        smMHz_sf = np.array([2.5,7.0,10.0,15.0])
        smMHz_factors_sf = smMHz_sf/np.max(smMHz_sf) # factors should be <1 otherwise trimming of kernel is off, so normalize
        ant_avg_factors = f'"[CS*:30,[RS106LBA,RS205LBA,RS305LBA,RS306LBA,RS503LBA]:5,[RS208LBA,RS307LBA,RS406LBA,RS407LBA]:2,[RS210LBA,RS310LBA,RS409LBA,RS508LBA,RS509LBA]:1]"'
        ant_smooth_factors = f'"[CS*:{smMHz_factors_sf[3]},[RS106LBA,RS205LBA,RS305LBA,RS306LBA,RS503LBA]:{smMHz_factors_sf[2]},[RS208LBA,RS307LBA,RS406LBA,RS407LBA]:{smMHz_factors_sf[1]},[RS210LBA,RS310LBA,RS409LBA,RS508LBA,RS509LBA]:{smMHz_factors_sf[0]}]"'

        MSs.run(f'DP3 {parset_dir}/DP3-soldd.parset msin=$pathMS sol.h5parm=$pathMS/tec-sf.h5 sol.solint=30 \
                  sol.mode=scalarphase sol.smoothnessconstraint={max(smMHz_sf)}e6 sol.smoothnessreffrequency=54e6 sol.nchan=1  \
                  sol.modeldatacolumns="[MODEL_DATA]" sol.solutions_per_direction="[30]" \
                  sol.antenna_averaging_factors={ant_avg_factors} sol.antenna_smoothness_factors={ant_smooth_factors}',
                log='$nameMS_solTEC-sf-c' + str(c) + '.log', commandType='DP3', maxProcs=8)

        lib_util.run_losoto(s, f'tec-sf-c{c}',[ms + f'/tec-sf.h5' for ms in MSs.getListStr()],
                            [parset_dir + '/losoto-refph.parset', f'{parset_dir}/losoto-plot-scalarph.parset'],
                            plots_dir=f'{plot_dir}/plots-tec-sf-c{c}', h5_dir=sol_dir)
    ### DONE

    with w.if_todo('c%02i_subfield_corr_tec' % c):
        # Correct MSs: SUBFIELD_DATA -> SUBFIELD_DATA
        logger.info('Correct subfield iono...')
        if sf_phaseSolMode in ['tec', 'tecandphase']:
            MSs.run(f'DP3 {parset_dir}/DP3-cor.parset msin=$pathMS msin.datacolumn=SUBFIELD_DATA msout.datacolumn=SUBFIELD_DATA \
                    cor.parmdb={sol_dir}/cal-tec-sf-c' + str(c) + '.h5 cor.correction=tec000 ',
                    log='$nameMS_sf-correct.log', commandType='DP3')
        if sf_phaseSolMode in ['phase', 'tecandphase']:
            MSs.run(f'DP3 {parset_dir}/DP3-cor.parset msin=$pathMS msin.datacolumn=SUBFIELD_DATA msout.datacolumn=SUBFIELD_DATA \
                    cor.parmdb={sol_dir}/cal-tec-sf-c' + str(c) + '.h5 cor.correction=phase000',
                    log='$nameMS_sf-correct.log', commandType='DP3')
    ### DONE

    # Do a quick image of the subfield, not strictly necessary but good to have...
    with w.if_todo('c%02i_image-subfield' % c):
        logger.info('Correcting subfield region with FR...')
        MSs.run(f'DP3 {parset_dir}/DP3-cor.parset msin=$pathMS cor.parmdb={sol_dir}/cal-fr.h5 msin.datacolumn=SUBFIELD_DATA msout.datacolumn=SUBFIELD_DATA\
                       cor.correction=rotationmeasure000', log='$nameMS_corFR.log', commandType="DP3")
        logger.info('Test image subfield...')
        # Note that here the beam is not applied, so the image is suboptimal
        lib_util.run_wsclean(s, 'wscleanSF-c'+str(c)+'.log', MSs.getStrWsclean(), name=f'img/subfield-{c}', data_column='SUBFIELD_DATA', size=int(1.2*subfield_size*3600/pixscale), scale=f'{pixscale}arcsec',
                             weight='briggs -0.5', niter=100000, gridder='wgridder',  parallel_gridding=4, shift=f'{subfield_center[0].to(u.hourangle).to_string()} {subfield_center[1].to_string()}',
                             no_update_model_required='', minuv_l=30, beam_size=15, mgain=0.85, nmiter=12, parallel_deconvolution=512, auto_threshold=3.0, auto_mask=5.0,
                             join_channels='', fit_spectral_pol=3, multiscale_max_scales=5, channels_out=MSs.getChout(4.e6), deconvolution_channels=3, baseline_averaging='',
                             multiscale='',  multiscale_scale_bias=0.7, pol='i')
    ### DONE

    #####################################################################################################
    # Subtract side-lobe sources (modifies PREPARED_DATA removing sidelobe sources) - recreate SUBFIELD_DATA
    if c == 0:
        # Predict the main-lobe with DD-sols and subtract it
        with w.if_todo('subtract_mainlobe'):
            logger.info('Blanking central region of model files and reverse...')
            for im in glob.glob('img/wideM-0*model*.fits'):
                wideMintpb = im.replace('wideM', 'wideMintpb')
                os.system('cp %s %s' % (im, wideMintpb))
                lib_img.blank_image_reg(wideMintpb, beamReg , blankval=0., inverse=True)
                wideMextpb = im.replace('wideM', 'wideMextpb')
                os.system('cp %s %s' % (im, wideMextpb))
                lib_img.blank_image_reg(wideMextpb, beamReg, blankval=0.)
            # Recreate MODEL_DATA of internal region for subtraction
            logger.info('Predict corrupted model of internal region...')
            s.add(f'wsclean -predict -padding 1.8 -name img/wideMintpb-0 -j {s.max_cpucores} -channels-out {channels_out} \
                   -apply-facet-beam -facet-beam-update 120 -use-differential-lofar-beam -facet-regions {facetregname} \
                   -apply-facet-solutions {wide_h5} phase000 {MSs.getStrWsclean()}',
                log='wscleanPRE-c' + str(c) + '.log', commandType='wsclean')
            s.run(check=True)
            # Corrupt for FR - MSs: MODEL_DATA -> MODEL_DATA
            logger.info('Corrupting mainlobe region model with FR...')
            MSs.run(f'DP3 {parset_dir}/DP3-cor.parset msin=$pathMS cor.parmdb={sol_dir}/cal-fr.h5 msin.datacolumn=MODEL_DATA msout.datacolumn=MODEL_DATA\
                       cor.correction=rotationmeasure000 cor.invert=False', log='$nameMS_corFR.log', commandType="DP3")

            # subtract internal region from MSs: PREPARED_DATA - MODEL_DATA -> SUBFIELD_DATA
            logger.info('Subtract main-lobe (SUBFIELD_DATA = PREPARED_DATA - MODEL_DATA)...')
            MSs.run('taql "update $pathMS set SUBFIELD_DATA = PREPARED_DATA - MODEL_DATA"',
                    log='$nameMS_taql.log', commandType='general')
            if develop: clean_empty(MSs, 'only_sidelobe', 'SUBFIELD_DATA', size=10000)
        ### DONE

        # Do a rough correction of the sidelobe data using the subfield solutions and FR
        # MSs: SUBFIELD_DATA -> SUBFIELD_DATA
        with w.if_todo('correct-sidelobe'): # just for testing/debug
            logger.info('Correct sidelobe region with subfield solutions...')
            MSs.run(f'DP3 {parset_dir}/DP3-cor.parset msin=$pathMS msin.datacolumn=SUBFIELD_DATA msout.datacolumn=SUBFIELD_DATA \
                    cor.parmdb={sol_dir}/cal-tec-sf-c' + str(c) + '.h5 cor.correction=phase000',
                    log='$nameMS_sf-correct.log', commandType='DP3')
            # Corrected for FR - MSs: SUBFIELD_DATA -> SUBFIELD_DATA
            logger.info('Correct sidelobe region model with FR...')
            MSs.run(f'DP3 {parset_dir}/DP3-cor.parset msin=$pathMS cor.parmdb={sol_dir}/cal-fr.h5 msin.datacolumn=SUBFIELD_DATA msout.datacolumn=SUBFIELD_DATA\
                       cor.correction=rotationmeasure000', log='$nameMS_corFR.log', commandType="DP3")
        ### DONE

        imagename_lr = 'img/wide-lr'
        channels_out_lr = MSs.getChout(2.e6) if MSs.getChout(2.e6) > 1 else 2
        # Image the sidelobe data and predict model
        # MSs: create MODEL_DATA (with just the sidelobe flux)
        # TODO CHECK: should we do the clean + predict with beam?
        facetregname_lr = f'{sol_dir}/facets-lr-c{c}.reg'
        with w.if_todo('image_lr'):
            logger.info('Preparing region file...')
            s.add('ds9_facet_generator.py --ms '+MSs.getListStr()[0]+f' --grid 10 --imsize {int(1.1*imgsizepix_lr)} \
            --pixelscale 30 --writevoronoipoints --output {facetregname_lr}', log='facet_generator.log', commandType='python')
            s.run(check = True)
            logger.info('Cleaning sidelobe low-res...')
<<<<<<< HEAD
            lib_util.run_wsclean(s, 'wscleanLR.log', MSs.getStrWsclean(), name=imagename_lr, data_column='SUBFIELD_DATA',
                                size=imgsizepix_lr, scale='30arcsec', save_source_list='',  parallel_gridding=channels_out_lr, baseline_averaging='',
=======
            lib_util.run_wsclean(s, 'wscleanLR.log', MSs.getStrWsclean(), name=imagename_lr, do_predict=True, data_column='SUBFIELD_DATA',
                                size=imgsizepix_lr, scale='30arcsec', save_source_list='',  parallel_gridding=4, baseline_averaging='',
>>>>>>> 21ed69e1
                                weight='briggs -0.5', niter=50000, no_update_model_required='', minuv_l=30, maxuvw_m=6000,
                                taper_gaussian='200arcsec', mgain=0.85, channels_out=channels_out_lr, parallel_deconvolution=512,
                                local_rms='', auto_mask=3, auto_threshold=1.5, join_channels='', fit_spectral_pol=5,
                                facet_regions=facetregname_lr, apply_facet_beam='', facet_beam_update=120, use_differential_lofar_beam='', mss_concat=True)
            s.add(f'wsclean -predict -padding 1.8 -name {imagename_lr} -j {s.max_cpucores} -channels-out {channels_out_lr} \
                      --facet-regions {facetregname_lr} -apply-facet-beam -facet-beam-update 120 -use-differential-lofar-beam \
                      {MSs.getStrWsclean()}', log='wscleanPRE-c' + str(c) + '.log', commandType='wsclean')
            s.run(check=True)
        ### DONE

        # Subtract full low-resolution field (including possible large-scale emission within primary beam)
        # to get empty data set for flagging
        # MSs: SUBFIELD_DATA - MODEL_DATA -> SUBFIELD_DATA
        with w.if_todo('subtract_lr'):
            logger.info('Subtract low-resolution to get empty data set (SUBFIELD_DATA = SUBFIELD_DATA - MODEL_DATA)...')
            MSs.run('taql "update $pathMS set SUBFIELD_DATA = SUBFIELD_DATA - MODEL_DATA"',
                log='$nameMS_taql.log', commandType='general')
            if develop: clean_empty(MSs, 'empty', 'SUBFIELD_DATA')
        ### DONE

        # Flag on residuals (SUBFIELD_DATA)
        with w.if_todo('flag_residuals_lr'):
            logger.info('Flagging residuals (SUBFIELD_DATA)...')
            MSs.run('DP3 ' + parset_dir + '/DP3-flag.parset msin=$pathMS msin.datacolumn=SUBFIELD_DATA \
                aoflagger.strategy=' + parset_dir + '/LBAdefaultwideband.lua',
                log='$nameMS_flag-c' + str(c) + '.log', commandType='DP3')
        ### DONE

        # Now subtract the sidelobe
        with w.if_todo('subtract_sidelobe'):

            sidelobe_predict_mode = 'wsclean'
            if sidelobe_predict_mode == 'wsclean':
                # blank within main-libe to not subtract anything from there (maybe extended sources not properly subtracted at the beginning)
                for im in glob.glob(f'{imagename_lr}-0*model*fits'):
                    wideLRext = im.replace(imagename_lr, f'{imagename_lr}-blank')
                    os.system('cp %s %s' % (im, wideLRext))
                    lib_img.blank_image_reg(wideLRext, beamReg , blankval=0.)

                logger.info('Predict model of sidelobe region (wsclean)...')
                #TODO CHECK: predict with beam ok?
                s.add(f'wsclean -predict -padding 1.8 -name {imagename_lr}-blank -j {s.max_cpucores} -channels-out {channels_out_lr} \
                      --facet-regions {facetregname_lr} -apply-facet-beam -facet-beam-update 120 -use-differential-lofar-beam \
                      {MSs.getStrWsclean()}', log='wscleanPRE-c' + str(c) + '.log', commandType='wsclean')
                s.run(check=True)

            elif sidelobe_predict_mode=='DP3':
                logger.info('Predict model of sidelobe region (DP3)...')
                sidelobe_sky = lsmtool.load(f'{imagename_lr}-sources.txt')
                sidelobe_sky.remove(f'{beamMask}==True')
                MSs.run(f'DP3 {parset_dir}/DP3-predict.parset msin=$pathMS pre.sourcedb={imagename_lr}-sources.txt msout.datacolumn=MODEL_DATA',
                    log='$nameMS_pre.log', commandType='DP3')
                
            logger.info('Corrupt sidelobe model with subfield solutions...')
            MSs.run(f'DP3 {parset_dir}/DP3-cor.parset msin=$pathMS msin.datacolumn=MODEL_DATA msout.datacolumn=MODEL_DATA \
                    cor.parmdb={sol_dir}/cal-tec-sf-c' + str(c) + '.h5 cor.correction=phase000 cor.invert=False',
                    log='$nameMS_sidelobe_corrupt.log', commandType='DP3')
            logger.info('Corrupt sidelobe  model with FR...')
            MSs.run(f'DP3 {parset_dir}/DP3-cor.parset msin=$pathMS cor.parmdb={sol_dir}/cal-fr.h5 msin.datacolumn=MODEL_DATA msout.datacolumn=MODEL_DATA\
                       cor.correction=rotationmeasure000 cor.invert=False', log='$nameMS_corFR.log', commandType="DP3")

            logger.info('Subtract corrupted sidelobe model (PREPARED_DATA = PREPARED_DATA - MODEL_DATA)...')
            MSs.run('taql "update $pathMS set PREPARED_DATA = PREPARED_DATA - MODEL_DATA"', log='$nameMS_taql.log', commandType='general')
        ### DONE

    # apply the subfield solutions to the data.
    with w.if_todo('c%02i_corr_sf_sols' % c):
        logger.info('Correct subfield ionosphere (PREPARED_DATA -> CORRECTED_DATA)...')
        # Correct MSs:PREPARED_DATA -> CORRECTED_DATA (sf corr)
        MSs.run(f'DP3 {parset_dir}/DP3-cor.parset msin=$pathMS msin.datacolumn=PREPARED_DATA msout.datacolumn=CORRECTED_DATA  \
                cor.parmdb={sol_dir}/cal-tec-sf-c' + str(c) + '.h5 cor.correction=phase000',
                log='$nameMS_sf-correct.log', commandType='DP3')
    ### DONE

    # finally re-correct for die amp on the newly created CORRECTED_DATA
    if c >= 1:
        with w.if_todo('c%02i_corr_dieamp' % c):
            # Correct MSs:CORRECTED_DATA -> CORRECTED_DATA (sf corr, dieamp corr)
            corr_die_amp(MSs, col='CORRECTED_DATA', fulljones=fulljones)
        ### DONE

with w.if_todo('final_fr_corr'):
    # Before leaving, apply also FR - MSs: CORRECTED_DATA -> CORRECTED_DATA
    logger.info('Final FR correction...')
    MSs.run(f'DP3 {parset_dir}/DP3-cor.parset msin=$pathMS cor.parmdb={sol_dir}/cal-fr.h5 msin.datacolumn=CORRECTED_DATA msout.datacolumn=CORRECTED_DATA\
            cor.correction=rotationmeasure000', log='$nameMS_corFR.log', commandType="DP3")

# Copy images
[ os.system('mv img/wideM-'+str(c)+'-MFS-image*.fits ddparallel/images') for c in range(maxIter) ]
[ os.system('mv img/wideM-'+str(c)+'-MFS-residual*.fits ddparallel/images') for c in range(maxIter) ]
[ os.system('mv img/wideM-'+str(c)+'-sources*.txt ddparallel/images') for c in range(maxIter) ]
os.system('mv img/wide-lr-MFS-image.fits ddparallel/images')

# debug images
if develop:
    [ os.system('mv img/subfield-'+str(c)+'-MFS-image*.fits ddparallel/images') for c in range(maxIter) ]
    os.system('mv img/only*image.fits ddparallel/images')
    os.system('mv img/empty*image.fits ddparallel/images')
else:
    # remove MODEL_DATA cols...
    logger.info('Removing unwanted columns...')
    for patch in patches:
        MSs.deletecol(patch)

# Copy model
os.system(f'mv img/wideM-{maxIter-1}-*-model.fits ddparallel/skymodel')
os.system(f'mv img/wideM-{maxIter-1}-*-model-fpb.fits ddparallel/skymodel')
os.system(f'mv img/wideM-{maxIter-1}-*-model-pb.fits ddparallel/skymodel')

w.alldone()<|MERGE_RESOLUTION|>--- conflicted
+++ resolved
@@ -852,13 +852,8 @@
         logger.info('Predict corrupted model of external region (wsclean)...')
         s.add(f'wsclean -predict -padding 1.8 -name img/wideMext-{c} -j {s.max_cpucores} -channels-out {channels_out} \
                 -facet-regions {facetregname}  -apply-facet-beam -facet-beam-update 120 -use-differential-lofar-beam \
-<<<<<<< HEAD
-                -apply-facet-solutions {sol_dir}/cal-tec-merged-c{c}.h5 phase000 {MSs.getStrWsclean()}',
-                log='wscleanPRE-c' + str(c) + '.log', commandType='wsclean')
-=======
                 -apply-facet-solutions {wide_h5} phase000 {MSs.getStrWsclean()}',
             log='wscleanPRE-c' + str(c) + '.log', commandType='wsclean')
->>>>>>> 21ed69e1
         s.run(check=True)
 
         # Corrupt for FR - MSs: MODEL_DATA -> MODEL_DATA
@@ -1008,13 +1003,8 @@
             --pixelscale 30 --writevoronoipoints --output {facetregname_lr}', log='facet_generator.log', commandType='python')
             s.run(check = True)
             logger.info('Cleaning sidelobe low-res...')
-<<<<<<< HEAD
             lib_util.run_wsclean(s, 'wscleanLR.log', MSs.getStrWsclean(), name=imagename_lr, data_column='SUBFIELD_DATA',
                                 size=imgsizepix_lr, scale='30arcsec', save_source_list='',  parallel_gridding=channels_out_lr, baseline_averaging='',
-=======
-            lib_util.run_wsclean(s, 'wscleanLR.log', MSs.getStrWsclean(), name=imagename_lr, do_predict=True, data_column='SUBFIELD_DATA',
-                                size=imgsizepix_lr, scale='30arcsec', save_source_list='',  parallel_gridding=4, baseline_averaging='',
->>>>>>> 21ed69e1
                                 weight='briggs -0.5', niter=50000, no_update_model_required='', minuv_l=30, maxuvw_m=6000,
                                 taper_gaussian='200arcsec', mgain=0.85, channels_out=channels_out_lr, parallel_deconvolution=512,
                                 local_rms='', auto_mask=3, auto_threshold=1.5, join_channels='', fit_spectral_pol=5,
