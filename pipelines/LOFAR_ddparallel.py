#!/usr/bin/env python3
# -*- coding: utf-8 -*-

# Perform self-calibration on a group of SBs concatenated in TCs.
# The algorithm works as follows:
# 1. Solve & apply direction-independent FR correction from LL-RR
# 2. Solve in a small number of directions (~5) against GSM or HBA input model. Solving happens in an iterative way,
#    using longer time intervals for the central stations.
# 3. Image the sky using wsclean facet-mode.
# 4. Find a subfield containing at least subfield_min_flux Jy or flux (default=40Jy). Subtract all but this subfield
#    using the dd-solutions
# 5. Solve for the sub-field and apply the solutions to the data
# 6. Repeat dd self-cal cycles with a growing number of directions
# they need to be in "./mss/"

# TODO subtraction of sidelobe for RS smaring
# TODO add timesmearing
# TODO test the effect of scalar-visibilities on stoke I and V image quality
# TODO the subfield algorithm should not cut any sources ... how to best implement that? Something with mask islands?
# TODO final imaging products

# Waiting for bug fixes in other software
# TODO add facet-beam in imaging and predict steps once wsclean bug is fixed!
# TODO add LoTSS query for statring model once bug is fixed! (Don't use for now, it crashes the VO server)
# TODO add BDA

import sys, os, glob, random
import numpy as np
from regions import Regions
import astropy.units as u
import lsmtool

########################################################
from LiLF import lib_ms, lib_img, lib_util, lib_log, lib_dd, lib_h5, lib_dd_parallel
logger_obj = lib_log.Logger('pipeline-ddparallel')
logger = lib_log.logger
s = lib_util.Scheduler(log_dir = logger_obj.log_dir, dry = False)
w = lib_util.Walker('pipeline-ddparallel.walker')

parset = lib_util.getParset()
logger.info('Parset: '+str(dict(parset['LOFAR_ddparallel'])))
parset_dir = parset.get('LOFAR_ddparallel','parset_dir')
subfield_min_flux = parset.getfloat('LOFAR_ddparallel','subfield_min_flux') # default 20 Jy
subfield = parset.get('LOFAR_ddparallel','subfield') # possible to provide a ds9 box region customized sub-field. DEfault='' -> Automated detection using subfield_min_flux.
maxIter = parset.getint('LOFAR_ddparallel','maxIter') # default = 2 (try also 3)
phaseSolMode = parset.get('LOFAR_ddparallel', 'ph_sol_mode') # tecandphase, tec, phase
remove3c = parset.getboolean('LOFAR_ddparallel', 'remove3c') # get rid of 3c sources in the sidelobes
sf_phaseSolMode = 'phase' #'tec'
start_sourcedb = parset.get('model','sourcedb')
apparent = parset.getboolean('model','apparent')
userReg = parset.get('model','userReg')
subtract_predict_mode = 'wsclean'

#############################################################################

def clean_empty(MSs, name, col='CORRECTED_DATA', size=5000):
    """ For testing/debugging only"""
    lib_util.run_wsclean(s, 'wsclean-empty.log', MSs.getStrWsclean(), name=f'img/{name}',
                         data_column=col, size=size, scale=f'{int(pixscale*2)}arcsec', niter=0, nmiter=0,
                         weight='briggs 0.0', gridder='wgridder', parallel_gridding=1,
                         no_update_model_required='')

def corrupt_model_dirs(MSs, c, tc, model_columns, solmode='phase'):
    """ CORRUPT the MODEL_DATA columns for model_columns
    Parameters
    ----------
    MSs: MSs object
    c: int, cycle
    tc: tec/phase step suffix
    model_columns: list of patch names
    solmode: which solution mode to corrupt for (phase, tec, tecandphase)
    """
    
    for model_column in model_columns:
        if solmode in ['tec', 'tecandphase']:
            logger.info(f'Corrupt models: {phaseSolMode}{tc}...')
            MSs.run(
                f'DP3 {parset_dir}/DP3-cor.parset msin=$pathMS msin.datacolumn={model_column} msout.datacolumn={model_column} cor.direction=[{model_column}]  \
                    cor.parmdb=self/solutions/cal-tec{tc}-c{c}.h5 cor.correction=tec000 cor.invert=False',
                log='$nameMS_corrupt.log', commandType='DP3')
        elif solmode in ['phase', 'tecandphase']:
            logger.info(f'Corrupt models: {phaseSolMode}{tc}...')
            MSs.run(
                f'DP3 {parset_dir}/DP3-cor.parset msin=$pathMS msin.datacolumn={model_column} msout.datacolumn={model_column} cor.direction=[{model_column}] \
                    cor.parmdb=self/solutions/cal-tec{tc}-c{c}.h5 cor.correction=phase000 cor.invert=False',
                log='$nameMS_corrupt.log', commandType='DP3')
        elif solmode in ['amplitude']:
            if not model_column.startswith('patch'):    
                MSs.run(
                    f'DP3 {parset_dir}/DP3-cor.parset msin=$pathMS msin.datacolumn={model_column} msout.datacolumn={model_column} cor.direction=[{model_column}] \
                        cor.parmdb=self/solutions/cal-amp-3C.h5 cor.correction=amplitude000 cor.invert=False',
                    log='$nameMS_corrupt.log', commandType='DP3')

def solve_iono(MSs, c, tc, model_columns, smMHz, solint, solmode, resetant=None, constrainant=None, model_column_fluxes=None, variable_solint=False):
    """
    Parallel solve for ionosphere systematics
    Parameters
    ----------
    MSs: MSs object
    c: major cycle
    tc: tec/phase solve step
    model_columns: columns to solve against
    smMHz: smoothnessconstraint kernel size at 54 MHz in MHz
    solint: solution interval in timesteps (e.g. multiples of 8s)
    solmode: srt, tec, phase, tecandphase
    resetant: string, optional. Reset either 'inner' or intermediate stations. Default None
    constrainant: string, None or RS -> constrain in solving
    model_column_fluxes: list of float, optional. Default=None. List of flux densities per direction/model column, used for variable solint.
    variable_solint: bool, optional. Default = False. Use twice as long solints for patches < 8 Jy and for times as long for patches <3 Jy
    """
    # reset ants after solving if specified
    resetant_parset = None
    if solmode == 'phase':
        if resetant == 'intermediate':
            resetant_parset = parset_dir+'/losoto-resetph2-CSRS.parset'
        elif resetant == 'inner':
            resetant_parset = parset_dir+'/losoto-resetph2-CS.parset'
        elif resetant == 'CS':
            resetant_parset = parset_dir + '/losoto-resetph2-allCS.parset'
    elif solmode == 'tec':
        if resetant == 'intermediate':
            resetant_parset = parset_dir+'/losoto-resettec2-CSRS.parset'
        elif resetant == 'inner':
            resetant_parset = parset_dir+'/losoto-resettec2-CS.parset'
        elif resetant == 'CS':
            resetant_parset = parset_dir+'/losoto-resettec2-allCS.parset'

    if solmode == 'phase': #phase
        if resetant_parset is not None:
            losoto_parsets = [parset_dir+'/losoto-refph.parset', resetant_parset, parset_dir+'/losoto-plot-scalar.parset']
        else:
            losoto_parsets = [parset_dir+'/losoto-refph.parset', parset_dir+'/losoto-plot-scalar.parset']
    else: # TEC or TecAndPhase
        if resetant_parset is not None:
            losoto_parsets = [parset_dir+'/losoto-reftec.parset', resetant_parset, parset_dir+'/losoto-plot-tec.parset']
        else:
            losoto_parsets = [parset_dir+'/losoto-reftec.parset', parset_dir+'/losoto-plot-tec.parset']

    antennaconstraint = ''
    if constrainant is not None:
        if constrainant == 'RS':
            antennaconstraint = 'sol.antennaconstraint=[[RS106LBA,RS205LBA,RS208LBA,RS210LBA,RS305LBA,RS306LBA,RS307LBA,RS310LBA,RS406LBA,RS407LBA,RS409LBA,RS503LBA,RS508LBA,RS509LBA]]'
        else:
            raise ValueError

    solutions_per_direction = np.ones(len(model_columns), dtype=int)
    if variable_solint and solmode == 'tec':
        raise ValueError
    elif variable_solint: # if actived, use twice the solint for fainter directions
        solint *= 4 # use twice as long solint
        # get two solutions per solint (i.e. one per time step) for bright directions
        solutions_per_direction[model_column_fluxes > 4] = 2
        solutions_per_direction[model_column_fluxes > 8] = 4

    if solmode == 'phase':
        MSs.run(f'DP3 {parset_dir}/DP3-soldd.parset msin=$pathMS sol.h5parm=$pathMS/tec{tc}.h5 sol.solint={solint} \
                  sol.mode=scalarphase sol.smoothnessconstraint={smMHz}e6 sol.smoothnessreffrequency=54e6 sol.nchan=1 {antennaconstraint} \
                  sol.modeldatacolumns="[{",".join(model_columns)}]" sol.solutions_per_direction="{np.array2string(solutions_per_direction, separator=",")}"',
                log='$nameMS_solTEC-c'+str(c)+'.log', commandType='DP3')
    else:
        MSs.run(f'DP3 {parset_dir}/DP3-solTEC.parset msin=$pathMS sol.h5parm=$pathMS/tec{tc}.h5 sol.solint={solint} {antennaconstraint} \
                  sol.modeldatacolumns="[{",".join(model_columns)}]" sol.mode={solmode}',
                log='$nameMS_solTEC-c'+str(c)+'.log', commandType='DP3')

    lib_util.run_losoto(s, f'tec{tc}-c{c}', [ms+f'/tec{tc}.h5' for ms in MSs.getListStr()], losoto_parsets, 
                        plots_dir=f'self/plots/plots-tec{tc}-c{c}', h5_dir=f'self/solutions/')
    
    


def make_current_best_mask(imagename, threshold=6.5, userReg=None):
    current_best_mask = f'{imagename}-mask.fits'
    if userReg:
        logger.info(f'Making mask with userReg {userReg}...')
        s.add(f'breizorro.py -t {threshold} -r {imagename}-MFS-image.fits -b 70 -o {current_best_mask} --merge {userReg}',
              log=f'makemask-{c}.log', commandType='python')
    else:
        logger.info('Making mask...')
        s.add(f'breizorro.py -t {threshold} -r {imagename}-MFS-image.fits -b 70 -o {current_best_mask}',
              log=f'makemask-{c}.log', commandType='python')
    s.run(check=True)
    return current_best_mask

def add_3c_models(sm, phasecentre=[0,0], null_mid_freq=0, max_sep=30., threshold=1.):
    from astropy.coordinates import SkyCoord
    import json
    
    with open(parset_dir+"/3C_coordinates.json", "r") as file:
        all_3c = json.load(file)
    
    phasecentre = SkyCoord(phasecentre[0], phasecentre[1], unit=(u.deg, u.deg))
    logger.info('Adding 3C models...')
    for source, coord in all_3c.items():
        pos = SkyCoord(ra=coord[0], dec=coord[1], unit=(u.hourangle, u.deg))
        
        if phasecentre.separation(pos).deg < null_mid_freq/2:
            #logger.info(f'3C source {source} is within primary beam. Not Adding model for subtraction.')
            #continue
            logger.info(f'3C source {source} is within primary beam. Adding model for subtraction.')
        elif phasecentre.separation(pos).deg > max_sep:
            continue

        sourcedb = os.path.dirname(__file__) + f'/../models/3CRR/{source.replace(" ","")}.txt'
        if not os.path.exists(sourcedb):
            logger.warning(f'No model found for {source} (seperation {phasecentre.separation(pos).deg:.2f} deg)')
            continue
        
        sm_3c = lsmtool.load(sourcedb, beamMS=sm.beamMS)
        sm_3c.setColValues("Patch", ["source_"+source.replace(" ","")]*len(sm_3c.getColValues("I")))
        flux_3c =  sm_3c.getColValues("I", aggregate="sum", applyBeam=True)[0]
        if flux_3c > threshold:
            logger.info(f'Appending model from {sourcedb.split("/")[-1]} (seperation {phasecentre.separation(pos).deg:.2f} deg; app. flux {flux_3c:.2f}Jy)...')
            sm.concatenate(sm_3c, matchBy='position', keep="from2", radius='10 arcsec')
            sm.setPatchPositions(method='wmean', applyBeam=True)
    return sm

def make_source_regions(sm, c):
    lib_util.check_rm(f'self/skymodel/regions_c{c}')
    lib_util.check_rm(f'self/skymodel/sources_c{c}.reg')
    os.makedirs(f'self/skymodel/regions_c{c}')
    for p in sm.getPatchNames():
        sm_p = sm.copy()
        sm_p.select(f'patch=={p}')
        sm_p.write(f'self/skymodel/regions_c{c}/{p}.reg', format='ds9', clobber=True)
        regs = Regions.read(f'self/skymodel/regions_c{c}/{p}.reg')
        col = '#{:06x}'.format(random.randint(0, 256 ** 3))
        for reg in regs:
            reg.visual['facecolor'] = col
            reg.visual['edgecolor'] = col
        regs.write(f'self/skymodel/regions_c{c}/{p}.reg',overwrite=True)
        os.system(f'cat self/skymodel/regions_c{c}/*.reg >> self/skymodel/sources_c{c}.reg')


#############################################################################
# Clear
with w.if_todo('cleaning'):
    logger.info('Cleaning...')
    lib_util.check_rm('img')
    os.makedirs('img')
    lib_util.check_rm('tgts*skymodel')

    # here images, models, solutions for each group will be saved
    lib_util.check_rm('self')
    if not os.path.exists('self/images'): os.makedirs('self/images')
    if not os.path.exists('self/solutions'): os.makedirs('self/solutions')
    if not os.path.exists('self/plots'): os.makedirs('self/plots')
    if not os.path.exists('self/skymodel'): os.makedirs('self/skymodel')
### DONE

MSs = lib_ms.AllMSs( glob.glob('mss/TC*[0-9].MS'), s, check_flags=True)
MSs.run('taql "UPDATE $pathMS SET FLAG=False"', log='$nameMS_taql.log', commandType='general')

try:
    MSs.print_HAcov()
except:
    logger.error('Problem with HAcov, continue anyway.')

# make beam to the first mid null - outside of that do a rough subtraction and/or 3C peeling. Use sources inside for calibration
phasecentre = MSs.getListObj()[0].getPhaseCentre()

null_mid_freq = MSs.getListObj()[0].getFWHM(freq='mid') * 1.8 # FWHM to null
MSs.getListObj()[0].makeBeamReg('self/beam.reg', freq='mid', to_pbval=0)

beamReg = 'self/beam.reg'
beamMask = 'self/beam.fits'

# set image size - this should be a bit more than the beam region used for calibration
pixscale = MSs.getListObj()[0].getPixelScale()
imgsizepix_wide = int(1.85*MSs.getListObj()[0].getFWHM(freq='mid')*3600/pixscale) # roughly to null
if imgsizepix_wide > 10000:
    imgsizepix_wide = 10000
imgsizepix_lr = int(5*MSs.getListObj()[0].getFWHM(freq='mid')*3600/(pixscale*8))
current_best_mask = None

# set clean componet fit order (use 5 for large BW)
if MSs.getChout(4.e6) >= 7:  # Bandwidth of 28 MHz or more
    cc_fit_order = 5
else: cc_fit_order = 3

fullband = MSs.getBandwidth()
nchan = MSs.mssListObj[0].getNchan()
tint = MSs.mssListObj[0].getTimeInt()
if int(np.rint(fullband / nchan < 195.3e3/4)):
    base_nchan = int(np.rint((195.3e3/4)/(fullband/nchan))) # this is 1 for dutch observations, and larger (2,4) for IS observations
else: base_nchan = 1
if tint < 4:
    base_solint = int(np.rint(4/tint)) # this is already 4 for dutch observations
else: base_solint = 1

mask_threshold = [5.0,4.5,4.0,4.0,4.0,4.0] # sigma values for beizorro mask in cycle c
# define list of facet fluxes per iteration -> this can go into the config
facet_fluxes = np.array([4, 1.8, 1.2, 0.9, 0.8, 0.8])*(54e6/np.mean(MSs.getFreqs()))**0.7 # this is not the total flux, but the flux of bright sources used to construct the facets. still needs to be tuned, maybe also depends on the field
min_facets = [3, 6, 18, 24, 24, 24]

smMHz2 = [2.0,5.0,5.0,5.0,5.0,5.0]
smMHz1 = [8.0,12.0,12.0,12.0,12.0,12.0]
# smMHz0 = [6.0,10.0,10.0,10.0,10.0,10.0]
#################################################################

# Make beam mask
if not os.path.exists(beamMask):
    logger.info('Making mask of primary beam...')
    lib_util.run_wsclean(s, 'wscleanLRmask.log', MSs.getStrWsclean(), name=beamMask.replace('.fits',''), size=imgsizepix_lr, scale='30arcsec')
    os.system(f'mv {beamMask.replace(".fits","-image.fits")} {beamMask}')
    lib_img.blank_image_reg(beamMask, beamReg, blankval = 1.)
    lib_img.blank_image_reg(beamMask, beamReg, blankval = 0., inverse=True)

#################################################################################################

with w.if_todo('solve_fr'):
    # Probably we do not need BLsmoothing since we have long time intervals and smoothnessconstraint?
    logger.info('Converting to circular (DATA -> CIRC_PHASEDIFF_DATA)...')
    # lin2circ conversion TCxx.MS:DATA -> CIRC_PHASEDIFF_DATA # use no dysco here!
    MSs.run(f'DP3 {parset_dir}/DP3-lin2circ.parset msin=$pathMS msin.datacolumn=DATA msout.datacolumn=CIRC_PHASEDIFF_DATA', log='$nameMS_lin2circ.log', commandType="DP3")

    # Get circular phase diff CIRC_PHASEDIFF_DATA -> CIRC_PHASEDIFF_DATA
    logger.info('Get circular phase difference...')
    MSs.run('taql "UPDATE $pathMS SET\
         CIRC_PHASEDIFF_DATA[,0]=0.5*EXP(1.0i*(PHASE(CIRC_PHASEDIFF_DATA[,0])-PHASE(CIRC_PHASEDIFF_DATA[,3]))), \
         CIRC_PHASEDIFF_DATA[,3]=CIRC_PHASEDIFF_DATA[,0], \
         CIRC_PHASEDIFF_DATA[,1]=0+0i, \
         CIRC_PHASEDIFF_DATA[,2]=0+0i"', log='$nameMS_taql.log', commandType='general')

    logger.info('Creating MODEL_DATA_FR...')  # take from MODEL_DATA but overwrite
    MSs.addcol('MODEL_DATA_FR', 'DATA', usedysco=False)
    MSs.run('taql "UPDATE $pathMS SET MODEL_DATA_FR[,0]=0.5+0i, MODEL_DATA_FR[,1]=0.0+0i, MODEL_DATA_FR[,2]=0.0+0i, \
         MODEL_DATA_FR[,3]=0.5+0i"', log='$nameMS_taql.log', commandType='general')

    # Solve TCXX.MS:CIRC_PHASEDIFF_DATA against MODEL_DATA_FR (only solve - solint=2m nchan=0 as it has the smoothnessconstrain)
    logger.info('Solving circ phase difference ...')
    MSs.run('DP3 ' + parset_dir + '/DP3-solFR.parset msin=$pathMS sol.h5parm=$pathMS/fr.h5 sol.solint=' + str(30 * base_solint),
            log='$nameMS_solFR.log', commandType="DP3")
    lib_util.run_losoto(s, f'fr', [ms + '/fr.h5' for ms in MSs.getListStr()], [parset_dir + '/losoto-fr.parset'])
    os.system('mv cal-fr.h5 self/solutions/')
    os.system('mv plots-fr self/plots/')

    # Delete cols again to not waste space
    MSs.run('taql "ALTER TABLE $pathMS DELETE COLUMN CIRC_PHASEDIFF_DATA, MODEL_DATA_FR"',
            log='$nameMS_taql.log', commandType='general')

with w.if_todo('cor_fr'):
    # Correct FR with results of solve - group*_TC.MS:DATA -> group*_TC.MS:CORRECTED_DATA_FR
    logger.info('Correcting FR (DATA -> CORRECTED_DATA_FR...')
    MSs.run(f'DP3 {parset_dir}/DP3-cor.parset msin=$pathMS msin.datacolumn=DATA msout.datacolumn=CORRECTED_DATA_FR \
            cor.parmdb=self/solutions/cal-fr.h5 cor.correction=rotationmeasure000',
            log='$nameMS_corFR.log', commandType='DP3')
### DONE

#####################################################################################################
# Self-cal cycle
for c in range(maxIter):
    logger.info('Start selfcal cycle: '+str(c))
    if c == 0:
        with w.if_todo('c%02i_set_corrected_data' % c):
            logger.info('Creating CORRECTED_DATA = CORRECTED_DATA_FR...')
            MSs.addcol('CORRECTED_DATA', 'CORRECTED_DATA_FR')

    # get sourcedb
    sourcedb = f'tgts-c{c}.skymodel'
    beamMS = MSs.getListStr()[int(len(MSs.getListStr()) / 2)] # use central MS, should not make a big difference
    intrinsic = c == 0 # these cycles we only have the apparent skymodel - predict w/o beam, find patches in apparent model
    if not os.path.exists(sourcedb):
        logger.info(f'Creating skymodel {sourcedb}...')
        if c == 0:
            # if provided, use manual model
            if start_sourcedb:
                logger.info(f'Using input skymodel {start_sourcedb}')
                sm = lsmtool.load(start_sourcedb, beamMS=beamMS)
            else:
                # Create initial sourcedb from GSM
                logger.info('Get skymodel from GSM.')
                s.add(f'wget -O {sourcedb} "https://lcs165.lofar.eu/cgi-bin/gsmv1.cgi?coord={phasecentre[0]},{phasecentre[1]}&radius={null_mid_freq/2}&unit=deg"',
                      log='wget.log', commandType='general')
                s.run(check=True)
                #os.system(f'wget -O {sourcedb} "https://lcs165.lofar.eu/cgi-bin/gsmv1.cgi?coord={phasecentre[0]},{phasecentre[1]}&radius={null_mid_freq/2}&unit=deg"')
                sm = lsmtool.load(sourcedb, beamMS=beamMS)
        else:
            # get wsclean skymodel of previous iteration
            wsc_src = f'img/wideM-{c-1}-sources-pb.txt' if intrinsic else f'img/wideM-{c-1}-sources.txt'
            sm = lsmtool.load(wsc_src, beamMS=beamMS if intrinsic else None)
        # if using e.g. LoTSS, adjust for the frequency
        logger.debug(f'Extrapolating input skymodel fluxes from {sm.getDefaultValues()["ReferenceFrequency"]/1e6:.0f}MHz to {np.mean(MSs.getFreqs())/1e6:.0f}MHz assuming si=-0.7')
        si_factor = (np.mean(MSs.getFreqs())/sm.getDefaultValues()['ReferenceFrequency'])**0.7 # S144 = si_factor * S54
        # sm.select(f'I>{0.01*si_factor}', applyBeam=intrinsic)  # keep only reasonably bright sources
        sm.select(f'{beamMask}==True')  # remove outside of FoV (should be subtracted (c>0) or not present (c==0)!)
        sm.group('threshold', FWHM=5/60, root='Src') # group nearby components to single source patch
        sm.setPatchPositions(method='wmean', applyBeam=intrinsic)
        sm = lib_dd_parallel.merge_nearby_bright_facets(sm, 1/60, 0.5, applyBeam=intrinsic)
        # TODO we need some logic here to avoid picking up very extended sources. Also case no bright sources in a field.
        patch_fluxes = sm.getColValues('I', aggregate='sum', applyBeam=intrinsic)
        if sum(patch_fluxes/si_factor > facet_fluxes[c]) < min_facets[c]:
            bright_sources_flux = np.sort(patch_fluxes)[-min_facets[c]] / si_factor
            logger.warning(f'Not enough bright sources above minimum flux {bright_sources_flux:.2f} Jy! Using sources above {bright_sources_flux:.2f} Jy')
        else:
            bright_sources_flux = facet_fluxes[c]
        bright_names = sm.getPatchNames()[patch_fluxes > bright_sources_flux*si_factor]
        bright_pos = sm.getPatchPositions(bright_names)
        sm.group('voronoi', targetFlux=bright_sources_flux*si_factor, applyBeam=intrinsic, root='', byPatch=True)
        sm.setPatchPositions(bright_pos)
        lib_dd_parallel.rename_skymodel_patches(sm, applyBeam=intrinsic)

        if c == 0 and remove3c:
            # Add models of bright 3c sources to the sky model. model will be subtracted from data before imaging.
            sm = add_3c_models(sm, phasecentre=phasecentre, null_mid_freq=null_mid_freq)
        
        sm.plot(f'self/skymodel/patches-c{c}.png', 'patch')
        make_source_regions(sm, c)
        sm.write(sourcedb, clobber=True)
        logger.info(f'Using {len(sm.getPatchNames())} patches.')
    else:
        logger.info(f'Load existing skymodel {sourcedb}')
        sm = lsmtool.load(sourcedb, beamMS=beamMS if intrinsic else None)
        sm.plot(f'self/skymodel/patches-c{c}.png', 'patch')

    # copy sourcedb into each MS to prevent concurrent access from multiprocessing to the sourcedb
    sourcedb_basename = sourcedb.split('/')[-1]
    for MS in MSs.getListStr():
        lib_util.check_rm(MS + '/' + sourcedb_basename)
        logger.debug('Copy: ' + sourcedb + ' -> ' + MS)
        os.system('cp -r ' + sourcedb + ' ' + MS)

    patches = sm.getPatchNames()
    patch_fluxes = sm.getColValues('I', aggregate='sum', applyBeam=intrinsic)
    for patch in patches[np.argsort(patch_fluxes)[::-1]]:
        logger.info(f'{patch}: {patch_fluxes[patches==patch][0]:.1f}Jy')

    with w.if_todo('c%02i_init_model' % c):
        for patch in patches:
            # Add model to MODEL_DATA
            logger.info(f'Add model to {patch}...')
            pred_parset = 'DP3-predict-beam.parset' if intrinsic else 'DP3-predict.parset'
            MSs.run(f'DP3 {parset_dir}/{pred_parset} msin=$pathMS pre.sourcedb=$pathMS/{sourcedb_basename} pre.sources={patch} msout.datacolumn={patch}',
                    log='$nameMS_pre.log', commandType='DP3')
            # Smooth CORRECTED_DATA -> SMOOTHED_DATA
            # MSs_sol.run_Blsmooth(patch, patch, logstr=f'smooth-c{c}')
            # pos = sm.getPatchPositions()[patch]
            # size = int((1.1*sm.getPatchSizes()[np.argwhere(sm.getPatchNames()==patch)]) // 4)
            # logger.info(f'Test image MODEL_DATA...')
            # lib_util.run_wsclean(s, 'wscleanMODEL-c' + str(c) + '.log', MSs.getStrWsclean(), name=f'self/skymodel/{patch}',
            #                      data_column=patch, size=size, scale='8arcsec', shift=f'{pos[0].to(u.hourangle).to_string()} {pos[1].to_string()}',
            #                      weight='briggs -0.3', niter=10000, gridder='wgridder', parallel_gridding=6, no_update_model_required='', minuv_l=30, mgain=0.9,
            #                      parallel_deconvolution=512, beam_size=15, join_channels='', fit_spectral_pol=3,
            #                      channels_out=MSs.getChout(4.e6), deconvolution_channels=3, pol='i', nmiter=5 )
        ### DONE

    ### solve ionosphere phase - ms:SMOOTHED_DATA - > reset for all BUT most distant RS!
    with w.if_todo('c%02i_solve_tecRS' % c):
        # Smooth MSs:CORRECTED_DATA -> SMOOTHED_DATA
        MSs.run_Blsmooth('CORRECTED_DATA', logstr=f'smooth-c{c}')
        logger.info('Solving TEC (RS)...')
        solve_iono(MSs, c, '-RS', patches, smMHz2[c], 2*base_solint, 'phase', resetant='CS', model_column_fluxes=patch_fluxes, variable_solint=True)
    ### DONE

    ### CORRUPT the MODEL_DATA columns for all patches
    with w.if_todo('c%02i_corrupt_tecRS' % c):
        corrupt_model_dirs(MSs, c, '-RS', patches)
    ### DONE

    ### solve ionosphere phase - ms:SMOOTHED_DATA - > reset for central CS
    with w.if_todo('c%02i_solve_tecCS' % c):
        logger.info('Solving TEC (CS)...')
        solve_iono(MSs, c, '-CS', patches, smMHz1[c], 45*base_solint, 'phase', constrainant=None,  model_column_fluxes=patch_fluxes, variable_solint=True) # 'RS'
    ### DONE

    ### CORRUPT the MODEL_DATA columns for all patches
    with w.if_todo('c%02i_corrupt_tecCS' % c):
        corrupt_model_dirs(MSs, c, '-CS', patches, 'phase')
    ### DONE
    
    ### CORRUPT the Amplitude of MODEL_DATA columns for all 3CRR patches
    if c == 0 and remove3c:
        _3c_patches = [p for p in patches if not p.startswith('patch_')]
        if len(_3c_patches) > 0:
            with w.if_todo('3c_solve_amp'):
                logger.info('Solving amplitude for 3C...')
                # Solve diagonal amplitude MSs:SMOOTHED_DATA
                # TODO add use_dd_constraint_weights
                MSs.run(f'DP3 {parset_dir}/DP3-soldd.parset msin=$pathMS msin.datacolumn=SMOOTHED_DATA \
                          sol.mode=diagonalamplitude sol.nchan=1 sol.smoothnessconstraint=4e6 sol.h5parm=$pathMS/amp-3C.h5 sol.datause=dual \
                          sol.modeldatacolumns="[{",".join(patches)}]" sol.solint=75', log=f'$nameMS_solamp_c{c}.log', commandType="DP3")

                losoto_parsets = [parset_dir + '/losoto-clip2.parset', parset_dir + '/losoto-plot-amp.parset']
                lib_util.run_losoto(s, f'amp-3C', [ms + f'/amp-3C.h5' for ms in MSs.getListStr()], losoto_parsets,
                                    plots_dir=f'self/plots/plots-amp-3C', h5_dir=f'self/solutions/')
                ### DONE
            
            with w.if_todo('3C_corrupt_subtract'):
                MSs.run('addcol2ms.py -m $pathMS -c FLAG_BKP -i FLAG', log='$nameMS_addcol.log', commandType='python')
                MSs.run('taql "update $pathMS set FLAG_BKP = FLAG"', log='$nameMS_taql.log', commandType='general')
                
                for patch in _3c_patches:
                    logger.info(f'Subtracting {patch}...')
                    # Corrupt MODEL_DATA with amplitude, set MODEL_DATA = 0 where data are flagged, then unflag everything
                    corrupt_model_dirs(MSs, c, 1, [patch], solmode='amplitude')
                    MSs.run(f'taql "update $pathMS set {patch}[FLAG] = 0"', log='$nameMS_taql.log', commandType='general')
                    
                    MSs.run(
                        f"taql 'UPDATE $pathMS SET CORRECTED_DATA_FR = CORRECTED_DATA_FR - {patch}'",
                        log = f'$nameMS_subtract_{patch}.log', 
                        commandType = 'general'
                    )
                    MSs.run(
                        f"taql 'UPDATE $pathMS SET CORRECTED_DATA = CORRECTED_DATA - {patch}'",
                        log = f'$nameMS_subtract_{patch}.log', 
                        commandType = 'general'
                    )
                    
                    MSs.deletecol(patch)
                    sm = lsmtool.load(sourcedb, beamMS=beamMS)
                    sm.select(f'Patch != {patch}')
                    sm.write(sourcedb, clobber=True)
                    patches = np.delete(patches, np.where(patches == patch)[0])
                    
                    MSs.run(f'taql "update $pathMS set FLAG = FLAG_BKP"', log='$nameMS_taql.log', commandType='general')    

                MSs.deletecol('FLAG_BKP')  
            ### DONE

    ########################### AMP-CAL PART ####################################
    # # Only once in cycle 1: do di amp to capture element beam 2nd order effect
    if c == 1:
        with w.if_todo('solve_amp_di'):
            # TODO -> down the road this could be a fulljones-calibration to correct element-beam related leakage.
            MSs.run_Blsmooth('CORRECTED_DATA', logstr=f'smooth-c{c}')
            logger.info('Setting MODEL_DATA to sum of corrupted patch models...')
            MSs.run(f'taql "UPDATE $pathMS SET MODEL_DATA={"+".join(patches)}"', log='$nameMS_taql_phdiff.log', commandType='general')
            # solve ionosphere phase - ms:SMOOTHED_DATA
            logger.info('Solving amp-di...')
            MSs.run(f'DP3 {parset_dir}/DP3-soldd.parset msin=$pathMS sol.datause=dual sol.nchan=12 sol.modeldatacolumns=[MODEL_DATA] \
                     sol.mode=diagonal sol.h5parm=$pathMS/amp-di.h5 sol.solint={150*base_solint} \
                     sol.antennaconstraint=[[CS001LBA,CS002LBA,CS003LBA,CS004LBA,CS005LBA,CS006LBA,CS007LBA,CS011LBA,CS013LBA,CS017LBA,CS021LBA,CS024LBA,CS026LBA,CS028LBA,CS030LBA,CS031LBA,CS032LBA,CS101LBA,CS103LBA,CS201LBA,CS301LBA,CS302LBA,CS401LBA,CS501LBA,RS106LBA,RS205LBA,RS305LBA,RS306LBA,RS503LB]]',
                     log='$nameMS_solamp-c' + str(c) + '.log', commandType='DP3')

            lib_util.run_losoto(s, f'amp-di', [ms + f'/amp-di.h5' for ms in MSs.getListStr()],
                                [f'{parset_dir}/losoto-plot-amp.parset', f'{parset_dir}/losoto-plot-ph.parset', f'{parset_dir}/losoto-amp-di.parset'],
                                plots_dir=f'self/plots/plots-amp-di', h5_dir=f'self/solutions/')
            
        with w.if_todo('correct_amp_di'):
            # TODO add updateweights in production
            # Correct MSs:CORRECTED_DATA -> CORRECTED_DATA
            logger.info('Correct amp-di (CORRECTED_DATA -> CORRECTED_DATA)...')
            MSs.run(f'DP3 {parset_dir}/DP3-cor.parset msin=$pathMS msin.datacolumn=CORRECTED_DATA msout.datacolumn=CORRECTED_DATA \
                    cor.parmdb=self/solutions/cal-amp-di.h5 cor.correction=amplitudeSmooth cor.updateweights=False',
                    log='$nameMS_sf-correct.log', commandType='DP3')
    elif c > 1:
        # Starting from cycle 2: do DD-slow amp solutions
        # TODO add diagonal or add variable solint
        with w.if_todo(f'c%02i_solve_amp_dd' % c):
            MSs.run_Blsmooth('CORRECTED_DATA', logstr=f'smooth-c{c}')
            logger.info('Solving amp (slow)...')
            MSs.run(f'DP3 {parset_dir}/DP3-soldd.parset memory_logging=True msin=$pathMS sol.nchan=24 \
                          sol.mode=scalaramplitude sol.h5parm=$pathMS/amp-dd-c{c}.h5 sol.solint={75*base_solint} sol.modeldatacolumns="[{",".join(patches)}]"',
                    log='$nameMS_solamp-c' + str(c) + '.log', commandType='DP3')

            lib_util.run_losoto(s, f'amp-dd-c{c}', [ms + f'/amp-dd-c{c}.h5' for ms in MSs.getListStr()],
                                [f'{parset_dir}/losoto-norm.parset',f'{parset_dir}/losoto-plot-scalaramp.parset'],
                                plots_dir=f'self/plots/plots-amp-dd-c{c}', h5_dir=f'self/solutions/')

    # merge solutions into one h5parms for large scale image
    with w.if_todo('c%02i_merge_h5' % c):
        sol_dir = 'self/solutions'
        # by construction, the 3c sources are always at the last indices
        filter_directions = f"--filter_directions '["+', '.join([str(i) for i in range(len(patches))])+"]'" if c == 0 else ''
        lib_util.check_rm(f'{sol_dir}/cal-tec-merged-c{c}.h5')
        # make sure the h5parm directions are correctly set - this should actually work automatically with DP3 -> eventually fix this in the DP3 solve call
        lib_h5.point_h5dirs_to_skymodel(f'{sol_dir}/cal-tec-CS-c{c}.h5', sourcedb)
        lib_h5.point_h5dirs_to_skymodel(f'{sol_dir}/cal-tec-RS-c{c}.h5', sourcedb)
        # reference, unflag and reset the added stations f'{sol_dir}/cal-tec0-c{c}.h5',
        logger.info('Merge solutions...')
        s.add(f'h5_merger.py --h5_out {sol_dir}/cal-tec-RSm-c{c}.h5 --h5_tables {sol_dir}/cal-tec-RS-c{c}.h5 --h5_time_freq {sol_dir}/cal-tec-RS-c{c}.h5 \
              --no_antenna_crash --no_pol --propagate_flags {filter_directions}' , log='h5_merger.log', commandType='python')
        s.run(check=True)
        lib_util.run_losoto(s, f'tec-RSm-c{c}', f'{sol_dir}/cal-tec-RSm-c{c}.h5', [f'{parset_dir}/losoto-plot-scalar.parset'],
                            plots_dir=f'self/plots/plots-tec-RSm-c{c}', h5_dir='self/solutions')
        s.add(f'h5_merger.py --h5_out {sol_dir}/cal-tec-CSm-c{c}.h5 --h5_tables {sol_dir}/cal-tec-CS-c{c}.h5 --h5_time_freq {sol_dir}/cal-tec-RS-c{c}.h5 \
              --no_antenna_crash --no_pol --propagate_flags {filter_directions}' , log='h5_merger.log', commandType='python')
        s.run(check=True)
        lib_util.run_losoto(s, f'tec-CSm-c{c}', f'{sol_dir}/cal-tec-CSm-c{c}.h5', [f'{parset_dir}/losoto-plot-scalar.parset'],
                            plots_dir=f'self/plots/plots-tec-CSm-c{c}', h5_dir='self/solutions')
        if c > 1:
            lib_h5.point_h5dirs_to_skymodel(f'{sol_dir}/cal-amp-dd-c{c}.h5', sourcedb)
            s.add(f'h5_merger.py --h5_out {sol_dir}/cal-amp-dd-merged-c{c}.h5 --h5_tables {sol_dir}/cal-amp-dd-c{c}.h5 --h5_time_freq {sol_dir}/cal-tec-RS-c{c}.h5 \
              --no_antenna_crash --no_pol --propagate_flags {filter_directions}' , log='h5_merger.log', commandType='python')
            s.run(check=True)
            lib_util.run_losoto(s, f'amp-dd-merged-c{c}', f'{sol_dir}/cal-amp-dd-merged-c{c}.h5', [f'{parset_dir}/losoto-plot-scalaramp.parset'],
                                plots_dir=f'self/plots/plots-amp-dd-c{c}', h5_dir=f'self/solutions/')
            s.add(f'h5_merger.py --h5_out {sol_dir}/cal-tec-merged-c{c}.h5 --h5_tables {sol_dir}/cal-tec-RSm-c{c}.h5 {sol_dir}/cal-tec-CSm-c{c}.h5 {sol_dir}/cal-amp-dd-merged-c{c}.h5 \
                   --h5_time_freq {sol_dir}/cal-tec-RS-c{c}.h5 --no_antenna_crash --no_pol --propagate_flags {filter_directions}' , log='h5_merger.log', commandType='python')
            s.run(check=True)
            lib_util.run_losoto(s, f'tec-merged-c{c}', f'{sol_dir}/cal-tec-merged-c{c}.h5',
                                [f'{parset_dir}/losoto-plot-scalar.parset', f'{parset_dir}/losoto-plot-scalaramp.parset'], plots_dir=f'self/plots/plots-tec-merged-c{c}',
                                h5_dir='self/solutions')
        else:
            s.add(f'h5_merger.py --h5_out {sol_dir}/cal-tec-merged-c{c}.h5 --h5_tables {sol_dir}/cal-tec-RSm-c{c}.h5 {sol_dir}/cal-tec-CSm-c{c}.h5 \
                   --h5_time_freq {sol_dir}/cal-tec-RS-c{c}.h5 --no_antenna_crash --no_pol --propagate_flags {filter_directions}', log='h5_merger.log', commandType='python')
            s.run(check=True)
            lib_util.run_losoto(s, f'tec-merged-c{c}', f'{sol_dir}/cal-tec-merged-c{c}.h5',
                                [f'{parset_dir}/losoto-plot-scalar.parset'], plots_dir=f'self/plots/plots-tec-merged-c{c}',
                                h5_dir='self/solutions')
            
    facetregname = f'self/solutions/facets-c{c}.reg'
<<<<<<< HEAD
    channels_out = MSs.getChout(4.e6) if MSs.getChout(4.e6) > 1 else 2
    
=======

>>>>>>> 1bfdefd1
    with w.if_todo('c%02i-imaging' % c):
        logger.info('Preparing region file...')
        s.add('ds9_facet_generator.py --ms '+MSs.getListStr()[0]+f' --h5 self/solutions/cal-tec-merged-c{c}.h5 --imsize '+str(imgsizepix_wide)+' \
            --pixelscale 4 --writevoronoipoints --output '+facetregname,
            log='facet_generator.log', commandType='python')
        s.run()

        imagename = 'img/wide-' + str(c)
        imagenameM = 'img/wideM-' + str(c)
        reuse_kwargs = {}
        
        # make quick image with -local-rms to get a mask
        # TODO make this faster - experiment with increased parallel-gridding as well as shared facet reads option
        if c==0:
            logger.info('Making wide-field image for clean mask...')
            lib_util.run_wsclean(s, 'wsclean-c'+str(c)+'.log', MSs.getStrWsclean(), name=imagename, data_column='CORRECTED_DATA', size=imgsizepix_wide, scale='4arcsec',
                                 weight='briggs -0.3', niter=1000000, gridder='wgridder',  parallel_gridding=32, no_update_model_required='', minuv_l=30, mgain=0.9, parallel_deconvolution=1024,
                                 auto_threshold=5.0, auto_mask=8.0, beam_size=15, join_channels='', fit_spectral_pol=3, channels_out=channels_out, deconvolution_channels=3,
                                 multiscale='', pol='i', nmiter=6,   facet_regions=facetregname, scalar_visibilities='', apply_facet_solutions=f'self/solutions/cal-tec-merged-c{c}.h5 phase000' )
            # make initial mask
            current_best_mask = make_current_best_mask(imagename, mask_threshold[c], userReg)
            # safe a bit of time by reusing psf and dirty in first iteration
            reuse_kwargs = {'reuse_psf':imagename, 'reuse_dirty':imagename}
        else:
            current_best_mask = f'img/wideM-{c-1}-mask.fits'

        if c>9999: # add earlier if bug is fixed
            beam_kwargs = {'apply_facet_beam':'', 'facet_beam_update':120, 'use_differential_lofar_beam':''}
        else:
            beam_kwargs = {}
        if c > 1:
            applyamp = ',amplitude000'
        else:
            applyamp = ''
        # clean again, with mask now
        logger.info('Making wide field image ...')
        lib_util.run_wsclean(s, 'wsclean-c'+str(c)+'.log', MSs.getStrWsclean(), name=imagenameM,  fits_mask=current_best_mask, data_column='CORRECTED_DATA', size=imgsizepix_wide, scale='4arcsec',
                             weight='briggs -0.3', niter=1000000, gridder='wgridder',  parallel_gridding=32, save_source_list='',
                             update_model_required='', minuv_l=30, beam_size=15, mgain=0.9, nmiter=20, parallel_deconvolution=1024, auto_threshold=3.0, auto_mask=4.0,
                             join_channels='', fit_spectral_pol=3, channels_out=channels_out, deconvolution_channels=3,
                             multiscale='',  multiscale_scale_bias=0.65, multiscale_max_scales=5, pol='i',
                             facet_regions=facetregname, scalar_visibilities='', apply_facet_solutions=f'self/solutions/cal-tec-merged-c{c}.h5 phase000{applyamp}',
                             **reuse_kwargs, **beam_kwargs)
        if c == 0: # imagename if c=0 else imagenameM
            reuse_kwargs = {'reuse_psf':imagename, 'reuse_dirty':imagename}
        # make a new mask from the image
        current_best_mask = make_current_best_mask(imagenameM, mask_threshold[c]-0.5, userReg)
        # rename source lists
        os.system(f'mv {imagenameM}-sources.txt {imagenameM}-clean1-sources.txt')
        os.system(f'mv {imagenameM}-sources-pb.txt {imagenameM}-clean1-sources-pb.txt')
        # Continue-clean faint sources using local-rms
        logger.info('Making wide field image ...')
        lib_util.run_wsclean(s, 'wsclean-c'+str(c)+'.log', MSs.getStrWsclean(), name=imagenameM, fits_mask=current_best_mask, data_column='CORRECTED_DATA', size=imgsizepix_wide, scale='4arcsec',
                             weight='briggs -0.3', niter=1000000, gridder='wgridder',  parallel_gridding=32, save_source_list='', local_rms='', cont='',
                             update_model_required='', minuv_l=30, beam_size=15, mgain=0.9, nmiter=10, parallel_deconvolution=1024, auto_threshold=2.0, auto_mask=4.0,
                             join_channels='', fit_spectral_pol=3, channels_out=channels_out, deconvolution_channels=3,
                             multiscale='',  multiscale_scale_bias=0.65, multiscale_max_scales=5, pol='i',
                             facet_regions=facetregname, scalar_visibilities='', apply_facet_solutions=f'self/solutions/cal-tec-merged-c{c}.h5 phase000{applyamp} ', **reuse_kwargs, **beam_kwargs)
        # make a new mask from the image
        current_best_mask = make_current_best_mask(imagenameM, mask_threshold[c]-0.5, userReg)
        # merge source lists
        os.system(f'mv {imagenameM}-sources.txt {imagenameM}-clean2-sources.txt')
        os.system(f'mv {imagenameM}-sources-pb.txt {imagenameM}-clean2-sources-pb.txt')
        os.system(f'cat {imagenameM}-clean1-sources-pb.txt {imagenameM}-clean2-sources-pb.txt >> {imagenameM}-sources-pb.txt')
        os.system(f'cat {imagenameM}-clean1-sources.txt {imagenameM}-clean2-sources.txt >> {imagenameM}-sources.txt')

        # reset NaNs if present
        im = lib_img.Image(f'{imagenameM}-MFS-image.fits')
        im.nantozeroModel()

    #####################################################################################################
    # Find calibration solutions for subfield
    if c < 2:
        # Prepare region and models for subfield
        if subfield:
            subfield_path = subfield
            if len(Regions.read(subfield_path)) > 1:
                raise ValueError(f'Manual subfield region {subfield} contains more than one region.')
        else:
            subfield_path = 'self/skymodel/subfield.reg'

        with w.if_todo('c%02i_extreg_prepare' % c):
            if not subfield and not os.path.exists(subfield_path): # automatically find subfield
                sm = lsmtool.load(f'img/wideM-{c}-sources.txt')
                # sm.remove('img/wide-lr-mask.fits=1')  # remove sidelobe sources that were subtracted
                sm.remove('MajorAxis > 80')  # remove largest scales
                field_center1, field_size1 = lib_dd.make_subfield_region(subfield_path, MSs.getListObj()[0], sm,
                                                                         subfield_min_flux, debug_dir='img/')
            if subtract_predict_mode == 'wsclean':
                # prepare model of central/external regions
                logger.info('Blanking central region of model files and reverse...')
                for im in glob.glob(f'img/wideM-{c}*model*.fits'):
                    wideMint = im.replace('wideM','wideMint')
                    os.system('cp %s %s' % (im, wideMint))
                    lib_img.blank_image_reg(wideMint, subfield_path, blankval = 0., inverse=True)
                    wideMext = im.replace('wideM','wideMext')
                    os.system('cp %s %s' % (im, wideMext))
                    lib_img.blank_image_reg(wideMext, subfield_path, blankval = 0.)
            elif subtract_predict_mode == 'DP3':
                raise ValueError('Not implemented.')
            else: raise ValueError
        # DONE
        subfield_reg = Regions.read(subfield_path)[0]
        field_center = subfield_reg.center.ra, subfield_reg.center.dec
        field_size = np.max([subfield_reg.width.to_value('deg'), subfield_reg.height.to_value('deg')])

        with w.if_todo('c%02i_xtreg_subtract' % c):
            # Recreate MODEL_DATA of external region for subtraction
            MSs.run('taql "update $pathMS set MODEL_DATA=0"', log='$nameMS_taql-c' + str(c) + '.log', commandType='general')
            logger.info('Predict corrupted model of external region (wsclean)...')
            # TODO ignore facet beam for now due to bug
            s.add(f'wsclean -predict -padding 1.8 -name img/wideMext-{c} -j {s.max_processors} -channels-out {MSs.getChout(4.e6)} \
                    -facet-regions {facetregname} -apply-facet-solutions self/solutions/cal-tec-merged-c{c}.h5 phase000 \
                    {MSs.getStrWsclean()}',
                log='wscleanPRE-c' + str(c) + '.log', commandType='wsclean', processors='max')
            s.run(check=True)

            # # Add model to MODEL_DATA
            # logger.info('Predict corrupted model of external region (DP3)...')
            # MSs.run(f'DP3 {parset_dir}/DP3-h5parmpredict.parset msin=$pathMS pre.sourcedb=$pathMS/wideM-{c}-sources-pb.txt pre.applycal.parmdb=cal-tec-merged-c{c}.h5',
            #         log='$nameMS_h5pre.log', commandType='DP3')

            # cycle > 0: need to add DI-corruption on top (previous iteration sub-field)
            if c > 0:
                logger.info('Add previous iteration sub-field corruption on top of DD-corruption...')
                MSs.run(f'DP3 {parset_dir}/DP3-cor.parset msin=$pathMS msin.datacolumn=MODEL_DATA msout.datacolumn=MODEL_DATA \
                        cor.parmdb=self/solutions/cal-tec-sf-merged-c' + str(c-1) + '.h5 cor.correction=phase000 cor.invert=False',
                        log='$nameMS_sidelobe_corrupt.log', commandType='DP3')
                logger.info('Add DI amplitude corruption on top of DD-corruption...')
                MSs.run(f'DP3 {parset_dir}/DP3-cor.parset msin=$pathMS msin.datacolumn=MODEL_DATA msout.datacolumn=MODEL_DATA \
                        cor.parmdb=self/solutions/cal-amp-di.h5 cor.correction=amplitudeSmooth cor.invert=False',
                        log='$nameMS_sidelobe_corrupt.log', commandType='DP3')

            # subtract external region from CORRECTED_DATA_FR to create SUBFIELD_DATA
            MSs.addcol('SUBFIELD_DATA','CORRECTED_DATA_FR')
            logger.info('Subtracting external region model (SUBFIELD_DATA = CORRECTED_DATA_FR - MODEL_DATA)...')
            MSs.run('taql "update $pathMS set SUBFIELD_DATA = CORRECTED_DATA_FR - MODEL_DATA"', log='$nameMS_taql-c'+str(c)+'.log', commandType='general')
            if c > 0:
                logger.info('Correct subfield DI amplitude...')
                MSs.run(f'DP3 {parset_dir}/DP3-cor.parset msin=$pathMS msin.datacolumn=SUBFIELD_DATA msout.datacolumn=SUBFIELD_DATA \
                        cor.parmdb=self/solutions/cal-amp-di.h5 cor.correction=amplitudeSmooth cor.invert=True',
                        log='$nameMS_sidelobe_corrupt.log', commandType='DP3')
            clean_empty(MSs,f'only_subfield-{c}', 'SUBFIELD_DATA') # DEBUG
        ### DONE

        with w.if_todo('c%02i_intreg_predict' % c):
            # Recreate MODEL_DATA of internal region for solve
            logger.info('Predict model of internal region...')
            s.add(f'wsclean -predict -padding 1.8 -name img/wideMint-{c} -j {s.max_processors} -channels-out {MSs.getChout(4.e6)} \
                    {MSs.getStrWsclean()}',
                  log='wscleanPRE-c' + str(c) + '.log', commandType='wsclean', processors='max')
            s.run(check=True)
        ### DONE

        with w.if_todo('c%02i_subfield_solve_tecRS' % c):
            # Smooth MSs: SUBFIELD_DATA -> SMOOTHED_DATA
            MSs.run_Blsmooth('SUBFIELD_DATA', logstr=f'smooth-c{c}')
            # solve ionosphere phase - ms:SMOOTHED_DATA
            logger.info(f'Solving {sf_phaseSolMode} (fast RS)...')
            solve_iono(MSs, c, '2-sf', ['MODEL_DATA'], 1.5, base_solint, sf_phaseSolMode, resetant='intermediate')
        ### DONE

        with w.if_todo('c%02i_subfield_corr_tecRS' % c):
            # Correct MSs: SUBFIELD_DATA -> SUBFIELD_DATA
            logger.info('Correct subfield iono...')
            if sf_phaseSolMode in ['tec', 'tecandphase']:
                MSs.run(f'DP3 {parset_dir}/DP3-cor.parset msin=$pathMS msin.datacolumn=SUBFIELD_DATA msout.datacolumn=SUBFIELD_DATA \
                        cor.parmdb=self/solutions/cal-tec2-sf-c' + str(c) + '.h5 cor.correction=tec000 ',
                        log='$nameMS_sf-correct.log', commandType='DP3')
            if sf_phaseSolMode in ['phase', 'tecandphase']:
                MSs.run(f'DP3 {parset_dir}/DP3-cor.parset msin=$pathMS msin.datacolumn=SUBFIELD_DATA msout.datacolumn=SUBFIELD_DATA \
                        cor.parmdb=self/solutions/cal-tec2-sf-c' + str(c) + '.h5 cor.correction=phase000',
                        log='$nameMS_sf-correct.log', commandType='DP3')
        ### DONE

        with w.if_todo('c%02i_subfield_solve_tecCS' % c):
            # Smooth MSs: SUBFIELD_DATA -> SMOOTHED_DATA
            MSs.run_Blsmooth('SUBFIELD_DATA', logstr=f'smooth-c{c}')
            # solve ionosphere phase - ms:SMOOTHED_DATA
            logger.info(f'Solving {sf_phaseSolMode} (mid RS)...')
            solve_iono(MSs, c, '1-sf', ['MODEL_DATA'], 5.0, 4*base_solint, sf_phaseSolMode, resetant='inner')
        ### DONE

        with w.if_todo('c%02i_subfield_corr_tecCS' % c):
            # Correct MSs: SUBFIELD_DATA -> SUBFIELD_DATA
            logger.info('Correct subfield iono...')
            if sf_phaseSolMode in ['tec', 'tecandphase']:
                MSs.run(f'DP3 {parset_dir}/DP3-cor.parset msin=$pathMS msin.datacolumn=SUBFIELD_DATA msout.datacolumn=SUBFIELD_DATA \
                        cor.parmdb=self/solutions/cal-tec1-sf-c' + str(c) + '.h5 cor.correction=tec000 ',
                        log='$nameMS_sf-correct.log', commandType='DP3')
            if sf_phaseSolMode in ['phase', 'tecandphase']:
                MSs.run(f'DP3 {parset_dir}/DP3-cor.parset msin=$pathMS msin.datacolumn=SUBFIELD_DATA msout.datacolumn=SUBFIELD_DATA \
                        cor.parmdb=self/solutions/cal-tec1-sf-c' + str(c) + '.h5 cor.correction=phase000',
                        log='$nameMS_sf-correct.log', commandType='DP3')
        ### DONE

        with w.if_todo('c%02i_subfield_solve_tecCS0' % c):
            # Smooth MSs: SUBFIELD_DATA -> SMOOTHED_DATA
            MSs.run_Blsmooth('SUBFIELD_DATA', logstr=f'smooth-c{c}')
            # solve ionosphere phase - ms:SMOOTHED_DATA
            logger.info(f'Solving {sf_phaseSolMode} (slowCS)...')
            solve_iono(MSs, c, '0-sf', ['MODEL_DATA'], 10.0, 16*base_solint, sf_phaseSolMode)
        ### DONE

        with w.if_todo('c%02i_subfield_corr_tecCS0' % c):
            # Correct MSs: SUBFIELD_DATA -> SUBFIELD_DATA
            logger.info('Correct subfield iono...')
            if sf_phaseSolMode in ['tec', 'tecandphase']:
                MSs.run(f'DP3 {parset_dir}/DP3-cor.parset msin=$pathMS msin.datacolumn=SUBFIELD_DATA msout.datacolumn=SUBFIELD_DATA \
                        cor.parmdb=self/solutions/cal-tec0-sf-c' + str(c) + '.h5 cor.correction=tec000 ',
                        log='$nameMS_sf-correct.log', commandType='DP3')
            if sf_phaseSolMode in ['phase', 'tecandphase']:
                MSs.run(f'DP3 {parset_dir}/DP3-cor.parset msin=$pathMS msin.datacolumn=SUBFIELD_DATA msout.datacolumn=SUBFIELD_DATA \
                        cor.parmdb=self/solutions/cal-tec0-sf-c' + str(c) + '.h5 cor.correction=phase000',
                        log='$nameMS_sf-correct.log', commandType='DP3')
        ### DONE

        # merge solutions into one h5parms for plotting and apply
        with w.if_todo('c%02i_merge_h5_subfield' % c):
            sol_dir = 'self/solutions'
            lib_util.check_rm(f'{sol_dir}/cal-tec-sf-merged-c{c}.h5')
            # reference, unflag and reset the added stations
            s.add(f'h5_merger.py --h5_out {sol_dir}/cal-tec-sf-merged-c{c}.h5 --h5_tables {sol_dir}/cal-tec0-sf-c{c}.h5 {sol_dir}/cal-tec1-sf-c{c}.h5 {sol_dir}/cal-tec2-sf-c{c}.h5 \
                   --h5_time_freq {sol_dir}/cal-tec2-sf-c{c}.h5 --no_antenna_crash --no_pol', log='h5_merger.log',
                commandType='python')
            s.run(check=True)
            lib_util.run_losoto(s, f'tec-sf-merged-c{c}', f'{sol_dir}/cal-tec-sf-merged-c{c}.h5',
                                [f'{parset_dir}/losoto-plot-scalar.parset'],
                                plots_dir=f'self/plots/plots-tec-sf-merged-c{c}', h5_dir='self/solutions')
        ### DONE

        # Do a quick debug image...
        with w.if_todo('c%02i_image-subfield' % c):
            logger.info('Test image subfield...')
            lib_util.run_wsclean(s, 'wscleanSF-c'+str(c)+'.log', MSs.getStrWsclean(), name=f'img/subfield-{c}', data_column='SUBFIELD_DATA', size=3000, scale='4arcsec',
                                 weight='briggs -0.3', niter=100000, gridder='wgridder',  parallel_gridding=6, shift=f'{field_center[0].to(u.hourangle).to_string()} {field_center[1].to_string()}',
                                 no_update_model_required='', minuv_l=30, beam_size=15, mgain=0.85, nmiter=12, parallel_deconvolution=512, auto_threshold=3.0, auto_mask=5.0,
                                 join_channels='', fit_spectral_pol=3, multiscale_max_scales=5, channels_out=channels_out, deconvolution_channels=3, baseline_averaging='',
                                 multiscale='',  multiscale_scale_bias=0.7, pol='i')
        ### DONE
        #####################################################################################################
        # Subtract side-lobe sources
        if c == 0:
            # Predict the main-lobe with DD-sols and subtract it
            with w.if_todo('subtract_mainlobe'):
                logger.info('Blanking central region of model files and reverse...')
                for im in glob.glob('img/wideM-0*model*.fits'):
                    wideMintpb = im.replace('wideM', 'wideMintpb')
                    os.system('cp %s %s' % (im, wideMintpb))
                    lib_img.blank_image_reg(wideMintpb, beamReg , blankval=0., inverse=True)
                    wideMextpb = im.replace('wideM', 'wideMextpb')
                    os.system('cp %s %s' % (im, wideMextpb))
                    lib_img.blank_image_reg(wideMextpb, beamReg, blankval=0.)
                logger.info('Set MODEL_DATA=0...')
                MSs.run('taql "update $pathMS set MODEL_DATA = 0"', log='$nameMS_taql-c' + str(c) + '.log', commandType='general')
                # Recreate MODEL_DATA of external region for subtraction -apply-facet-beam -facet-beam-update 120 -use-differential-lofar-beam
                logger.info('Predict corrupted model of external region...')
                s.add(f'wsclean -predict -padding 1.8 -name img/wideMintpb-0 -j {s.max_processors} -channels-out {channels_out} \
                       -facet-regions {facetregname} -apply-facet-solutions self/solutions/cal-tec-merged-c{c}.h5 phase000 {MSs.getStrWsclean()}',
                    log='wscleanPRE-c' + str(c) + '.log', commandType='wsclean', processors='max')
                s.run(check=True)

                # subtract internal region from CORRECTED_DATA_FR to create SUBFIELD_DATA
                logger.info('Subtract main-lobe (SUBFIELD_DATA = CORRECTED_DATA_FR - MODEL_DATA)...')
                MSs.run('taql "update $pathMS set SUBFIELD_DATA = CORRECTED_DATA_FR - MODEL_DATA"',
                        log='$nameMS_taql-c' + str(c) + '.log', commandType='general')
                clean_empty(MSs, 'only_sidelobe', 'SUBFIELD_DATA', size=10000)
            ### DONE

            # Do a rough correction of the sidelobe data using the subfield solutions
            with w.if_todo(f'correct-sidelobe-c{c}'): # just for testing/debug
                logger.info('Correct sidelobe data with subfield iono solutions...')
                # merged h5parm is always phase no matter the soltype!
                MSs.run(f'DP3 {parset_dir}/DP3-cor.parset msin=$pathMS msin.datacolumn=SUBFIELD_DATA msout.datacolumn=SUBFIELD_DATA \
                        cor.parmdb=self/solutions/cal-tec-sf-merged-c' + str(c) + '.h5 cor.correction=phase000',
                        log='$nameMS_sf-correct.log', commandType='DP3')
            # DONE

            imagename_lr = 'img/wide-lr'
            # Image the sidelobe data
            with w.if_todo('image_sidelobe'):
                logger.info('Cleaning low-res...')
                channels_out = MSs.getChout(2.e6) if MSs.getChout(2.e6) > 1 else 2
                lib_util.run_wsclean(s, 'wscleanLR.log', MSs.getStrWsclean(), name=imagename_lr, do_predict=True, data_column='SUBFIELD_DATA',
                                     parallel_gridding=4, size=imgsizepix_lr, scale='30arcsec', save_source_list='',
                                     weight='briggs -0.3', niter=50000, no_update_model_required='', minuv_l=30, maxuvw_m=6000,
                                     taper_gaussian='200arcsec', mgain=0.85, channels_out=channels_out, parallel_deconvolution=512, baseline_averaging='',
                                     local_rms='', auto_mask=3, auto_threshold=1.5, join_channels='', fit_spectral_pol=5)

            # Subtract full low-resolution field (including possible large-scale emission within primary beam)
            # to get empty data set for flagging
            with w.if_todo('subtract_lr'):
                logger.info('Subtract low-resolution to get empty data set (SUBFIELD_DATA = SUBFIELD_DATA - MODEL_DATA)...')
                MSs.run('taql "update $pathMS set SUBFIELD_DATA = SUBFIELD_DATA - MODEL_DATA"',
                    log='$nameMS_taql-c' + str(c) + '.log', commandType='general')

            # Flag on residuals (SUBFIELD_DATA)
            with w.if_todo('flag_residuals'):
                logger.info('Flagging residuals (SUBFIELD_DATA)...')
                MSs.run(
                    'DP3 ' + parset_dir + '/DP3-flag.parset msin=$pathMS msin.datacolumn=SUBFIELD_DATA aoflagger.strategy=' + parset_dir + '/LBAdefaultwideband.lua',
                    log='$nameMS_flag-c' + str(c) + '.log', commandType='DP3')

            # Now subtract the sidelobe
            with w.if_todo('subtract_sidelobe'):
                sidelobe_predict_mode = 'wsclean'
                if sidelobe_predict_mode=='wsclean':
                    # blank within main-libe to not subtract anything from there (maybe extended sources not properly sobtracted at the beginning)
                    for im in glob.glob(f'{imagename_lr}*model*fits'):
                        wideLRext = im.replace(imagename_lr, f'{imagename_lr}-blank')
                        os.system('cp %s %s' % (im, wideLRext))
                        lib_img.blank_image_reg(wideLRext, beamReg , blankval=0.)

                    logger.info('Predict model of sidelobe region (wsclean)...')
                    s.add(f'wsclean -predict -padding 1.8 -name {imagename_lr}-blank -j {s.max_processors} -channels-out {channels_out} {MSs.getStrWsclean()}',
                        log='wscleanPRE-c' + str(c) + '.log', commandType='wsclean', processors='max')
                    s.run(check=True)
                elif sidelobe_predict_mode=='DP3':
                    logger.info('Predict model of sidelobe region (DP3)...')
                    sidelobe_sky = lsmtool.load(f'{imagename_lr}-sources.txt')
                    sidelobe_sky.remove(f'{beamMask}==True')
                    pred_parset = 'DP3-predict.parset'
                    MSs.run(f'DP3 {parset_dir}/{pred_parset} msin=$pathMS pre.sourcedb={imagename_lr}-sources.txt msout.datacolumn=MODEL_DATA',
                        log='$nameMS_pre.log', commandType='DP3')
                # predict just for empty test image
                MSs.run('taql "update $pathMS set SUBFIELD_DATA = SUBFIELD_DATA - MODEL_DATA"', log='$nameMS_taql-c' + str(c) + '.log', commandType='general')
                clean_empty(MSs, 'empty', 'SUBFIELD_DATA')

                logger.info('Corrupt sidelobe model with subfield solutions...')
                MSs.run(f'DP3 {parset_dir}/DP3-cor.parset msin=$pathMS msin.datacolumn=MODEL_DATA msout.datacolumn=MODEL_DATA \
                        cor.parmdb=self/solutions/cal-tec-sf-merged-c' + str(c) + '.h5 cor.correction=phase000 cor.invert=False',
                        log='$nameMS_sidelobe_corrupt.log', commandType='DP3')

                logger.info('Subtract corrupted sidelobe model (CORRECTED_DATA_FR = CORRECTED_DATA_FR - MODEL_DATA)...')
                MSs.run('taql "update $pathMS set CORRECTED_DATA_FR = CORRECTED_DATA_FR - MODEL_DATA"', log='$nameMS_taql-c' + str(c) + '.log', commandType='general')

            if c < 2 :
                # Only after the 0th and 1st iteration: apply the subfield solutions to the data.
                with w.if_todo('c%02i_corr_sf_sols' % c):
                    logger.info('Correct subfield ionosphere (CORRECTED_DATA_FR -> CORRECTED_DATA)...')
                    # Correct MSs:CORRECTED_DATA_FR -> CORRECTED_DATA
                    MSs.run(f'DP3 {parset_dir}/DP3-cor.parset msin=$pathMS msin.datacolumn=CORRECTED_DATA_FR  \
                                cor.parmdb=self/solutions/cal-tec-sf-merged-c' + str(c) + '.h5 cor.correction=phase000',
                            log='$nameMS_sf-correct.log', commandType='DP3')
                    # Correct MSs:CORRECTED_DATA -> CORRECTED_DATA
                    if c == 1:
                        logger.info('Correct DI amplitude (CORRECTED_DATA -> CORRECTED_DATA)...')
                        MSs.run(f'DP3 {parset_dir}/DP3-cor.parset msin=$pathMS msin.datacolumn=CORRECTED_DATA msout.datacolumn=CORRECTED_DATA \
                                cor.parmdb=self/solutions/cal-amp-di.h5 cor.correction=amplitudeSmooth cor.invert=True',
                                log='$nameMS_sidelobe_corrupt.log', commandType='DP3')
            ### DONE

# # polarisation imaging
# with w.if_todo('imaging-pol'):
#     logger.info('Cleaning (Pol)...')
#     imagenameP = 'img/wideP'
#     lib_util.run_wsclean(s, 'wscleanP.log', MSs.getStrWsclean(), name=imagenameP, pol='QUV',
#         size=imgsizepix_p, scale='10arcsec', weight='briggs -0.3', niter=0, no_update_model_required='',
#         parallel_gridding=2, baseline_averaging='', minuv_l=30, maxuv_l=4500,
#         join_channels='', channels_out=MSs.getChout(4.e6))
#
# MSs.run('taql "ALTER TABLE $pathMS DELETE COLUMN SUBFIELD_DATA, CORRECTED_DATA_FR"',
#         log='$nameMS_taql_delcol.log', commandType='general')

# Copy images
[ os.system('mv img/wideM-'+str(c)+'-MFS-image*.fits self/images') for c in range(maxIter) ]
[ os.system('mv img/wideM-'+str(c)+'-MFS-residual*.fits self/images') for c in range(maxIter) ]
[ os.system('mv img/wideM-'+str(c)+'-sources*.txt self/images') for c in range(maxIter) ]
# debugging images -> can be removed in production
[ os.system('mv img/subfield-'+str(c)+'-MFS-image*.fits self/images') for c in range(maxIter) ]
# os.system('mv img/wideP-MFS-*-image.fits self/images')
# os.system('mv img/wide-lr-MFS-image.fits self/images')

# debug images
os.system('mv img/only*image.fits self/images')
os.system('mv img/empty*image.fits self/images')

# Copy model
os.system(f'mv img/wideM-{maxIter-1}-*-model.fits self/skymodel')
os.system(f'mv img/wideM-{maxIter-1}-*-model-pb.fits self/skymodel')

w.alldone()<|MERGE_RESOLUTION|>--- conflicted
+++ resolved
@@ -599,12 +599,8 @@
                                 h5_dir='self/solutions')
             
     facetregname = f'self/solutions/facets-c{c}.reg'
-<<<<<<< HEAD
     channels_out = MSs.getChout(4.e6) if MSs.getChout(4.e6) > 1 else 2
     
-=======
-
->>>>>>> 1bfdefd1
     with w.if_todo('c%02i-imaging' % c):
         logger.info('Preparing region file...')
         s.add('ds9_facet_generator.py --ms '+MSs.getListStr()[0]+f' --h5 self/solutions/cal-tec-merged-c{c}.h5 --imsize '+str(imgsizepix_wide)+' \
