#!/usr/bin/env python
# -*- coding: utf-8 -*-

# Pipeline for direction dependent calibration

# TODO: remove regions and move to masks

import sys, os, glob, re, pickle
import numpy as np
from astropy.table import Table as astrotab
from astropy.coordinates import SkyCoord
from astropy import units as u
import pyrap.tables as pt
import lsmtool

#######################################################
from LiLF import lib_ms, lib_img, lib_util, lib_log, lib_dd, lib_h5
logger_obj = lib_log.Logger('pipeline-dd-serial.logger')
logger = lib_log.logger
s = lib_util.Scheduler(log_dir = logger_obj.log_dir, dry = False)
w = lib_util.Walker('pipeline-dd-serial.walker')

# parse parset
parset = lib_util.getParset()
parset_dir = parset.get('LOFAR_dd-serial','parset_dir')
userReg = parset.get('model','userReg')
maxIter = parset.getint('LOFAR_dd-serial','maxIter')
min_cal_flux60 = parset.getfloat('LOFAR_dd-serial','minCalFlux60')
removeExtendedCutoff = parset.getfloat('LOFAR_dd-serial','removeExtendedCutoff')
target_dir = parset.get('LOFAR_dd-serial','target_dir')

def clean(p, MSs, res='normal', size=[1,1], empty=False, imagereg=None):
    """
    p = patch name
    mss = list of mss to clean
    size = in deg of the image
    """
    # set pixscale and imsize
    pixscale = MSs.resolution

    if res == 'normal':
        pixscale = float('%.1f'%(pixscale/2.5))
    elif res == 'high':
        pixscale = float('%.1f'%(pixscale/3.5))
    elif res == 'low':
        pass # no change

    imsize = [int(size[0]*1.5/(pixscale/3600.)), int(size[1]*1.5/(pixscale/3600.))] # add 50%
    imsize[0] += imsize[0] % 2
    imsize[1] += imsize[1] % 2
    if imsize[0] < 256: imsize[0] = 256
    if imsize[1] < 256: imsize[1] = 256

    logger.debug('Image size: '+str(imsize)+' - Pixel scale: '+str(pixscale))

    if res == 'normal':
        weight = 'briggs -0.3'
        maxuv_l = None
    elif res == 'high':
        weight = 'briggs -0.6'
        maxuv_l = None
    elif res == 'low':
        weight = 'briggs 0'
        maxuv_l = 3500
    else:
        logger.error('Wrong "res": %s.' % str(res))
        sys.exit()

    if empty:

        logger.info('Cleaning empty ('+str(p)+')...')
        imagename = 'img/empty-'+str(p)
        lib_util.run_wsclean(s, 'wscleanE-'+str(p)+'.log', MSs.getStrWsclean(), name=imagename, data_column='SUBTRACTED_DATA',
                size=imsize, scale=str(pixscale)+'arcsec',
                weight=weight, niter=0, no_update_model_required='', minuv_l=30, mgain=0,
                baseline_averaging='')
    else:

        # clean 1
        logger.info('Cleaning ('+str(p)+')...')
        imagename = 'img/ddcal-'+str(p)
        lib_util.run_wsclean(s, 'wscleanA-'+str(p)+'.log', MSs.getStrWsclean(), name=imagename,
                size=imsize, scale=str(pixscale)+'arcsec',
                weight=weight, niter=10000, no_update_model_required='', minuv_l=30, maxuv_l=maxuv_l, mgain=0.85,
                baseline_averaging='', parallel_deconvolution=512, auto_threshold=5,
                join_channels='', fit_spectral_pol=3, channels_out=ch_out, deconvolution_channels=3)
    
        # make mask
        im = lib_img.Image(imagename+'-MFS-image.fits', userReg=userReg)
        try:
            im.makeMask(threshpix=10, rmsbox=(70, 5))
        except:
            logger.warning('Fail to create mask for %s.' % imagename+'-MFS-image.fits')
            return

        if imagereg is not None:
            lib_img.blank_image_reg(im.maskname, imagereg, inverse=True, blankval=0.,)
    
        # clean 2
        # TODO: add deconvolution_channels when bug fixed
        logger.info('Cleaning w/ mask ('+str(p)+')...')
        imagenameM = 'img/ddcalM-'+str(p)
        lib_util.run_wsclean(s, 'wscleanB-'+str(p)+'.log', MSs.getStrWsclean(), name=imagenameM, do_predict=True,
                size=imsize, save_source_list='', scale=str(pixscale)+'arcsec', reuse_psf=imagename, reuse_dirty=imagename,
                weight=weight, niter=100000, no_update_model_required='', minuv_l=30, maxuv_l=maxuv_l, mgain=0.85,
                multiscale='', multiscale_scale_bias=0.7, multiscale_scales='0,10,20,40,80', 
                baseline_averaging='', local_rms='', auto_threshold=0.75, auto_mask=1.5, fits_mask=im.maskname,
                join_channels='', fit_spectral_pol=3, channels_out=ch_out)  #, deconvolution_channels=3)

        os.system('cat logs/wscleanB-'+str(p)+'.log | grep "background noise"')

#############################################################
with w.if_todo('cleaning'):
    logger.info('Cleaning...')
    lib_util.check_rm('ddcal')
    os.makedirs('ddcal/init')
    lib_util.check_rm('img')
    os.makedirs('img')
    lib_util.check_rm('mss-avg')
### DONE

# goes down to 8 seconds/4 chans
if not os.path.exists('mss-avg'):
    MSs = lib_ms.AllMSs( glob.glob('mss/TC*[0-9].MS'), s )
    timeint = MSs.getListObj()[0].getTimeInt()
    avgtimeint = int(round(8/timeint))  # to 8 seconds
    nchan_init = MSs.getListObj()[0].getNchan()
    # chan: avg (x8) sol (x6) - we need a multiple of 8x6=48, the largest that is <nchan
    # survey after avg (x8): 60, final number of sol 10
    # pointed after avg (x8): 120, final number of sol 20
    nchan = nchan_init - nchan_init % 48
    os.makedirs('mss-avg')
    logger.info('Averaging in time (%is -> %is), channels: %ich -> %ich)' % (timeint,timeint*avgtimeint,nchan_init,nchan))
    MSs.run('DPPP '+parset_dir+'/DPPP-avg.parset msin=$pathMS msout=mss-avg/$nameMS.MS msin.datacolumn=CORRECTED_DATA msin.nchan='+str(nchan)+' \
            avg.timestep='+str(avgtimeint)+' avg.freqstep=1',
            log='$nameMS_initavg.log', commandType='DPPP')

MSs = lib_ms.AllMSs(glob.glob('mss-avg/TC*[0-9].MS'), s, check_flags=False)

fwhm = MSs.getListObj()[0].getFWHM(freq='mid')
detectability_dist = MSs.getListObj()[0].getFWHM(freq='max')*1.7/2.  # 1.8 to go to close to the null
freq_min = np.min(MSs.getFreqs())
freq_mid = np.mean(MSs.getFreqs())
phase_center = MSs.getListObj()[0].getPhaseCentre()
timeint = MSs.getListObj()[0].getTimeInt()
ch_out = MSs.getChout(4e6)  # for full band (48e6 MHz) is 12
ch_out_idg = 12  # better 24, but slow
imgsizepix = int(1.7 * MSs.getListObj()[0].getFWHM(freq='mid') * 3600 / 3.)
if imgsizepix % 2 != 0: imgsizepix += 1  # prevent odd img sizes
#MSs.getListObj()[0].makeBeamReg('ddcal/beam.reg', freq='mid')
#beamReg = 'ddcal/beam.reg'

# logger.info('Add columns...')
# MSs.run('addcol2ms.py -m $pathMS -c CORRECTED_DATA,SUBTRACTED_DATA -i DATA', log='$nameMS_addcol.log', commandType='python')
# MSs.run('addcol2ms.py -m $pathMS -c FLAG_BKP -i FLAG', log='$nameMS_addcol.log', commandType='python')

##############################################################
# setup initial model
# os.system('cp self/images/wideM-1* ddcal/init/')
# full_image = lib_img.Image('ddcal/init/wideM-1-MFS-image.fits', userReg=userReg)
full_image = lib_img.Image('ddcal/c00/images/wideDD-c00.app.restored.fits', userReg=userReg)

for cmaj in range(maxIter):
    logger.info('Starting major cycle: %i' % cmaj)
    
    # cycle specific variables
    picklefile = 'ddcal/directions-c%02i.pickle' % cmaj
    interp_h5parm = 'ddcal/c%02i/solutions/interp.h5' % cmaj
    #aterm_config_file = 'ddcal/c%02i/aterm/aterm.config' % cmaj
    mask_ddcal = full_image.imagename.replace('.fits', '_mask-ddcal.fits')  # this is used to find calibrators

    if not os.path.exists('ddcal/c%02i' % cmaj): os.makedirs('ddcal/c%02i' % cmaj)
    for subdir in ['plots','images','solutions','skymodels']:
        if not os.path.exists('ddcal/c%02i/%s' % (cmaj, subdir)): os.makedirs('ddcal/c%02i/%s' % (cmaj, subdir))

    if not os.path.exists(picklefile):
        directions = []

        # making skymodel from image
        full_image.makeMask(threshpix=5, atrous_do=True, maskname=mask_ddcal, write_srl=True, write_ds9=True)
        
        # locating DD-calibrators
        cal = astrotab.read(mask_ddcal.replace('fits','cat.fits'), format='fits')
<<<<<<< HEAD
        # cal.remove_rows(cal['Total_flux'] < 0.01) # remove very faint to speedup
        # cal.remove_rows((cal['Total_flux'] > 5*cal['Peak_flux']) & (cal['Total_flux'] < 0.5)) # remove extended faint
        # cal.remove_rows((cal['Total_flux'] > 5*cal['Total_flux']*cal['Peak_flux']) & (cal['Total_flux'] >= 0.5)) # remove extended bright
        print(len(cal))
=======
        cal = cal[np.where(cal['Total_flux'] < 10*cal['Peak_flux'])] #  remove extended
        cal = cal[np.where(cal['Total_flux'] > 0.1)]  # remove very faint to speedup
>>>>>>> 9da7f3a4
        cal['Cluster_id'] = 'None           '
        # grouping nearby sources
        grouper = lib_dd.Grouper(list(zip(cal['RA'],cal['DEC'])), cal['Total_flux'],
                                 look_distance=0.05, kernel_size=0.03, grouping_distance=0.03)
        grouper.run()
        clusters = grouper.grouping()
        grouper.plot()
        os.system('mv grouping*png ddcal/c%02i/plots/' % cmaj)
        img_beam = full_image.getBeam()
        img_freq = full_image.getFreq()

        logger.info('Finding direction calibrators...')
        for cluster_num, cluster_idxs in enumerate(clusters):
            name = 'ddcal%04i' % cluster_num
            cal['Cluster_id'][cluster_idxs] = name  # just for debug

            fluxes = np.sum(cal['Total_flux'][cluster_idxs])
            spidx_coeffs = [-0.8]*len(cluster_idxs)
            ref_freqs = [img_freq]*len(cluster_idxs)
            localrms = np.max(cal['Isl_rms'][cluster_idxs])

            d = lib_dd.Direction(name)
            d.fluxes = fluxes
            d.spidx_coeffs = spidx_coeffs
            d.ref_freq = ref_freqs
            d.localrms = localrms

            # skip faint directions
            if d.get_flux(60e6) < min_cal_flux60:
                logger.debug("%s: flux density @ 60 MHz: %.1f mJy (skip)" % (name, 1e3 * d.get_flux(60e6)))
                cal['Cluster_id'][cluster_idxs] = '_'+name  # identify unused sources for debug
                continue
            else:
                logger.debug("%s: flux density @ 60 MHz: %.1f mJy (good)" % (name, 1e3 * d.get_flux(60e6)))

            #print('DEBUG:',name,fluxes,spidx_coeffs,gauss_area,ref_freqs,size,img_beam,lsm.getColValues('MajorAxis')[idx])
            ra = np.mean(cal['RA'][cluster_idxs])
            dec = np.mean(cal['DEC'][cluster_idxs])
            d.set_position( [ra, dec], distance_peeloff=detectability_dist, phase_center=phase_center )
            d.set_size(cal['RA'][cluster_idxs], cal['DEC'][cluster_idxs], cal['Maj'][cluster_idxs], img_beam[0]/3600)
            d.set_region(loc='ddcal/c%02i/skymodels' % cmaj)
            model_root = 'ddcal/c%02i/skymodels/%s-init' % (cmaj, name)
            for model_file in glob.glob(full_image.root+'*[0-9]-model.fits'):
                os.system('cp %s %s' % (model_file, model_file.replace(full_image.root, model_root)))
            d.set_model(model_root, typ='init', apply_region=True)

            directions.append(d)

        # create a concat region for debugging
        os.system('cat ddcal/c%02i/skymodels/ddcal*reg > ddcal/c%02i/skymodels/all-c%02i.reg' % (cmaj,cmaj,cmaj))
        # save catalogue for debugging
        cal.write('ddcal/c%02i/skymodels/cat-c%02i.fits' % (cmaj,cmaj), format='fits', overwrite=True)

        # order directions from the one that create more noise
        directions = [x for _, x in sorted(zip([d.get_flux(img_freq) for d in directions],directions))][::-1]  # reorder with rms

        # If there's a preferential direciotn, get the closer direction to the final target and put it to the end
        if target_dir != '':
            ra_t, dec_t = [float(x) for x in target_dir.split(',')]
            sep_min = np.inf
            for i, d in enumerate(directions):
                ra, dec = d.position
                sep = SkyCoord( ra*u.deg, dec*u.deg, frame='fk5' ).separation( SkyCoord(ra_t*u.deg, dec_t*u.deg, frame='fk5') ).deg
                #print ("%s: %f", (d.name,sep))
                if sep < sep_min:
                    sep_min = float(sep)
                    target_idx = i
            logger.info('Move "%s" to the end of the target list...' % directions[target_idx].name)
            d = directions.pop(target_idx)
            directions.insert(len(directions),d)

        for d in directions:
            if not d.peel_off:
                logger.info('%s: flux: %.2f Jy (rms:%.2f mJy)' % (d.name, d.get_flux(60e6), d.localrms*1e3))
            else:
                logger.info('%s: flux: %.2f Jy (rms: %.2f mJy - peel off)' % (d.name, d.get_flux(60e6), d.localrms*1e3))

        pickle.dump( directions, open( picklefile, "wb" ) )
    else:
        directions = pickle.load( open( picklefile, "rb" ) )

    if cmaj == 0:
        with w.if_todo('c%02i-fullpredict' % cmaj):
            # wsclean predict
            logger.info('Predict full model...')
            if cmaj == 0:
                s.add('wsclean -predict -name '+full_image.root+' -j '+str(s.max_processors)+' -channels-out '+str(ch_out)+' \
                        -reorder -parallel-reordering 4 '+MSs.getStrWsclean(),
                        log='wscleanPRE-c'+str(cmaj)+'.log', commandType='wsclean', processors='max')
                s.run(check=True)
        ### DONE
    
        with w.if_todo('c%02i-fullsub' % cmaj):
            # subtract - ms:SUBTRACTED_DATA = DATA - MODEL_DATA
            logger.info('Set SUBTRACTED_DATA = DATA - MODEL_DATA...')
            MSs.run('taql "update $pathMS set SUBTRACTED_DATA = DATA - MODEL_DATA"',
                        log='$nameMS_taql.log', commandType='general')
            # reset - ms:CORRECTED_DATA = DATA
            logger.info('Set CORRECTED_DATA = DATA...')
            MSs.run('taql "update $pathMS set CORRECTED_DATA = DATA"',
                        log='$nameMS_taql.log', commandType='general')
        ### DONE

        ### TESTTESTTEST: empty image
        #if not os.path.exists('img/empty-init-c'+str(cmaj)+'-image.fits'):
        #    clean('init', MSs, size=(fwhm*1.5, fwhm*1.5), res='normal', empty=True)
        ###

    for dnum, d in enumerate(directions):

        logger.info('c%02i - Working on direction: %s (%f Jy - %f deg)' % (cmaj, d.name, d.get_flux(freq_mid), d.size))
        if d.size > 0.5: logger.warning('Patch size large: %f' % d.size)
        logstring = 'c%02i-%s' % (cmaj, d.name)

        with w.if_todo('%s-predict' % logstring):

            if cmaj == 0:
                # Predict - ms:MODEL_DATA
                logger.info('Predict model...')
                s.add('wsclean -predict -name '+d.get_model('init')+' -j '+str(s.max_processors)+' -channels-out '+str(ch_out)+' '+MSs.getStrWsclean(), \
                        log='wscleanPRE-'+logstring+'.log', commandType='wsclean', processors='max')
                s.run(check=True)
    
                # Add back the model previously subtracted for this dd-cal
                logger.info('Set SUBTRACTED_DATA = SUBTRACTED_DATA + MODEL_DATA...')
                MSs.run('taql "update $pathMS set SUBTRACTED_DATA = SUBTRACTED_DATA + MODEL_DATA"',
                        log='$nameMS_taql.log', commandType='general')
    
            else:

                # this dd-cal should not be in the data anymore but probably the source finder got some strong residuals
                if d.peel_off:
                    logger.info('This sources has been peeled, skip.')
                    continue

                # DDF predict+corrupt in MODEL_DATA of everything BUT the calibrator
                indico = full_image.root+'.DicoModel'
                outdico = indico+'-'+d.name
                inmask = sorted(glob.glob(full_image.root+'.mask*.fits'))[-1]
                outmask = outdico+'.mask'
                lib_img.blank_image_reg(inmask, d.get_region(), outfile=outmask, inverse=False, blankval=0.)
                s.add('MaskDicoModel.py --MaskName=%s --InDicoModel=%s --OutDicoModel=%s' % (outmask, indico, outdico),
                       log='MaskDicoModel-'+logstring+'.log', commandType='python', processors='max')
                s.run(check=True)

                ddf_parms = {
                    'Data_MS':MSs.getStrDDF(),
                    'Data_ColName':'CORRECTED_DATA',
                    'Data_Sort':1,
                    'Output_Mode':'Predict',
                    'Predict_InitDicoModel':outdico,
                    'Predict_ColName':'MODEL_DATA',
                    'Deconv_Mode':'HMP',
                    'Image_NPix':imgsizepix,
                    'CF_wmax':50000,
                    'CF_Nw':100,
                    'Beam_CenterNorm':1,
                    'Beam_Smooth':0,
                    'Beam_Model':'LOFAR',
                    'Beam_LOFARBeamMode':'A',
                    'Beam_NBand':1,
                    'Beam_DtBeamMin':5,
                    'Output_Also':'onNeds',
                    'Image_Cell':3.,
                    'Freq_NDegridBand':ch_out,
                    'Freq_NBand':ch_out,
                    'Facets_DiamMax':1.5,
                    'Facets_DiamMin':0.1,
                    'Weight_ColName':'WEIGHT_SPECTRUM',
                    'Comp_BDAMode':1,
                    'DDESolutions_DDModeGrid':'AP',
                    'DDESolutions_DDModeDeGrid':'AP',
                    'RIME_ForwardMode':'BDA-degrid',
                    'DDESolutions_DDSols':interp_h5parm.replace('c%02i' % cmaj, 'c%02i' % (cmaj-1))+':sol000/phase000+amplitude000'
                    }
                logger.info('Predict corrupted rest-of-the-sky...')
                lib_util.run_DDF(s, 'ddfacet-pre-'+logstring+'.log', **ddf_parms, Cache_Reset=1)

                # Remove corrupted data from CORRECTED_DATA
                logger.info('Set SUBTRACTED_DATA = CORRECTED_DATA - MODEL_DATA...')
                MSs.run('taql "update $pathMS set SUBTRACTED_DATA = CORRECTED_DATA - MODEL_DATA"',
                        log='$nameMS_taql.log', commandType='general')

            ### TTESTTESTTEST: empty image
            #if not os.path.exists('img/empty-butcal-%02i-%s-image.fits' % (dnum, logstring)):
            #    clean('butcal-%02i-%s' % (dnum, logstring), MSs, size=(fwhm*1.5,fwhm*1.5), res='normal', empty=True)
    
        ### DONE

        with w.if_todo('%s-shift' % logstring):
            logger.info('Phase shift and avg...')

            lib_util.check_rm('mss-dir')
            os.makedirs('mss-dir')

            # Shift - ms:SUBTRACTED_DATA -> ms:DATA (->16/32 s and 1 chan every 2 SBs: tot of 60 or 120 chan)
            if d.get_flux(freq_mid) > 4: avgtimeint = int(round(16/timeint))
            else: avgtimeint = int(round(32/timeint))
            MSs.run('DPPP '+parset_dir+'/DPPP-shiftavg.parset msin=$pathMS msout=mss-dir/$nameMS.MS msin.datacolumn=SUBTRACTED_DATA msout.datacolumn=DATA \
                    avg.timestep='+str(avgtimeint)+' avg.freqstep=8 shift.phasecenter=\['+str(d.position[0])+'deg,'+str(d.position[1])+'deg\]', \
                    log='$nameMS_shift-'+logstring+'.log', commandType='DPPP')
        ### DONE

        MSs_dir = lib_ms.AllMSs( glob.glob('mss-dir/*MS'), s, check_flags=False )

        with w.if_todo('%s-flag' % logstring):
            logger.info('Flag on mindata...')
            MSs_dir.run('flagonmindata.py -f 0.5 $pathMS', log='$nameMS_flagonmindata.log', commandType='python')
        ### DONE

        # Correct for beam in that direction
        if not d.peel_off:
            with w.if_todo('%s-beamcorr' % logstring):
                logger.info('Correcting beam...')
                # Convince DPPP that DATA is corrected for the beam in the phase centre
                MSs_dir.run('DPPP '+parset_dir+'/DPPP-beam.parset msin=$pathMS msin.datacolumn=DATA msout.datacolumn=DATA \
                        setbeam.direction=\['+str(phase_center[0])+'deg,'+str(phase_center[1])+'deg\] \
                        corrbeam.direction=\['+str(d.position[0])+'deg,'+str(d.position[1])+'deg\] corrbeam.invert=True',
                        log='$nameMS_beam-'+logstring+'.log', commandType='DPPP')
            ### DONE

        with w.if_todo('%s-preimage' % logstring):
            logger.info('Pre-imaging...')
            clean('%s-pre' % logstring, MSs_dir, res='normal', size=[d.size,d.size])#, imagereg=d.get_region())
        ### DONE
        
        # get initial noise and set iterators for timeint solutions
        image = lib_img.Image('img/ddcalM-%s-pre-MFS-image.fits' % logstring, userReg=userReg)
        rms_noise_pre = image.getNoise(); rms_noise_init = rms_noise_pre
        mm_ratio_pre = image.getMaxMinRatio(); mm_ratio_init = mm_ratio_pre
        doamp = False
        # usually there are 3600/32=112 or 3600/16=225 timesteps and \
        # 60 (halfband)/120 (fullband) chans, try to use multiple numbers
        iter_ph_solint = lib_util.Sol_iterator([8, 8, 4, 1])  # 32 or 16 * [4,1] s
        iter_amp_solint = lib_util.Sol_iterator([60, 30, 10])  # 32 or 16 * [60,30,10] s
        iter_amp2_solint = lib_util.Sol_iterator([60, 30])
        logger.info('RMS noise (init): %f' % (rms_noise_pre))
        logger.info('MM ratio (init): %f' % (mm_ratio_pre))

        for cdd in range(20):

            logger.info('c%02i - %s: Starting dd cycle: %02i' % (cmaj, d.name, cdd))
            logstringcal = logstring+'-cdd%02i' % cdd

            ################################################################
            # Calibrate
            solint_ph = next(iter_ph_solint)
            d.add_h5parm('ph', 'ddcal/c%02i/solutions/cal-ph-%s.h5' % (cmaj,logstringcal) )
            if doamp:
                solint_amp = next(iter_amp_solint)
                d.add_h5parm('amp1', 'ddcal/c%02i/solutions/cal-amp1-%s.h5' % (cmaj,logstringcal) )
                solint_amp2 = next(iter_amp2_solint)
                d.add_h5parm('amp2', 'ddcal/c%02i/solutions/cal-amp2-%s.h5' % (cmaj,logstringcal) )
   
            with w.if_todo('%s-calibrate' % logstringcal):

                if cdd == 0:
                    logger.info('BL-based smoothing...')
                    # Smoothing - ms:DATA -> ms:SMOOTHED_DATA
                    MSs_dir.run('BLsmooth.py -r -i DATA -o SMOOTHED_DATA $pathMS',
                        log='$nameMS_smooth-'+logstringcal+'.log', commandType='python')    
 
                # Calibration - ms:SMOOTHED_DATA
                # possible to put nchan=6 if less channels are needed in the h5parm (e.g. for IDG)
                logger.info('Gain phase calibration (solint: %i)...' % solint_ph)
                MSs_dir.run('DPPP '+parset_dir+'/DPPP-solG.parset msin=$pathMS msin.datacolumn=SMOOTHED_DATA sol.h5parm=$pathMS/cal-ph.h5 \
                    sol.mode=scalarphase sol.solint='+str(solint_ph)+' sol.smoothnessconstraint=5e6 \
                    sol.antennaconstraint=[[CS001LBA,CS002LBA,CS003LBA,CS004LBA,CS005LBA,CS006LBA,CS007LBA,CS011LBA,CS013LBA,CS017LBA,CS021LBA,CS024LBA,CS026LBA,CS028LBA,CS030LBA,CS031LBA,CS032LBA,CS101LBA,CS103LBA,CS201LBA,CS301LBA,CS302LBA,CS401LBA,CS501LBA]]',
                    log='$nameMS_solGph-'+logstringcal+'.log', commandType='DPPP')
                lib_util.run_losoto(s, 'ph', [ms+'/cal-ph.h5' for ms in MSs_dir.getListStr()],
                    [parset_dir+'/losoto-plot1.parset'], plots_dir='ddcal/c%02i/plots/plots-%s' % (cmaj,logstringcal))
                os.system('mv cal-ph.h5 %s' % d.get_h5parm('ph'))

                # correct ph - ms:DATA -> ms:CORRECTED_DATA
                logger.info('Correct ph...')
                MSs_dir.run('DPPP '+parset_dir+'/DPPP-correct.parset msin=$pathMS msin.datacolumn=DATA msout.datacolumn=CORRECTED_DATA \
                             cor.parmdb='+d.get_h5parm('ph')+' cor.correction=phase000',
                             log='$nameMS_correct-'+logstringcal+'.log', commandType='DPPP')

                if doamp:
                    logger.info('Gain amp calibration 1 (solint: %i)...' % solint_amp)
                    # Calibration - ms:CORRECTED_DATA
                    # possible to put nchan=6 if less channels are needed in the h5parm (e.g. for IDG)
                    MSs_dir.run('DPPP '+parset_dir+'/DPPP-solG.parset msin=$pathMS msin.datacolumn=CORRECTED_DATA sol.h5parm=$pathMS/cal-amp1.h5 \
                        sol.mode=diagonal sol.solint='+str(solint_amp)+' sol.nchan=10 sol.minvisratio=0.5 \
                        sol.antennaconstraint=[[CS001LBA,CS002LBA,CS003LBA,CS004LBA,CS005LBA,CS006LBA,CS007LBA,CS011LBA,CS013LBA,CS017LBA,CS021LBA,CS024LBA,CS026LBA,CS028LBA,CS030LBA,CS031LBA,CS032LBA,CS101LBA,CS103LBA,CS201LBA,CS301LBA,CS302LBA,CS401LBA,CS501LBA,RS106LBA,RS205LBA,RS208LBA,RS210LBA,RS305LBA,RS306LBA,RS307LBA,RS310LBA,RS406LBA,RS407LBA,RS409LBA,RS503LBA,RS508LBA,RS509LBA]]', \
                        log='$nameMS_solGamp1-'+logstringcal+'.log', commandType='DPPP')

                    #if d.peel_off:
                        #losoto_parsets = [parset_dir+'/losoto-clip.parset', parset_dir+'/losoto-norm.parset', parset_dir+'/losoto-plot2.parset']
                    #else:
                    losoto_parsets = [parset_dir+'/losoto-norm.parset', parset_dir+'/losoto-plot2.parset']
                    lib_util.run_losoto(s, 'amp1', [ms+'/cal-amp1.h5' for ms in MSs_dir.getListStr()], losoto_parsets,
                        plots_dir='ddcal/c%02i/plots/plots-%s' % (cmaj,logstringcal))
                    os.system('mv cal-amp1.h5 %s' % d.get_h5parm('amp1'))

                    logger.info('Correct amp 1...')
                    # correct amp - ms:CORRECTED_DATA -> ms:CORRECTED_DATA
                    MSs_dir.run('DPPP '+parset_dir+'/DPPP-correct.parset msin=$pathMS msin.datacolumn=CORRECTED_DATA msout.datacolumn=CORRECTED_DATA \
                        cor.parmdb='+d.get_h5parm('amp1')+' cor.correction=amplitude000',
                        log='$nameMS_correct-'+logstringcal+'.log', commandType='DPPP') 

                    logger.info('Gain amp calibration 2 (solint: %i)...' % solint_amp2)
                    # Calibration - ms:CORRECTED_DATA
                    #sol.antennaconstraint=[[CS002LBA,CS003LBA,CS004LBA,CS005LBA,CS006LBA,CS007LBA]]
                    MSs_dir.run('DPPP '+parset_dir+'/DPPP-solG.parset msin=$pathMS msin.datacolumn=CORRECTED_DATA sol.h5parm=$pathMS/cal-amp2.h5 \
                        sol.mode=diagonal sol.solint='+str(solint_amp2)+' sol.smoothnessconstraint=10e6 sol.minvisratio=0.5',
                        log='$nameMS_solGamp2-'+logstringcal+'.log', commandType='DPPP')

                    #if d.peel_off:
                        #losoto_parsets = [parset_dir+'/losoto-clip2.parset', parset_dir+'/losoto-norm.parset', parset_dir+'/losoto-plot3.parset']
                    #else:
                    losoto_parsets = [parset_dir+'/losoto-norm.parset', parset_dir+'/losoto-plot3.parset']
                    lib_util.run_losoto(s, 'amp2', [ms+'/cal-amp2.h5' for ms in MSs_dir.getListStr()], losoto_parsets,
                        plots_dir='ddcal/c%02i/plots/plots-%s' % (cmaj,logstringcal))
                    os.system('mv cal-amp2.h5 %s' % d.get_h5parm('amp2'))

                    logger.info('Correct amp 2...')
                    # correct amp2 - ms:CORRECTED_DATA -> ms:CORRECTED_DATA
                    MSs_dir.run('DPPP '+parset_dir+'/DPPP-correct.parset msin=$pathMS msin.datacolumn=CORRECTED_DATA msout.datacolumn=CORRECTED_DATA \
                        cor.parmdb='+d.get_h5parm('amp2')+' cor.correction=amplitude000',
                        log='$nameMS_correct-'+logstringcal+'.log', commandType='DPPP') 
            ### DONE

            ###########################################################################
            # Imaging
            with w.if_todo('%s-image' % logstringcal):

                logger.info('%s (cdd: %02i): imaging...' % (d.name, cdd))
                clean('%s' % logstringcal, MSs_dir, res='normal', size=[d.size,d.size])#, imagereg=d.get_region())
            ### DONE

            image = lib_img.Image('img/ddcalM-%s-MFS-image.fits' % logstringcal, userReg=userReg)
            # something went wrong during last imaging, break
            if not os.path.exists(image.imagename):
                logger.warning('Breaking because the imaging diverged...')
                break

            # get noise, if larger than prev cycle: break
            rms_noise = image.getNoise()
            mm_ratio = image.getMaxMinRatio()
            logger.info('RMS noise (cdd:%02i): %f' % (cdd,rms_noise))
            logger.info('MM ratio (cdd:%02i): %f' % (cdd,mm_ratio))
            if rms_noise > 0.99*rms_noise_pre and mm_ratio < 1.01*mm_ratio_pre:
                if (mm_ratio < 10 and cdd >= 2) or \
                   (mm_ratio < 20 and cdd >= 3) or \
                   (mm_ratio < 30 and cdd >= 4) or \
                   (cdd >= 5): break

            if cdd >= 4 and (mm_ratio >= 30 or d.get_flux(freq_mid) > 10):
                doamp = True

            d.set_model(image.root, typ='best', apply_region=False)  # current best model
            rms_noise_pre = rms_noise
            mm_ratio_pre = mm_ratio

        # End calibration cycle
        ##################################

        # if divergency or died the first cycle, don't subtract
        if cdd == 0:
            d.converged = False
            logger.warning('%s: something went wrong during the first self-cal cycle in this direction.' % (d.name))
            d.clean()
            continue
        elif rms_noise_pre*0.98 > rms_noise_init:
            d.converged = False
            logger.warning('%s: noise did not decresed (%f -> %f), do not further use this source.' % (d.name, rms_noise_init, rms_noise_pre))
            d.clean()
            continue
        # second cycle, no peeling
        elif cmaj >= 1:
            d.converged = True
            logger.info('%s: converged.' % d.name)
            continue
        else:
            d.converged = True
            logger.info('%s: converged.' % d.name)
            # copy in the ddcal dir the best model
            model_skymodel = 'ddcal/c%02i/skymodels/%s-best-source.txt' % (cmaj, d.name)
            model_skydb = 'ddcal/c%02i/skymodels/%s-best-source.skydb' % (cmaj, d.name)
            os.system('cp %s %s' % (d.get_model('best')+'-sources.txt', model_skymodel))

            # restrict to initial mask
            logger.info('Restrict model to initial region')
            os.system('cp '+d.model['best']+'-mask.fits'+' '+d.model['best']+'-mask-restricted.fits')
            lib_img.blank_image_reg(d.model['best']+'-mask-restricted.fits', d.get_region(), inverse=True, blankval=0.)
            lsm = lsmtool.load(model_skymodel)
            lsm.select('%s == True' % (d.model['best']+'-mask-restricted.fits'))
            lsm.write(model_skymodel, format='makesourcedb', clobber=True)

            s.add('makesourcedb outtype="blob" format="<" in="%s" out="%s"' % (model_skymodel, model_skydb), log='makesourcedb_cl.log', commandType='general' )
            s.run()

        # remove the DD-cal from original dataset using new solutions
        with w.if_todo('%s-subtract' % logstring):

            # Predict - ms:MODEL_DATA
            logger.info('Add best model to MODEL_DATA...')
            MSs.run('DPPP '+parset_dir+'/DPPP-predict.parset msin=$pathMS pre.sourcedb='+model_skydb,
                    log='$nameMS_pre-'+logstring+'.log', commandType='DPPP')

            # Store FLAGS - just for sources to peel as they might be visible only for a fraction of the band
            if d.peel_off:
                MSs.run('taql "update $pathMS set FLAG_BKP = FLAG"',
                         log='$nameMS_taql.log', commandType='general')

            # Corrput now model - ms:MODEL_DATA -> MODEL_DATA
            logger.info('Corrupt ph...')
            MSs.run('DPPP '+parset_dir+'/DPPP-correct.parset msin=$pathMS msin.datacolumn=MODEL_DATA msout.datacolumn=MODEL_DATA \
                        cor.invert=False cor.parmdb='+d.get_h5parm('ph',-2)+' cor.correction=phase000',
                        log='$nameMS_corruping'+logstring+'.log', commandType='DPPP')

            if not d.get_h5parm('amp1',-2) is None:
                logger.info('Corrupt amp...')
                MSs.run('DPPP '+parset_dir+'/DPPP-correct.parset msin=$pathMS msin.datacolumn=MODEL_DATA msout.datacolumn=MODEL_DATA \
                       cor.invert=False cor.parmdb='+d.get_h5parm('amp1',-2)+' cor.correction=amplitude000',
                       log='$nameMS_corrupt-'+logstring+'.log', commandType='DPPP') 
            if not d.get_h5parm('amp2',-2) is None:
                MSs.run('DPPP '+parset_dir+'/DPPP-correct.parset msin=$pathMS msin.datacolumn=MODEL_DATA msout.datacolumn=MODEL_DATA \
                       cor.invert=False cor.parmdb='+d.get_h5parm('amp2',-2)+' cor.correction=amplitude000',
                       log='$nameMS_corrupt-'+logstring+'.log', commandType='DPPP') 

            if not d.peel_off:
                # Corrupt for the beam
                logger.info('Corrupting beam...')
                # Convince DPPP that MODELDATA is corrected for the beam in the dd-cal direction, so I can corrupt
                MSs.run('DPPP '+parset_dir+'/DPPP-beam.parset msin=$pathMS msin.datacolumn=MODEL_DATA msout.datacolumn=MODEL_DATA \
                       setbeam.direction=\['+str(d.position[0])+'deg,'+str(d.position[1])+'deg\] \
                       corrbeam.direction=\['+str(d.position[0])+'deg,'+str(d.position[1])+'deg\] corrbeam.invert=False', \
                       log='$nameMS_beam-'+logstring+'.log', commandType='DPPP')
                MSs.run('DPPP '+parset_dir+'/DPPP-beam2.parset msin=$pathMS msin.datacolumn=MODEL_DATA msout.datacolumn=MODEL_DATA steps=corrbeam \
                       corrbeam.direction=\['+str(phase_center[0])+'deg,'+str(phase_center[1])+'deg\] corrbeam.beammode=element corrbeam.invert=True', \
                       log='$nameMS_beam-'+logstring+'.log', commandType='DPPP')

            if d.peel_off:
                # Set MODEL_DATA = 0 where data are flagged, then unflag everything
                MSs.run('taql "update $pathMS set MODEL_DATA[FLAG] = 0"',
                        log='$nameMS_taql.log', commandType='general')
                # Restore of FLAGS
                MSs.run('taql "update $pathMS set FLAG = FLAG_BKP"',
                        log='$nameMS_taql.log', commandType='general')

            # Remove the ddcal again
            logger.info('Set SUBTRACTED_DATA = SUBTRACTED_DATA - MODEL_DATA')
            MSs.run('taql "update $pathMS set SUBTRACTED_DATA = SUBTRACTED_DATA - MODEL_DATA"',
                    log='$nameMS_taql.log', commandType='general')

            # if it's a source to peel, remove it from the data column used for imaging
            if d.peel_off:
                logger.info('Source to peel: set CORRECTED_DATA = CORRECTED_DATA - MODEL_DATA')
                MSs.run('taql "update $pathMS set CORRECTED_DATA = CORRECTED_DATA - MODEL_DATA"', \
                        log='$nameMS_taql.log', commandType='general')

        ### DONE

        ### TTESTTESTTEST: empty image
        #if not os.path.exists('img/empty-%02i-%s-image.fits' % (dnum, logstring)):
        #    clean('%02i-%s' % (dnum, logstring), MSs, size=(fwhm*1.5,fwhm*1.5), res='normal', empty=True)
        ###

    ######################################################
    # full imaging
    
    imagename = 'img/wideDD-c%02i' % (cmaj)

    with w.if_todo('c%02i-imaging' % cmaj):
        logger.info("Imaging - preparing solutions:")

        # combine the h5parms
        h5parms = {'ph':[], 'amp1':[], 'amp2':[]}
        for d in directions:
            # only those who converged
            if d.peel_off:
                continue
            if not d.converged:
                continue
    
            h5parms['ph'].append(d.get_h5parm('ph',-2))
            if d.get_h5parm('amp1',-2) is not None:
                h5parms['amp1'].append(d.get_h5parm('amp1',-2))
            if d.get_h5parm('amp2',-2) is not None:
                h5parms['amp2'].append(d.get_h5parm('amp2',-2))
            
            log = '%s: Phase (%s)' % (d.name, d.get_h5parm('ph',-2))
            log += ' Amp1 (%s)' % (d.get_h5parm('amp1',-2))
            log += ' Amp2 (%s)' % (d.get_h5parm('amp2',-2))
            logger.info(log)
    
        for typ, h5parm_list in h5parms.items():
            # rename direction
            for h5parmFile in h5parm_list:
                dirname = h5parmFile.split('-')[3]
                lib_h5.repoint(h5parmFile, dirname)
    
                if typ == 'ph':
                    lib_h5.addpol(h5parmFile, 'phase000')
                    #lib_h5.addpol(h5parmFile, 'amplitude000')
                    s.add('losoto -v '+h5parmFile+' '+parset_dir+'/losoto-refph.parset ', log='h5parm_collector.log', commandType='python' )
                    s.run()
                    # reset high-res amplitudes in ph-solve
                    #s.add('losoto -v '+h5parmFile+' '+parset_dir+'/losoto-resetamp.parset ', log='h5parm_collector.log', commandType='python' )
                    #s.run()

                if typ == 'amp1' or typ == 'amp2':
                    s.add('losoto -v '+h5parmFile+' '+parset_dir+'/losoto-resetph.parset ', log='h5parm_collector.log', commandType='python' )
                    s.run()
    
        lib_util.check_rm(interp_h5parm)
        logger.info('Interpolating solutions...')
        s.add('H5parm_interpolator.py -o '+interp_h5parm+' '+' '.join(h5parms['ph']+h5parms['amp1']+h5parms['amp2']), log='h5parm_interpolator.log', commandType='python' )
        s.run()
    
        idg = False
        if idg:
    
            for i, MS in enumerate(MSs.getStrObj()):
                s.add('/home/fdg/scripts/LiLF/scripts/make_gain_screen.py \
                        -m '+MS.path+' -p '+interp_h5parm+' -o ddcal/c%02i/aterm/TC%02i' % (cmaj, i), \
                        log='h5parm_interpolator.log', commandType='python')
                s.run()
     
            # create aterm config file
            with open(aterm_config_file, 'w') as file:  # Use file to refer to the file object
                file.write('aterms = [diagonal, beam]')
                file.write('diagonal.images = ['+' '.join(sorted(glob.glob('ddcal/c%02i/aterm/TC*fits' % cmaj)))+']')
                file.write('diagonal.window = tukey\n diagonal.update_interval  = 48.066724')
                file.write('beam.differential = true\n beam.update_interval = 120\n beam.usechannelfreq = true')
        
            # run the imager
            lib_util.run_wsclean(s, 'wsclean-c'+str(cmaj)+'.log', MSs.getStrWsclean(), name=imagename, size='6000 6000', save_source_list='', scale='5arcsec', \
                        weight='briggs -0.3', niter=2000, no_update_model_required='', minuv_l=30, mgain=0.85, \
                        multiscale='', multiscale_scale_bias=0.65, multiscale_scales='0,10,20,40,80',
                        parallel_deconvolution=512, local_rms='', auto_threshold=0.5, auto_mask=1.5, \
                        join_channels='', fit_spectral_pol=3, channels_out=ch_out_idg, deconvolution_channels=3, \
                        temp_dir='./', pol='I', use_idg='', aterm_config=aterm_config_file, aterm_kernel_size=45, nmiter=4 )

            sys.exit('Not implemente further on...')
    
        else:

            ddf_parms = {
                    'Data_MS':MSs.getStrDDF(),
                    'Data_ColName':'CORRECTED_DATA',
                    'Data_Sort':1,
                    'Output_Mode':'Clean',
                    'Deconv_CycleFactor':0,
                    'Deconv_MaxMinorIter':1000000,
                    'Deconv_RMSFactor':2.0,
                    'Deconv_FluxThreshold':0.0,
                    'Deconv_Mode':'HMP',
                    'HMP_AllowResidIncrease':1.,
                    'Weight_Robust':-0.5,
                    'Image_NPix':imgsizepix,
                    'CF_wmax':50000,
                    'CF_Nw':100,
                    'Beam_CenterNorm':1,
                    'Beam_Smooth':0,
                    'Beam_Model':'LOFAR',
                    'Beam_LOFARBeamMode':'A',
                    'Beam_NBand':1,
                    'Beam_DtBeamMin':5,
                    'Output_Also':'onNeds',
                    'Image_Cell':3.,
                    'Freq_NDegridBand':ch_out,
                    'Freq_NBand':ch_out,
                    'Mask_Auto':1,
                    'Mask_SigTh':5.0,
                    'GAClean_MinSizeInit':10,
                    'GAClean_MaxMinorIterInitHMP':100000,
                    'Facets_DiamMax':1.5,
                    'Facets_DiamMin':0.1,
                    'Weight_ColName':'WEIGHT_SPECTRUM',
                    'Output_Name':imagename,
                    'DDESolutions_DDModeGrid':'AP',
                    'DDESolutions_DDModeDeGrid':'AP',
                    'RIME_ForwardMode':'BDA-degrid',
                    'Output_RestoringBeam':15.,
                    'DDESolutions_DDSols':interp_h5parm+':sol000/phase000+amplitude000'
                    }
            
            logger.info('Cleaning...')
            lib_util.run_DDF(s, 'ddfacet-c'+str(cmaj)+'.log', **ddf_parms,
                    Deconv_MaxMajorIter=1,
                    Deconv_PeakFactor=0.02,
                    Cache_Reset=1
                    )
    
            # make mask
            im = lib_img.Image(imagename+'.app.restored.fits', userReg=userReg)
            im.makeMask(threshpix=4, rmsbox=(150, 15), atrous_do=True)

            logger.info('Cleaning (with mask)...')
            lib_util.run_DDF(s, 'ddfacetM-c'+str(cmaj)+'.log', **ddf_parms,
                    Deconv_MaxMajorIter=10,
                    Deconv_PeakFactor=0.005,
                    Mask_External=im.maskname,
                    Cache_Reset=0
                    )
 
            os.system('mv %s* ddcal/c%02i/images' % (imagename, cmaj))
    ### DONE

    full_image = lib_img.Image('ddcal/c%02i/images/%s.app.restored.fits' % (cmaj, imagename.split('/')[-1]), userReg=userReg)
    min_cal_flux60 *= 0.8  # go a bit deeper

logger.info("Done.")<|MERGE_RESOLUTION|>--- conflicted
+++ resolved
@@ -150,15 +150,14 @@
 #MSs.getListObj()[0].makeBeamReg('ddcal/beam.reg', freq='mid')
 #beamReg = 'ddcal/beam.reg'
 
-# logger.info('Add columns...')
-# MSs.run('addcol2ms.py -m $pathMS -c CORRECTED_DATA,SUBTRACTED_DATA -i DATA', log='$nameMS_addcol.log', commandType='python')
-# MSs.run('addcol2ms.py -m $pathMS -c FLAG_BKP -i FLAG', log='$nameMS_addcol.log', commandType='python')
+logger.info('Add columns...')
+MSs.run('addcol2ms.py -m $pathMS -c CORRECTED_DATA,SUBTRACTED_DATA -i DATA', log='$nameMS_addcol.log', commandType='python')
+MSs.run('addcol2ms.py -m $pathMS -c FLAG_BKP -i FLAG', log='$nameMS_addcol.log', commandType='python')
 
 ##############################################################
 # setup initial model
-# os.system('cp self/images/wideM-1* ddcal/init/')
-# full_image = lib_img.Image('ddcal/init/wideM-1-MFS-image.fits', userReg=userReg)
-full_image = lib_img.Image('ddcal/c00/images/wideDD-c00.app.restored.fits', userReg=userReg)
+os.system('cp self/images/wideM-1* ddcal/init/')
+full_image = lib_img.Image('ddcal/init/wideM-1-MFS-image.fits', userReg=userReg)
 
 for cmaj in range(maxIter):
     logger.info('Starting major cycle: %i' % cmaj)
@@ -181,15 +180,10 @@
         
         # locating DD-calibrators
         cal = astrotab.read(mask_ddcal.replace('fits','cat.fits'), format='fits')
-<<<<<<< HEAD
         # cal.remove_rows(cal['Total_flux'] < 0.01) # remove very faint to speedup
         # cal.remove_rows((cal['Total_flux'] > 5*cal['Peak_flux']) & (cal['Total_flux'] < 0.5)) # remove extended faint
         # cal.remove_rows((cal['Total_flux'] > 5*cal['Total_flux']*cal['Peak_flux']) & (cal['Total_flux'] >= 0.5)) # remove extended bright
         print(len(cal))
-=======
-        cal = cal[np.where(cal['Total_flux'] < 10*cal['Peak_flux'])] #  remove extended
-        cal = cal[np.where(cal['Total_flux'] > 0.1)]  # remove very faint to speedup
->>>>>>> 9da7f3a4
         cal['Cluster_id'] = 'None           '
         # grouping nearby sources
         grouper = lib_dd.Grouper(list(zip(cal['RA'],cal['DEC'])), cal['Total_flux'],
