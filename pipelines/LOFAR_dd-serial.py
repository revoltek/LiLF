#!/usr/bin/env python
# -*- coding: utf-8 -*-

# Pipeline for direction dependent calibration

# TODO: remove regions and move to masks

import sys, os, glob, re, pickle
import numpy as np
from astropy.coordinates import SkyCoord
from astropy import units as u
import pyrap.tables as pt
import lsmtool

#######################################################
from LiLF import lib_ms, lib_img, lib_util, lib_log, lib_dd, lib_h5
logger_obj = lib_log.Logger('pipeline-dd-serial.logger')
logger = lib_log.logger
s = lib_util.Scheduler(log_dir = logger_obj.log_dir, dry = False)
w = lib_util.Walker('pipeline-dd-serial.walker')

# parse parset
parset = lib_util.getParset()
parset_dir = parset.get('LOFAR_dd-serial','parset_dir')
userReg = parset.get('model','userReg')
maxIter = parset.getint('LOFAR_dd-serial','maxIter')
min_cal_flux60 = parset.getfloat('LOFAR_dd-serial','minCalFlux60')
removeExtendedCutoff = parset.getfloat('LOFAR_dd-serial','removeExtendedCutoff')
target_dir = parset.get('LOFAR_dd-serial','target_dir')

def clean(p, MSs, res='normal', size=[1,1], empty=False, imagereg=None):
    """
    p = patch name
    mss = list of mss to clean
    size = in deg of the image
    """
    # set pixscale and imsize
    pixscale = MSs.resolution

    if res == 'normal':
        pixscale = float('%.1f'%(pixscale/2.5))
    elif res == 'high':
        pixscale = float('%.1f'%(pixscale/3.5))
    elif res == 'low':
        pass # no change

    imsize = [int(size[0]*1.5/(pixscale/3600.)), int(size[1]*1.5/(pixscale/3600.))] # add 50%
    imsize[0] += imsize[0] % 2
    imsize[1] += imsize[1] % 2
    if imsize[0] < 256: imsize[0] = 256
    if imsize[1] < 256: imsize[1] = 256

    logger.debug('Image size: '+str(imsize)+' - Pixel scale: '+str(pixscale))

    if res == 'normal':
        weight = 'briggs -0.3'
        maxuv_l = None
    elif res == 'high':
        weight = 'briggs -0.6'
        maxuv_l = None
    elif res == 'low':
        weight = 'briggs 0'
        maxuv_l = 3500
    else:
        logger.error('Wrong "res": %s.' % str(res))
        sys.exit()

    if empty:

        logger.info('Cleaning empty ('+str(p)+')...')
        imagename = 'img/empty-'+str(p)
        lib_util.run_wsclean(s, 'wscleanE-'+str(p)+'.log', MSs.getStrWsclean(), name=imagename, data_column='SUBTRACTED_DATA', \
                size=imsize, scale=str(pixscale)+'arcsec', \
                weight=weight, niter=0, no_update_model_required='', minuv_l=30, mgain=0, \
                baseline_averaging='')
 
    else:

        # clean 1
        logger.info('Cleaning ('+str(p)+')...')
        imagename = 'img/ddcal-'+str(p)
        lib_util.run_wsclean(s, 'wscleanA-'+str(p)+'.log', MSs.getStrWsclean(), name=imagename, \
                size=imsize, scale=str(pixscale)+'arcsec', \
                weight=weight, niter=10000, no_update_model_required='', minuv_l=30, maxuv_l=maxuv_l, mgain=0.85, \
                baseline_averaging='', parallel_deconvolution=512, auto_threshold=5, \
                join_channels='', fit_spectral_pol=3, channels_out=ch_out, deconvolution_channels=3)
    
        # make mask
        im = lib_img.Image(imagename+'-MFS-image.fits', userReg=userReg)
        try:
            im.makeMask(threshisl = 10, rmsbox=(70,5))
        except:
            logger.warning('Fail to create mask for %s.' % imagename+'-MFS-image.fits')
            return

        # restrict to inside the dd-region
        if imagereg is not None:
            lib_img.blank_image_reg(im.maskname, imagereg, inverse=True, blankval=0.,)
    
        # clean 2
        # TODO: add deconvolution_channels when bug fixed
        logger.info('Cleaning w/ mask ('+str(p)+')...')
        imagename = 'img/ddcalM-'+str(p)
        lib_util.run_wsclean(s, 'wscleanB-'+str(p)+'.log', MSs.getStrWsclean(), name=imagename, do_predict=True,
                size=imsize, save_source_list='', scale=str(pixscale)+'arcsec',
                weight=weight, niter=100000, no_update_model_required='', minuv_l=30, maxuv_l=maxuv_l, mgain=0.85,
                multiscale='', multiscale_scale_bias=0.7, multiscale_scales='0,10,20,40,80', 
                baseline_averaging='', parallel_deconvolution=512, local_rms='', auto_threshold=0.75, auto_mask=1.5, fits_mask=im.maskname,
                join_channels='', fit_spectral_pol=3, channels_out=ch_out)  #, deconvolution_channels=3)

        os.system('cat logs/wscleanA-'+str(p)+'.log logs/wscleanB-'+str(p)+'.log | grep "background noise"')


#############################################################
with w.if_todo('cleaning'):
    logger.info('Cleaning...')
    lib_util.check_rm('ddcal')
    os.makedirs('ddcal/init')
    lib_util.check_rm('img')
    os.makedirs('img')


### DONE

# goes down to 8 seconds/4 chans
if not os.path.exists('mss-avg'):
    MSs = lib_ms.AllMSs( glob.glob('mss/TC*[0-9].MS'), s )
    timeint = MSs.getListObj()[0].getTimeInt()
    avgtimeint = int(round(8/timeint))
    nchan_init = MSs.getListObj()[0].getNchan()
    # avg (x8) sol (x6) - we need a multiple of 8x6=48, the largest that is <nchan
    # survey after avg (x8): 60, final number of sol 10
    # pointed after avg (x8): 120, final number of sol 20
    nchan = nchan_init - nchan_init%48
    os.makedirs('mss-avg')
    logger.info('Averaging in time (%is -> %is), channels: %ich -> %ich)' % (timeint,timeint*avgtimeint,nchan_init,nchan))
    MSs.run('DPPP '+parset_dir+'/DPPP-avg.parset msin=$pathMS msout=mss-avg/$nameMS.MS msin.datacolumn=CORRECTED_DATA msin.nchan='+str(nchan)+' \
            avg.timestep='+str(avgtimeint)+' avg.freqstep=1',
            log='$nameMS_initavg.log', commandType='DPPP')

MSs = lib_ms.AllMSs(glob.glob('mss-avg/TC*[0-9].MS'), s, check_flags=False)

fwhm = MSs.getListObj()[0].getFWHM(freq='mid')
<<<<<<< HEAD
detectability_dist = MSs.getListObj()[0].getFWHM(freq='max')*1.5/2.  # 1.8 to go to close to the null
=======
detectability_dist = MSs.getListObj()[0].getFWHM(freq='max')*1.8/2.  # 1.8 to go to close to the null
>>>>>>> cbe94866
freq_min = np.min(MSs.getFreqs())
freq_mid = np.mean(MSs.getFreqs())
phase_center = MSs.getListObj()[0].getPhaseCentre()
timeint = MSs.getListObj()[0].getTimeInt()
ch_out = MSs.getChout(4e6)  # for full band (48e6 MHz) is 12
ch_out_idg = 12  # better 24, but slow
#MSs.getListObj()[0].makeBeamReg('ddcal/beam.reg', freq='mid')
#beamReg = 'ddcal/beam.reg'

logger.info('Add columns...')
MSs.run('addcol2ms.py -m $pathMS -c CORRECTED_DATA,SUBTRACTED_DATA -i DATA', log='$nameMS_addcol.log', commandType='python')
MSs.run('addcol2ms.py -m $pathMS -c FLAG_BKP -i FLAG', log='$nameMS_addcol.log', commandType='python')

##############################################################
# setup initial model
os.system('cp self/images/wideM-1* ddcal/init/')
full_image = lib_img.Image('ddcal/init/wideM-1-MFS-image.fits', userReg=userReg)

for cmaj in range(maxIter):
    logger.info('Starting major cycle: %i' % cmaj)
    
    # cycle specific variables
    picklefile = 'ddcal/directions-c%02i.pickle' % cmaj
    interp_h5parm = 'ddcal/c%02i/solutions/interp.h5' % cmaj
    aterm_config_file = 'ddcal/c%02i/aterm/aterm.config' % cmaj
    mask_cl = full_image.imagename.replace('.fits', '_mask-cl.fits')  # this is used to find calibrators
    mask_ext = full_image.imagename.replace('.fits', '_mask-ext.fits')  # this is used for the initial subtract
    
    if not os.path.exists('ddcal/c%02i' % cmaj): os.makedirs('ddcal/c%02i' % cmaj)
    for subdir in ['plots','images','solutions','skymodels']:
        if not os.path.exists('ddcal/c%02i/%s' % (cmaj, subdir)): os.makedirs('ddcal/c%02i/%s' % (cmaj, subdir))

    if not os.path.exists(picklefile):
        directions = []

        ### group into patches corresponding to the mask islands
        if not os.path.exists(mask_cl): 
            full_image.makeMask(threshisl=7, atrous_do=False, remove_extended_cutoff=removeExtendedCutoff, only_beam=False, maskname=mask_cl, write_srl=True)
        if not os.path.exists(mask_ext) and cmaj == 0: 
            full_image.makeMask(threshisl=4, atrous_do=True, remove_extended_cutoff=0, only_beam=False, maskname=mask_ext)

        # the txt skymodel is used only to find directions
        if cmaj > 0:
            full_image.skymodel_cut = mask_cl.replace('fits', 'skymodel')
        elif not os.path.exists(full_image.skymodel_cut): 
            full_image.selectCC(checkBeam=False, maskname=mask_cl)

        # cleanup model
        if cmaj == 0:
            logger.info('Cleanup model images...')
            for model_file in glob.glob(full_image.root+'*model.fits'):
                lib_img.blank_image_fits(model_file, mask_ext, model_file, inverse=True, blankval=0.)
        
        # locating DD-calibrators
        lsm = lsmtool.load(full_image.skymodel_cut)
        lsm.select('%s == True' % mask_cl)
        lsm.group(mask_cl, root='Isl')
        # This regroup nearby sources
        x = lsm.getColValues('RA',aggregate='wmean')
        y = lsm.getColValues('Dec',aggregate='wmean')
        flux = lsm.getColValues('I',aggregate='sum')
        grouper = lib_dd.Grouper(list(zip(x,y)), flux, look_distance=0.1, kernel_size=0.07, grouping_distance=0.03)
        grouper.run()
        clusters = grouper.grouping()
        grouper.plot()
        os.system('mv grouping*png ddcal/c%02i/plots/' % cmaj)
        patchNames = lsm.getPatchNames()
    
        logger.info('Merging nearby sources...')
        for cluster in clusters:
            patches = patchNames[cluster]
            if len(patches) > 1:
                lsm.merge(patches.tolist())
   
        lsm.setPatchPositions(method='mid')
        img_beam = full_image.getBeam()
        for name, size, ra, dec in \
                zip( lsm.getPatchNames(), lsm.getPatchSizes(units='deg'), \
                     lsm.getPatchPositions(asArray=True)[0], lsm.getPatchPositions(asArray=True)[1] ):

            # keep track of the spidx of sources
            idx = lsm.getRowIndex(name)
            fluxes = lsm.getColValues('I')[idx]
            spidx_coeffs = lsm.getColValues('SpectralIndex')[idx]
            ref_freq = lsm.getColValues('ReferenceFrequency')[idx]
            gauss_area = (lsm.getColValues('MajorAxis')[idx]*lsm.getColValues('MinorAxis')[idx])/(img_beam[0]*img_beam[1]) # in beams
            for i in range(len(idx)):
                if gauss_area[i] > 1:
                    fluxes[i] /= gauss_area[i] # reduce the fluxes for gaussians to the peak value

            d = lib_dd.Direction(name)
            d.set_flux(fluxes, spidx_coeffs, ref_freq)
            # skip faint directions
            if d.get_flux(freq_min) < min_cal_flux60*(freq_min/60e6)**(-0.8) or d.get_flux(freq_mid) < min_cal_flux60*(freq_mid/60e6)**(-0.8): continue
            if size < 4*img_beam[0]/3600:
                size = 4*img_beam[0]/3600
            # for complex sources force a larger region
            if len(idx) > 1 and size < 10*img_beam[0]/3600:
                size = 10*img_beam[0]/3600

            #print('DEBUG:',name,fluxes,spidx_coeffs,gauss_area,ref_freq,size,img_beam,lsm.getColValues('MajorAxis')[idx])

            d.set_position( [ra, dec], distance_peeloff=detectability_dist, phase_center=phase_center )
            d.set_size(size*1.2) # size increased by 20%
            d.set_region(loc='ddcal/c%02i/skymodels' % cmaj)
            model_root = 'ddcal/c%02i/skymodels/%s-init' % (cmaj, name)
            for model_file in glob.glob(full_image.root+'*[0-9]-model.fits'):
                os.system('cp %s %s' % (model_file, model_file.replace(full_image.root, model_root)))
            d.set_model(model_root, typ='init', apply_region=True)

            directions.append(d)

        # create a concat region for debugging
        os.system('cat ddcal/c%02i/skymodels/Isl*reg > ddcal/c%02i/skymodels/all-c%02i.reg' % (cmaj,cmaj,cmaj))

        # order directions from the fluxiest
        directions = [x for _, x in sorted(zip([d.get_flux(freq_min) for d in directions],directions))][::-1] # reorder with flux

        # If there's a preferential direciotn, get the closer direction to the final target and put it to the end
        if target_dir != '':
            ra_t, dec_t = [float(x) for x in target_dir.split(',')]
            sep_min = np.inf
            for i, d in enumerate(directions):
                ra, dec = d.position
                sep = SkyCoord( ra*u.deg, dec*u.deg, frame='fk5' ).separation( SkyCoord(ra_t*u.deg, dec_t*u.deg, frame='fk5') ).deg
                #print ("%s: %f", (d.name,sep))
                if sep < sep_min:
                    sep_min = float(sep)
                    target_idx = i
            logger.info('Move "%s" to the end of the target list...' % directions[target_idx].name)
            d = directions.pop(target_idx)
            directions.insert(len(directions),d)

        for d in directions:
            if not d.peel_off:
                logger.info('%s: min: %.2f Jy; mid: %.2f Jy' % (d.name, d.get_flux(freq_min), d.get_flux(freq_mid)))
            else:
                logger.info('%s: min: %.2f Jy; mid: %.2f Jy (peel off)' % (d.name, d.get_flux(freq_min), d.get_flux(freq_mid)))

        # write file
        skymodel_cl = 'ddcal/c%02i/skymodels/cluster.skymodel' % cmaj
        lsm.write(skymodel_cl, format='makesourcedb', clobber=True)
        lsm.setColValues('name', [x.split('_')[-1] for x in lsm.getColValues('patch')]) # just for the region - this makes this lsm useless
        lsm.write('ddcal/c%02i/skymodels/cluster.reg' % cmaj, format='ds9', clobber=True)
        del lsm
   
        pickle.dump( directions, open( picklefile, "wb" ) )
    else:
        directions = pickle.load( open( picklefile, "rb" ) )

    if cmaj == 0:
        with w.if_todo('c%02i-fullpredict' % cmaj):
            # wsclean predict
            logger.info('Predict full model...')
            if cmaj == 0:
                s.add('wsclean -predict -name '+full_image.root+' -j '+str(s.max_processors)+' -channels-out '+str(ch_out)+' \
                        -reorder -parallel-reordering 4 '+MSs.getStrWsclean(),
                        log='wscleanPRE-c'+str(cmaj)+'.log', commandType='wsclean', processors='max')
                s.run(check=True)
    

        ### DONE
    
        with w.if_todo('c%02i-fullsub' % cmaj):
            # subtract - ms:SUBTRACTED_DATA = DATA - MODEL_DATA
            logger.info('Set SUBTRACTED_DATA = DATA - MODEL_DATA...')
            MSs.run('taql "update $pathMS set SUBTRACTED_DATA = DATA - MODEL_DATA"',
                        log='$nameMS_taql.log', commandType='general')
            # reset - ms:CORRECTED_DATA = DATA
            logger.info('Set CORRECTED_DATA = DATA...')
            MSs.run('taql "update $pathMS set CORRECTED_DATA = DATA"',
                        log='$nameMS_taql.log', commandType='general')
    

        ### DONE

        ### TESTTESTTEST: empty image
        if not os.path.exists('img/empty-init-c'+str(cmaj)+'-image.fits'):
            clean('init-c'+str(cmaj), MSs, size=(fwhm*1.5, fwhm*1.5), res='normal', empty=True)
        ###

    for dnum, d in enumerate(directions):

        logger.info('c%02i - Working on direction: %s (%f Jy - %f deg)' % (cmaj, d.name, d.get_flux(freq_mid), d.size))
        if d.size > 0.5: logger.warning('Patch size large: %f' % d.size)
        logstring = 'c%02i-%s' % (cmaj, d.name)

        with w.if_todo('%s-predict' % logstring):

            if cmaj == 0:
                # Predict - ms:MODEL_DATA
                logger.info('Predict model...')
                s.add('wsclean -predict -name '+d.get_model('init')+' -j '+str(s.max_processors)+' -channels-out '+str(ch_out)+' '+MSs.getStrWsclean(), \
                        log='wscleanPRE-'+logstring+'.log', commandType='wsclean', processors='max')
                s.run(check=True)
    
                # Add back the model previously subtracted for this dd-cal
                logger.info('Set SUBTRACTED_DATA = SUBTRACTED_DATA + MODEL_DATA...')
                MSs.run('taql "update $pathMS set SUBTRACTED_DATA = SUBTRACTED_DATA + MODEL_DATA"',
                        log='$nameMS_taql.log', commandType='general')
    
            else:

                # these dd-cal are not in the data anymore
                if d.peel_off:
                    logger.info('This sources has been peeled, skip.')
                    continue

                # DDF predict+corrupt in MODEL_DATA of everything BUT the calibrator
                indico = full_image.root+'.DicoModel'
                outdico = indico+'-'+d.name
                inmask = sorted(glob.glob(full_image.root+'.mask*.fits'))[-1]
                outmask = outdico+'.mask'
                lib_img.blank_image_reg(inmask, d.get_region(), outfile=outmask, inverse=False, blankval = 0.)
                s.add('MaskDicoModel.py --MaskName=%s --InDicoModel=%s --OutDicoModel=%s' % (outmask, indico, outdico),
                       log='MaskDicoModel-'+logstring+'.log', commandType='python', processors='max')
                s.run(check=True)

                ddf_parms = {
                    'Data_MS':MSs.getStrDDF(),
                    'Data_ColName':'CORRECTED_DATA',
                    'Data_Sort':1,
                    'Output_Mode':'Predict',
                    'Predict_InitDicoModel':outdico,
                    'Predict_ColName':'MODEL_DATA',
                    'Deconv_Mode':'HMP',
                    #'Deconv_CycleFactor':0,
                    #'Deconv_MaxMinorIter':1000000,
                    #'Deconv_RMSFactor':3.0,
                    #'Deconv_PeakFactor':0.005,
                    #'Deconv_FluxThreshold':0.0,
                    #'Weight_Robust':-0.5,
                    'Image_NPix':8750,
                    'CF_wmax':50000,
                    'CF_Nw':100,
                    'Beam_CenterNorm':1,
                    'Beam_Smooth':1,
                    'Beam_Model':'LOFAR',
                    'Beam_LOFARBeamMode':'A',
                    'Beam_NBand':1,
                    'Beam_DtBeamMin':5,
                    'Output_Also':'onNeds',
                    'Image_Cell':3.,
                    'Freq_NDegridBand':ch_out,
                    'Freq_NBand':ch_out,
                    #'Mask_Auto':1,
                    #'Mask_SigTh':5.0,
                    #'GAClean_MinSizeInit':10,
                    'Facets_DiamMax':1.5,
                    'Facets_DiamMin':0.1,
                    'Weight_ColName':'WEIGHT_SPECTRUM',
                    #'Output_Name':imagename,
                    'Comp_BDAMode':1,
                    'DDESolutions_DDModeGrid':'AP',
                    'DDESolutions_DDModeDeGrid':'AP',
                    'RIME_ForwardMode':'BDA-degrid',
                    #'Output_RestoringBeam':15.,
                    'DDESolutions_DDSols':interp_h5parm.replace('c%02i' % cmaj, 'c%02i' % (cmaj-1))+':sol000/phase000+amplitude000'
                    }
                logger.info('Predict corrupted rest-of-the-sky...')
                lib_util.run_DDF(s, 'ddfacet-pre-'+logstring+'.log', **ddf_parms, Cache_Reset=1)

                # Remove corrupted data from CORRECTED_DATA
                logger.info('Set SUBTRACTED_DATA = CORRECTED_DATA - MODEL_DATA...')
                MSs.run('taql "update $pathMS set SUBTRACTED_DATA = CORRECTED_DATA - MODEL_DATA"',
                        log='$nameMS_taql.log', commandType='general')

            ### TTESTTESTTEST: empty image
            #if not os.path.exists('img/empty-butcal-%02i-%s-image.fits' % (dnum, logstring)):
            #    clean('butcal-%02i-%s' % (dnum, logstring), MSs, size=(fwhm*1.5,fwhm*1.5), res='normal', empty=True)
    

 
        ### DONE

        with w.if_todo('%s-shift' % logstring):
            logger.info('Phase shift and avg...')

            lib_util.check_rm('mss-dir')
            os.makedirs('mss-dir')

            # Shift - ms:SUBTRACTED_DATA -> ms:DATA
            if d.get_flux(freq_mid) > 4: avgtimeint = int(round(15/timeint))
            else: avgtimeint = int(round(30/timeint))
            MSs.run('DPPP '+parset_dir+'/DPPP-shiftavg.parset msin=$pathMS msout=mss-dir/$nameMS.MS msin.datacolumn=SUBTRACTED_DATA msout.datacolumn=DATA \
                    avg.timestep='+str(avgtimeint)+' avg.freqstep=8 shift.phasecenter=\['+str(d.position[0])+'deg,'+str(d.position[1])+'deg\]', \
                    log='$nameMS_shift-'+logstring+'.log', commandType='DPPP')


        ### DONE

        MSs_dir = lib_ms.AllMSs( glob.glob('mss-dir/*MS'), s, check_flags=False )

        with w.if_todo('%s-flag' % logstring):
            logger.info('Flag on mindata...')
            MSs_dir.run( 'flagonmindata.py -f 0.5 $pathMS', log='$nameMS_flagonmindata.log', commandType='python')


        ### DONE

        # Correct for beam in that direction
        if not d.peel_off:
            with w.if_todo('%s-beamcorr' % logstring):
                logger.info('Correcting beam...')
                # Convince DPPP that DATA is corrected for the beam in the phase centre
                MSs_dir.run('DPPP '+parset_dir+'/DPPP-beam.parset msin=$pathMS msin.datacolumn=DATA msout.datacolumn=DATA \
                        setbeam.direction=\['+str(phase_center[0])+'deg,'+str(phase_center[1])+'deg\] \
                        corrbeam.direction=\['+str(d.position[0])+'deg,'+str(d.position[1])+'deg\] corrbeam.invert=True',
                        log='$nameMS_beam-'+logstring+'.log', commandType='DPPP')
    

            ### DONE

        with w.if_todo('%s-preimage' % logstring):
            logger.info('Pre-imaging...')
            clean('%s-pre' % logstring, MSs_dir, res='normal', size=[d.size,d.size], imagereg=d.get_region())


        ### DONE
        
        # get initial noise and set iterators for timeint solutions
        image = lib_img.Image('img/ddcalM-%s-pre-MFS-image.fits' % logstring, userReg=userReg)
        rms_noise_pre = image.getNoise(); rms_noise_init = rms_noise_pre
        mm_ratio_pre = image.getMaxMinRatio(); mm_ratio_init = mm_ratio_pre
        doamp = False
        # usually there are 3600/30=120 or 3600/15=240 timesteps, try to use multiple numbers
        iter_ph_solint = lib_util.Sol_iterator([4,1])
        iter_amp_solint = lib_util.Sol_iterator([120,60,30,10])
        iter_amp2_solint = lib_util.Sol_iterator([120,60,30])
        logger.info('RMS noise (init): %f' % (rms_noise_pre))
        logger.info('MM ratio (init): %f' % (mm_ratio_pre))

        for cdd in range(20):

            logger.info('c%02i - %s: Starting dd cycle: %02i' % (cmaj, d.name, cdd))
            logstringcal = logstring+'-cdd%02i' % cdd

            ################################################################
            # Calibrate
            solint_ph = next(iter_ph_solint)
            d.add_h5parm('ph', 'ddcal/c%02i/solutions/cal-ph-%s.h5' % (cmaj,logstringcal) )
            if doamp:
                solint_amp = next(iter_amp_solint)
                d.add_h5parm('amp1', 'ddcal/c%02i/solutions/cal-amp1-%s.h5' % (cmaj,logstringcal) )
                solint_amp2 = next(iter_amp2_solint)
                d.add_h5parm('amp2', 'ddcal/c%02i/solutions/cal-amp2-%s.h5' % (cmaj,logstringcal) )
   
            with w.if_todo('%s-calibrate' % logstringcal):

                if cdd == 0:
                    logger.info('BL-based smoothing...')
                    # Smoothing - ms:DATA -> ms:SMOOTHED_DATA
                    MSs_dir.run('BLsmooth.py -r -i DATA -o SMOOTHED_DATA $pathMS',
                        log='$nameMS_smooth-'+logstringcal+'.log', commandType='python')    
 
                # Calibration - ms:SMOOTHED_DATA
                # possible to put nchan=6 if less channels are needed in the h5parm (e.g. for IDG)
                logger.info('Gain phase calibration...')
                MSs_dir.run('DPPP '+parset_dir+'/DPPP-solG.parset msin=$pathMS msin.datacolumn=SMOOTHED_DATA sol.h5parm=$pathMS/cal-ph.h5 \
                    sol.mode=scalarcomplexgain sol.solint='+str(solint_ph)+' sol.nchan=1 sol.smoothnessconstraint=5e6 \
                    sol.antennaconstraint=[[CS001LBA,CS002LBA,CS003LBA,CS004LBA,CS005LBA,CS006LBA,CS007LBA,CS011LBA,CS013LBA,CS017LBA,CS021LBA,CS024LBA,CS026LBA,CS028LBA,CS030LBA,CS031LBA,CS032LBA,CS101LBA,CS103LBA,CS201LBA,CS301LBA,CS302LBA,CS401LBA,CS501LBA]]', \
                    log='$nameMS_solGph-'+logstringcal+'.log', commandType='DPPP')
                lib_util.run_losoto(s, 'ph', [ms+'/cal-ph.h5' for ms in MSs_dir.getListStr()],
                    [parset_dir+'/losoto-plot1.parset'], plots_dir='ddcal/c%02i/plots/plots-%s' % (cmaj,logstringcal))
                os.system('mv cal-ph.h5 %s' % d.get_h5parm('ph'))

                # correct ph - ms:DATA -> ms:CORRECTED_DATA
                logger.info('Correct ph...')
                MSs_dir.run('DPPP '+parset_dir+'/DPPP-correct.parset msin=$pathMS msin.datacolumn=DATA msout.datacolumn=CORRECTED_DATA \
                             cor.parmdb='+d.get_h5parm('ph')+' cor.correction=phase000',
                             log='$nameMS_correct-'+logstringcal+'.log', commandType='DPPP')

                if doamp:
                    
                    logger.info('Gain amp calibration 1 (solint: %i)...' % solint_amp)
                    # Calibration - ms:CORRECTED_DATA
                    # possible to put nchan=6 if less channels are needed in the h5parm (e.g. for IDG)
                    MSs_dir.run('DPPP '+parset_dir+'/DPPP-solG.parset msin=$pathMS msin.datacolumn=CORRECTED_DATA sol.h5parm=$pathMS/cal-amp1.h5 \
<<<<<<< HEAD
                        sol.mode=diagonal sol.solint='+str(solint_amp)+' sol.nchan=1 sol.uvmmin=100 sol.smoothnessconstraint=4e6 sol.minvisratio=0.5\
=======
                        sol.mode=diagonal sol.solint='+str(solint_amp)+' sol.nchan=1 sol.uvmmin=100 sol.smoothnessconstraint=4e6 sol.minvisratio=0.25\
>>>>>>> cbe94866
                        sol.antennaconstraint=[[CS001LBA,CS002LBA,CS003LBA,CS004LBA,CS005LBA,CS006LBA,CS007LBA,CS011LBA,CS013LBA,CS017LBA,CS021LBA,CS024LBA,CS026LBA,CS028LBA,CS030LBA,CS031LBA,CS032LBA,CS101LBA,CS103LBA,CS201LBA,CS301LBA,CS302LBA,CS401LBA,CS501LBA,RS106LBA,RS205LBA,RS208LBA,RS210LBA,RS305LBA,RS306LBA,RS307LBA,RS310LBA,RS406LBA,RS407LBA,RS409LBA,RS503LBA,RS508LBA,RS509LBA]]', \
                        log='$nameMS_solGamp1-'+logstringcal+'.log', commandType='DPPP')

                    if d.peel_off:
                        losoto_parsets = [parset_dir+'/losoto-clip.parset', parset_dir+'/losoto-norm.parset', parset_dir+'/losoto-plot2.parset']
                    else:
                        losoto_parsets = [parset_dir+'/losoto-norm.parset', parset_dir+'/losoto-plot2.parset']
                    lib_util.run_losoto(s, 'amp1', [ms+'/cal-amp1.h5' for ms in MSs_dir.getListStr()], losoto_parsets,
                        plots_dir='ddcal/c%02i/plots/plots-%s' % (cmaj,logstringcal))
                    os.system('mv cal-amp1.h5 %s' % d.get_h5parm('amp1'))

                    logger.info('Correct amp 1...')
                    # correct amp - ms:CORRECTED_DATA -> ms:CORRECTED_DATA
                    MSs_dir.run('DPPP '+parset_dir+'/DPPP-correct.parset msin=$pathMS msin.datacolumn=CORRECTED_DATA msout.datacolumn=CORRECTED_DATA \
                        cor.parmdb='+d.get_h5parm('amp1')+' cor.correction=amplitude000',
                        log='$nameMS_correct-'+logstringcal+'.log', commandType='DPPP') 

                    logger.info('Gain amp calibration 2 (solint: %i)...' % solint_amp2)
                    # Calibration - ms:SMOOTHED_DATA
                    MSs_dir.run('DPPP '+parset_dir+'/DPPP-solG.parset msin=$pathMS msin.datacolumn=CORRECTED_DATA sol.h5parm=$pathMS/cal-amp2.h5 \
<<<<<<< HEAD
                        sol.mode=diagonal sol.solint='+str(solint_amp2)+' sol.nchan=6 sol.uvmmin=100 sol.smoothnessconstraint=10e6 sol.minvisratio=0.5', \
=======
                        sol.mode=diagonal sol.solint='+str(solint_amp2)+' sol.nchan=6 sol.uvmmin=100 sol.smoothnessconstraint=10e6 sol.minvisratio=0.25', \
>>>>>>> cbe94866
                        log='$nameMS_solGamp2-'+logstringcal+'.log', commandType='DPPP')

                    if d.peel_off:
                        losoto_parsets = [parset_dir+'/losoto-clip2.parset', parset_dir+'/losoto-norm.parset', parset_dir+'/losoto-plot3.parset']
                    else:
                        losoto_parsets = [parset_dir+'/losoto-norm.parset', parset_dir+'/losoto-plot3.parset']
                    lib_util.run_losoto(s, 'amp2', [ms+'/cal-amp2.h5' for ms in MSs_dir.getListStr()], losoto_parsets,
                        plots_dir='ddcal/c%02i/plots/plots-%s' % (cmaj,logstringcal))
                    os.system('mv cal-amp2.h5 %s' % d.get_h5parm('amp2'))

                    logger.info('Correct amp 2...')
                    # correct amp2 - ms:CORRECTED_DATA -> ms:CORRECTED_DATA
                    MSs_dir.run('DPPP '+parset_dir+'/DPPP-correct.parset msin=$pathMS msin.datacolumn=CORRECTED_DATA msout.datacolumn=CORRECTED_DATA \
                        cor.parmdb='+d.get_h5parm('amp2')+' cor.correction=amplitude000',
                        log='$nameMS_correct-'+logstringcal+'.log', commandType='DPPP') 


            ### DONE

            ###########################################################################
            # Imaging
            with w.if_todo('%s-image' % logstringcal):

                logger.info('%s (cdd: %02i): imaging...' % (d.name, cdd))
                clean('%s' % logstringcal, MSs_dir, res='normal', size=[d.size,d.size], imagereg=d.get_region())


            ### DONE

            image = lib_img.Image('img/ddcalM-%s-MFS-image.fits' % logstringcal, userReg=userReg)
            # something went wrong during last imaging, break
            if not os.path.exists(image.imagename):
                logger.warning('Breaking because the imaging diverged...')
                break

            # get noise, if larger than prev cycle: break
            rms_noise = image.getNoise()
            mm_ratio = image.getMaxMinRatio()
            logger.info('RMS noise (cdd:%02i): %f' % (cdd,rms_noise))
            logger.info('MM ratio (cdd:%02i): %f' % (cdd,mm_ratio))
            if rms_noise > 0.99*rms_noise_pre and mm_ratio < 1.01*mm_ratio_pre:
                if   (mm_ratio < 10 and cdd >= 2) or \
                     (mm_ratio < 20 and cdd >= 3) or \
                     (mm_ratio < 30 and cdd >= 4) or \
                     (cdd >= 5): break

            if cdd >= 4 and (mm_ratio >= 30 or d.get_flux(freq_mid) > 10):
                doamp = True

            d.set_model(image.root, typ='best', apply_region=False) # currently best model
            rms_noise_pre = rms_noise
            mm_ratio_pre = mm_ratio

        # End calibration cycle
        ##################################

        # if divergency or died the first cycle, don't subtract
        if cdd == 0:
            d.converged = False
            logger.warning('%s: something went wring during the first self-cal cycle in this direction.' % (d.name))
            d.clean()
            continue
        elif rms_noise_pre > rms_noise_init:
            d.converged = False
            logger.warning('%s: noise did not decresed (%f -> %f), do not subtract source.' % (d.name, rms_noise_init, rms_noise_pre))
            d.clean()
            continue
        # second cycle, no peeling
        elif cmaj >= 1:
            logger.info('%s: converged.' % d.name)
            d.converged = True
            continue
        else:
            logger.info('%s: converged.' % d.name)
            d.converged = True
            # copy in the ddcal dir the best model
            model_skymodel = 'ddcal/c%02i/skymodels/%s-best-source.txt' % (cmaj, d.name)
            model_skydb = 'ddcal/c%02i/skymodels/%s-best-source.skydb' % (cmaj, d.name)
            os.system('cp %s %s' % (d.get_model('best')+'-sources.txt', model_skymodel))
            s.add('makesourcedb outtype="blob" format="<" in="%s" out="%s"' % (model_skymodel, model_skydb), log='makesourcedb_cl.log', commandType='general' )
            s.run()
        
        # remove the DD-cal from original dataset using new solutions
        with w.if_todo('%s-subtract' % logstring):

            # Predict - ms:MODEL_DATA
            logger.info('Add best model to MODEL_DATA...')
            MSs.run('DPPP '+parset_dir+'/DPPP-predict.parset msin=$pathMS pre.sourcedb='+model_skydb,
                    log='$nameMS_pre-'+logstring+'.log', commandType='DPPP')

            # Store FLAGS - just for sources to peel as they might be visible only for a fraction of the band
            if d.peel_off:
                MSs.run('taql "update $pathMS set FLAG_BKP = FLAG"',
                         log='$nameMS_taql.log', commandType='general')

            # Corrput now model - ms:MODEL_DATA -> MODEL_DATA
            logger.info('Corrupt ph...')
            MSs.run('DPPP '+parset_dir+'/DPPP-correct.parset msin=$pathMS msin.datacolumn=MODEL_DATA msout.datacolumn=MODEL_DATA \
                        cor.invert=False cor.parmdb='+d.get_h5parm('ph',-2)+' cor.correction=phase000',
                        log='$nameMS_corruping'+logstring+'.log', commandType='DPPP')

            if not d.get_h5parm('amp1',-2) is None:
                logger.info('Corrupt amp...')
                MSs.run('DPPP '+parset_dir+'/DPPP-correct.parset msin=$pathMS msin.datacolumn=MODEL_DATA msout.datacolumn=MODEL_DATA \
                       cor.invert=False cor.parmdb='+d.get_h5parm('amp1',-2)+' cor.correction=amplitude000', \
                       log='$nameMS_corrupt-'+logstring+'.log', commandType='DPPP') 
            if not d.get_h5parm('amp2',-2) is None:
                MSs.run('DPPP '+parset_dir+'/DPPP-correct.parset msin=$pathMS msin.datacolumn=MODEL_DATA msout.datacolumn=MODEL_DATA \
                       cor.invert=False cor.parmdb='+d.get_h5parm('amp2',-2)+' cor.correction=amplitude000', \
                       log='$nameMS_corrupt-'+logstring+'.log', commandType='DPPP') 

            if not d.peel_off:
                # Corrupt for the beam
                logger.info('Corrupting beam...')
                # Convince DPPP that MODELDATA is corrected for the beam in the dd-cal direction, so I can corrupt
                MSs.run('DPPP '+parset_dir+'/DPPP-beam.parset msin=$pathMS msin.datacolumn=MODEL_DATA msout.datacolumn=MODEL_DATA \
                       setbeam.direction=\['+str(d.position[0])+'deg,'+str(d.position[1])+'deg\] \
                       corrbeam.direction=\['+str(d.position[0])+'deg,'+str(d.position[1])+'deg\] corrbeam.invert=False', \
                       log='$nameMS_beam-'+logstring+'.log', commandType='DPPP')
                #[MS.delBeamInfo(col='MODEL_DATA') for MS in MSs.getListObj()]
                MSs.run('DPPP '+parset_dir+'/DPPP-beam2.parset msin=$pathMS msin.datacolumn=MODEL_DATA msout.datacolumn=MODEL_DATA steps=corrbeam \
                       corrbeam.direction=\['+str(phase_center[0])+'deg,'+str(phase_center[1])+'deg\] corrbeam.beammode=element corrbeam.invert=True', \
                       log='$nameMS_beam-'+logstring+'.log', commandType='DPPP')

            if d.peel_off:
                # Set MODEL_DATA = 0 where data are flagged, then unflag everything
                MSs.run('taql "update $pathMS set MODEL_DATA[FLAG] = 0"',
                        log='$nameMS_taql.log', commandType='general')

                # Restore of FLAGS
                MSs.run('taql "update $pathMS set FLAG = FLAG_BKP"',
                        log='$nameMS_taql.log', commandType='general')

            # Remove the ddcal again
            logger.info('Set SUBTRACTED_DATA = SUBTRACTED_DATA - MODEL_DATA')
            MSs.run('taql "update $pathMS set SUBTRACTED_DATA = SUBTRACTED_DATA - MODEL_DATA"',
                    log='$nameMS_taql.log', commandType='general')

            # if it's a source to peel, remove it from the data column used for imaging
            if d.peel_off:
                logger.info('Source to peel: set CORRECTED_DATA = CORRECTED_DATA - MODEL_DATA')
                MSs.run('taql "update $pathMS set CORRECTED_DATA = CORRECTED_DATA - MODEL_DATA"', \
                        log='$nameMS_taql.log', commandType='general')


        ### DONE

        ### TTESTTESTTEST: empty image
        if not os.path.exists('img/empty-%02i-%s-image.fits' % (dnum, logstring)):
            clean('%02i-%s' % (dnum, logstring), MSs, size=(fwhm*1.5,fwhm*1.5), res='normal', empty=True)
        ###

    ######################################################
    # full imaging
    
    imagename = 'img/wideDD-c%02i' % (cmaj)

<<<<<<< HEAD
    if w.todo('c%02i-imaging' % cmaj):
=======
    with w.if_todo('c%02i-imaging' % cmaj):
>>>>>>> cbe94866
        logger.info("Imaging - preparing solutions:")

        # combine the h5parms
        h5parms = {'ph':[], 'amp1':[], 'amp2':[]}
        for d in directions:
            # only those who converged
            if d.peel_off:
                continue
            if not d.converged:
                continue
    
            h5parms['ph'].append(d.get_h5parm('ph',-2))
            if d.get_h5parm('amp1',-2) is not None:
                h5parms['amp1'].append(d.get_h5parm('amp1',-2))
            if d.get_h5parm('amp2',-2) is not None:
                h5parms['amp2'].append(d.get_h5parm('amp2',-2))
            
            log = '%s: Phase (%s)' % (d.name, d.get_h5parm('ph',-2))
            log += ' Amp1 (%s)' % (d.get_h5parm('amp1',-2))
            log += ' Amp2 (%s)' % (d.get_h5parm('amp2',-2))
            logger.info(log)
    
        print (h5parms)
        for typ, h5parm_list in h5parms.items():
            # rename direction
            for h5parmFile in h5parm_list:
                dirname = h5parmFile.split('-')[3]
                lib_h5.repoint(h5parmFile, dirname)
    
                if typ == 'ph':
                    lib_h5.addpol(h5parmFile, 'phase000')
                    lib_h5.addpol(h5parmFile, 'amplitude000')
                    # reset high-res amplitudes in ph-solve
                    s.add('losoto -v '+h5parmFile+' '+parset_dir+'/losoto-resetamp.parset ', log='h5parm_collector.log', commandType='python' )
                    s.run()
                    s.add('losoto -v '+h5parmFile+' '+parset_dir+'/losoto-refph.parset ', log='h5parm_collector.log', commandType='python' )
                    s.run()
    
                if typ == 'amp1' or typ == 'amp2':
                    s.add('losoto -v '+h5parmFile+' '+parset_dir+'/losoto-resetph.parset ', log='h5parm_collector.log', commandType='python' )
                    s.run()
    
        lib_util.check_rm(interp_h5parm)
        logger.info('Interpolating solutions...')
        s.add('H5parm_interpolator.py -o '+interp_h5parm+' '+' '.join(h5parms['ph']+h5parms['amp1']+h5parms['amp2']), log='h5parm_interpolator.log', commandType='python' )
        s.run()
    
        idg = False
        if idg:
    
            for i, MS in enumerate(MSs.getStrObj()):
                s.add('/home/fdg/scripts/LiLF/scripts/make_gain_screen.py \
                        -m '+MS.path+' -p '+interp_h5parm+' -o ddcal/c%02i/aterm/TC%02i' % (cmaj, i), \
                        log='h5parm_interpolator.log', commandType='python')
                s.run()
     
            # create aterm config file
            with open(aterm_config_file, 'w') as file:  # Use file to refer to the file object
                file.write('aterms = [diagonal, beam]')
                file.write('diagonal.images = ['+' '.join(sorted(glob.glob('ddcal/c%02i/aterm/TC*fits' % cmaj)))+']')
                file.write('diagonal.window = tukey\n diagonal.update_interval  = 48.066724')
                file.write('beam.differential = true\n beam.update_interval = 120\n beam.usechannelfreq = true')
        
            # run the imager
            lib_util.run_wsclean(s, 'wsclean-c'+str(cmaj)+'.log', MSs.getStrWsclean(), name=imagename, size='6000 6000', save_source_list='', scale='5arcsec', \
                        weight='briggs -0.3', niter=2000, no_update_model_required='', minuv_l=30, mgain=0.85, \
                        multiscale='', multiscale_scale_bias=0.65, multiscale_scales='0,10,20,40,80',
                        parallel_deconvolution=512, local_rms='', auto_threshold=0.5, auto_mask=1.5, \
                        join_channels='', fit_spectral_pol=3, channels_out=ch_out_idg, deconvolution_channels=3, \
                        temp_dir='./', pol='I', use_idg='', aterm_config=aterm_config_file, aterm_kernel_size=45, nmiter=4 )

            sys.exit('Not implemente further on...')
    
        else:
    
            ddf_parms = {
                    'Data_MS':MSs.getStrDDF(),
                    'Data_ColName':'CORRECTED_DATA',
                    'Data_Sort':1,
                    'Output_Mode':'Clean',
                    'Deconv_CycleFactor':0,
                    'Deconv_MaxMinorIter':1000000,
                    'Deconv_Mode':'HMP',
                    'Deconv_RMSFactor':3.0,
                    'Deconv_FluxThreshold':0.0,
                    'Weight_Robust':-0.5,
                    'Image_NPix':8750,
                    'CF_wmax':50000,
                    'CF_Nw':100,
                    'Beam_CenterNorm':1,
                    'Beam_Smooth':1,
                    'Beam_Model':'LOFAR',
                    'Beam_LOFARBeamMode':'A',
                    'Beam_NBand':1,
                    'Beam_DtBeamMin':5,
                    'Output_Also':'onNeds',
                    'Image_Cell':3.,
                    #'Facets_NFacets':25,
                    'Freq_NDegridBand':ch_out,
                    'Freq_NBand':ch_out,
                    'Mask_Auto':1,
                    'Mask_SigTh':5.0,
                    'GAClean_MinSizeInit':10,
                    'GAClean_MaxMinorIterInitHMP':100000,
                    'Facets_DiamMax':1.5,
                    'Facets_DiamMin':0.1,
                    'Weight_ColName':'WEIGHT_SPECTRUM',
                    'Output_Name':imagename,
                    'Comp_BDAMode':1,
                    'DDESolutions_DDModeGrid':'AP',
                    'DDESolutions_DDModeDeGrid':'AP',
                    'RIME_ForwardMode':'BDA-degrid',
                    'Output_RestoringBeam':15.,
                    'DDESolutions_DDSols':interp_h5parm+':sol000/phase000+amplitude000'
                    }
            
            logger.info('Cleaning 1...')
            lib_util.run_DDF(s, 'ddfacet-c'+str(cmaj)+'.log', **ddf_parms,
                    Deconv_MaxMajorIter=1,
                    Deconv_PeakFactor=0.005,
                    Cache_Reset=1
                    )
    
            # make mask
            im = lib_img.Image(imagename+'.app.restored.fits', userReg=userReg)
            im.makeMask(threshisl = 4, rmsbox=(150,15), atrous_do=True)

            logger.info('Cleaning 2...')
            lib_util.run_DDF(s, 'ddfacetM-c'+str(cmaj)+'.log', **ddf_parms,
                    Deconv_MaxMajorIter=5,
                    Deconv_PeakFactor=0.001,
                    Mask_External=im.maskname,
                    Cache_Reset=0
                    )
 
            os.system('mv %s.* ddcal/c%02i/images' % (imagename, cmaj))
<<<<<<< HEAD
        w.done('c%02i-imaging' % cmaj)
=======

>>>>>>> cbe94866
    ### DONE

    full_image = lib_img.Image('ddcal/c%02i/images/%s.app.restored.fits' % (cmaj,imagename.split('/')[-1]), userReg = userReg)
    min_cal_flux60 *= 0.8  # go a bit deeper
<<<<<<< HEAD
=======

with w.if_todo('upload'):
    
    logger.info('Save final images...')
    targetname = os.getcwd().split('/')[-1]
    logger.info('Copy: ddcal/c0*/images/img/wideDD-c*... -> lofar.herts.ac.uk:/beegfs/lofar/lba/products/%s' % targetname)
    os.system('ssh herts "rm -rf /beegfs/lofar/lba/products/%s"' % targetname)
    os.system('ssh herts "mkdir /beegfs/lofar/lba/products/%s"' % targetname)
    os.system('scp -q ddcal/c0*/images/wideDD-c*.app.restored.fits herts:/beegfs/lofar/lba/products/%s' % targetname)
    os.system('scp -q ddcal/c0*/images/wideDD-c*.int.restored.fits herts:/beegfs/lofar/lba/products/%s' % targetname)
    

### DONE
>>>>>>> cbe94866

logger.info("Done.")<|MERGE_RESOLUTION|>--- conflicted
+++ resolved
@@ -141,11 +141,7 @@
 MSs = lib_ms.AllMSs(glob.glob('mss-avg/TC*[0-9].MS'), s, check_flags=False)
 
 fwhm = MSs.getListObj()[0].getFWHM(freq='mid')
-<<<<<<< HEAD
 detectability_dist = MSs.getListObj()[0].getFWHM(freq='max')*1.5/2.  # 1.8 to go to close to the null
-=======
-detectability_dist = MSs.getListObj()[0].getFWHM(freq='max')*1.8/2.  # 1.8 to go to close to the null
->>>>>>> cbe94866
 freq_min = np.min(MSs.getFreqs())
 freq_mid = np.mean(MSs.getFreqs())
 phase_center = MSs.getListObj()[0].getPhaseCentre()
@@ -524,11 +520,7 @@
                     # Calibration - ms:CORRECTED_DATA
                     # possible to put nchan=6 if less channels are needed in the h5parm (e.g. for IDG)
                     MSs_dir.run('DPPP '+parset_dir+'/DPPP-solG.parset msin=$pathMS msin.datacolumn=CORRECTED_DATA sol.h5parm=$pathMS/cal-amp1.h5 \
-<<<<<<< HEAD
                         sol.mode=diagonal sol.solint='+str(solint_amp)+' sol.nchan=1 sol.uvmmin=100 sol.smoothnessconstraint=4e6 sol.minvisratio=0.5\
-=======
-                        sol.mode=diagonal sol.solint='+str(solint_amp)+' sol.nchan=1 sol.uvmmin=100 sol.smoothnessconstraint=4e6 sol.minvisratio=0.25\
->>>>>>> cbe94866
                         sol.antennaconstraint=[[CS001LBA,CS002LBA,CS003LBA,CS004LBA,CS005LBA,CS006LBA,CS007LBA,CS011LBA,CS013LBA,CS017LBA,CS021LBA,CS024LBA,CS026LBA,CS028LBA,CS030LBA,CS031LBA,CS032LBA,CS101LBA,CS103LBA,CS201LBA,CS301LBA,CS302LBA,CS401LBA,CS501LBA,RS106LBA,RS205LBA,RS208LBA,RS210LBA,RS305LBA,RS306LBA,RS307LBA,RS310LBA,RS406LBA,RS407LBA,RS409LBA,RS503LBA,RS508LBA,RS509LBA]]', \
                         log='$nameMS_solGamp1-'+logstringcal+'.log', commandType='DPPP')
 
@@ -549,11 +541,7 @@
                     logger.info('Gain amp calibration 2 (solint: %i)...' % solint_amp2)
                     # Calibration - ms:SMOOTHED_DATA
                     MSs_dir.run('DPPP '+parset_dir+'/DPPP-solG.parset msin=$pathMS msin.datacolumn=CORRECTED_DATA sol.h5parm=$pathMS/cal-amp2.h5 \
-<<<<<<< HEAD
                         sol.mode=diagonal sol.solint='+str(solint_amp2)+' sol.nchan=6 sol.uvmmin=100 sol.smoothnessconstraint=10e6 sol.minvisratio=0.5', \
-=======
-                        sol.mode=diagonal sol.solint='+str(solint_amp2)+' sol.nchan=6 sol.uvmmin=100 sol.smoothnessconstraint=10e6 sol.minvisratio=0.25', \
->>>>>>> cbe94866
                         log='$nameMS_solGamp2-'+logstringcal+'.log', commandType='DPPP')
 
                     if d.peel_off:
@@ -711,11 +699,7 @@
     
     imagename = 'img/wideDD-c%02i' % (cmaj)
 
-<<<<<<< HEAD
-    if w.todo('c%02i-imaging' % cmaj):
-=======
     with w.if_todo('c%02i-imaging' % cmaj):
->>>>>>> cbe94866
         logger.info("Imaging - preparing solutions:")
 
         # combine the h5parms
@@ -852,30 +836,9 @@
                     )
  
             os.system('mv %s.* ddcal/c%02i/images' % (imagename, cmaj))
-<<<<<<< HEAD
-        w.done('c%02i-imaging' % cmaj)
-=======
-
->>>>>>> cbe94866
     ### DONE
 
     full_image = lib_img.Image('ddcal/c%02i/images/%s.app.restored.fits' % (cmaj,imagename.split('/')[-1]), userReg = userReg)
     min_cal_flux60 *= 0.8  # go a bit deeper
-<<<<<<< HEAD
-=======
-
-with w.if_todo('upload'):
-    
-    logger.info('Save final images...')
-    targetname = os.getcwd().split('/')[-1]
-    logger.info('Copy: ddcal/c0*/images/img/wideDD-c*... -> lofar.herts.ac.uk:/beegfs/lofar/lba/products/%s' % targetname)
-    os.system('ssh herts "rm -rf /beegfs/lofar/lba/products/%s"' % targetname)
-    os.system('ssh herts "mkdir /beegfs/lofar/lba/products/%s"' % targetname)
-    os.system('scp -q ddcal/c0*/images/wideDD-c*.app.restored.fits herts:/beegfs/lofar/lba/products/%s' % targetname)
-    os.system('scp -q ddcal/c0*/images/wideDD-c*.int.restored.fits herts:/beegfs/lofar/lba/products/%s' % targetname)
-    
-
-### DONE
->>>>>>> cbe94866
 
 logger.info("Done.")