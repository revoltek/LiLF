#!/usr/bin/env python3
# -*- coding: utf-8 -*-

# Pipeline for extraction of target region after LOFAR_dd.
# Provide a extractRegion in lilf.config. This pipeline will subtract
# sources outside of the region and perform subsequent self-calibration.
# Multiple pointings can be used for extraction.
# A userReg may be specified as clean mask.
# phSolMode can be used to solve either using phases or phaseandtec.

import sys, os, glob, argparse
import numpy as np
import lsmtool as lsm
from astropy.io import fits
from astropy.wcs import WCS
import astropy.wcs
from losoto.h5parm import h5parm
from pathlib import Path
import warnings
from astropy.cosmology import FlatLambdaCDM

from LiLF import lib_ms, lib_img, lib_util, lib_log

################################
logger_obj = lib_log.Logger('pipeline-extract')
logger = lib_log.logger
s = lib_util.Scheduler(log_dir=logger_obj.log_dir, dry = False)
w = lib_util.Walker('pipeline-extract.walker')
warnings.filterwarnings('ignore', category=astropy.wcs.FITSFixedWarning)
cosmo = FlatLambdaCDM(H0=70, Om0=0.3)


def get_ddf_parms_from_header(img):
    """
    Parse the HISTORY header of a DDFacet image and return a dict containing the options used to create the image.
    Will replace '-' by '_'.
    Parameters
    ----------

    img: str, filename of image

    Returns
    -------
    params_dict: dict,
    """
    params_dict = dict()
    hdr = fits.open(img)[0].header['HISTORY']
    for line in hdr:
        if 'MUFFIN' in line: continue
        if line.count('=') == 1 and line.count('-') > 0:
            _key, _value = line.replace(' ', '').split('=')
            _key = _key.replace('-', '_')
            params_dict[_key] = _value
        else:
            continue
    return params_dict


<<<<<<< HEAD
#######################################################
logger_obj = lib_log.Logger('pipeline-extract')
logger = lib_log.logger
s = lib_util.Scheduler(log_dir=logger_obj.log_dir, dry = False)
w = lib_util.Walker('pipeline-extract.walker')

################################
##These two functions are to avoid excess printing from pyrap.tables.
def blockPrint():
    sys.stdout = open(os.devnull, 'w')

def enablePrint():
    sys.stdout = sys.__stdout__
################################

def clean(p, MSs, res='normal', size=[1, 1], empty=False, userReg=None, apply_beam=False, datacol=None, minuv=30, numiter=100000, fitsmask=None):
=======
def clean(p, MSs, res='normal', size=[1, 1], empty=False, userReg=None, apply_beam=False, datacol=None, minuv=30, numiter=100000, fits_mask=None, update_model=True):
>>>>>>> c7323a91

    """
    p = patch name
    mss = list of mss to clean
    size = in deg of the image
    """
    # set pixscale and imsize
    if userReg and fits_mask:
        raise ValueError('Cannot provide both fits_mask and UserReg.')
    pixscale = MSs.resolution

    if res == 'normal':
        pixscale = float('%.1f' % (pixscale / 2.5))
    elif res == 'high':
        pixscale = float('%.1f' % (pixscale / 3.5))
    elif res == 'ultrahigh':
        pixscale = float('%.1f' % (pixscale / 3.5))
    elif res == 'low':
        pass  # no change

    imsize = [int(size[0] * 1.5 / (pixscale / 3600.)), int(size[1] * 1.5 / (pixscale / 3600.))]  # add 50%
    imsize[0] += imsize[0] % 2
    imsize[1] += imsize[1] % 2
    if imsize[0] < 256: imsize[0] = 256
    if imsize[1] < 256: imsize[1] = 256

    logger.debug('Image size: ' + str(imsize) + ' - Pixel scale: ' + str(pixscale))

    if res == 'normal':
        weight = 'briggs -0.3'
        maxuv_l = None
    elif res == 'high':
        weight = 'briggs -0.6'
        maxuv_l = None
    elif res == 'ultrahigh':
        weight = 'briggs -1'
        maxuv_l = None
    elif res == 'low':
        weight = 'briggs 0'
        maxuv_l = 3500
    else:
        logger.error('Wrong "res": %s.' % str(res))
        sys.exit()

    if empty:
        logger.info('Cleaning empty (' + str(p) + ')...')
        imagename = 'img/empty-' + str(p)
        lib_util.run_wsclean(s, 'wscleanE-' + str(p) + '.log', MSs.getStrWsclean(), name=imagename,
                             data_column='SUBTRACTED_DATA',
                             size=imsize, scale=str(pixscale) + 'arcsec',
                             weight=weight, niter=0, no_update_model_required='', minuv_l=30, mgain=0,
                             baseline_averaging='')
    else:
        arg_dict = dict()
        if datacol:
            arg_dict['data_column'] = datacol
        # in case userReg is provided -> shallow clean, mask, merge mask with userReg, deep clean with mask
        if userReg:
            # clean 1 -- only if userReg
            logger.info('Cleaning (' + str(p) + ')...')
            imagename = 'img/extract-' + str(p)

            lib_util.run_wsclean(s, 'wscleanA-' + str(p) + '.log', MSs.getStrWsclean(), name=imagename,
                                 size=imsize, scale=str(pixscale) + 'arcsec',
                                 weight=weight, niter=10000, no_update_model_required='', minuv_l=30, maxuv_l=maxuv_l,
                                 mgain=0.85, parallel_deconvolution=512, auto_threshold=5, join_channels='',
                                 fit_spectral_pol=3, channels_out=ch_out, deconvolution_channels=3, baseline_averaging='',**arg_dict)
            # New mask method using Makemask.py
            mask = imagename + '-MFS-image.fits'
            try:
                os.system(f'MakeMask.py --RestoredIm {mask} --Th 5 --Box 150,5')
            except:
                logger.warning('Fail to create mask for %s.' % imagename + '-MFS-image.fits')
                return
            lib_img.blank_image_reg(mask + '.mask.fits', userReg, inverse=False, blankval=1.)

        # clean 2
        # TODO: add deconvolution_channels when bug fixed
        if userReg:
            logger.info('Cleaning w/ mask (' + str(p) + ')...')
        else:
            logger.info('Cleaning (' + str(p) + ')...')
        imagenameM = 'img/extractM-' + str(p)
        if apply_beam:
            imsize[0] = imsize[1]
            arg_dict['use_idg'] = ''
            arg_dict['idg_mode'] = 'cpu'
            arg_dict['grid_with_beam'] = ''
            arg_dict['beam_aterm_update'] = 800
            if update_model:
                arg_dict['update_model_required'] = ''
            else:
                arg_dict['no_update_model_required'] = ''
        else:
            arg_dict['baseline_averaging'] = ''
            if update_model:
                arg_dict['do_predict'] = True
        if userReg:
            arg_dict['reuse_psf'] = imagename
            arg_dict['reuse_dirty'] = imagename
            arg_dict['fits_mask'] = mask + '.mask.fits'
        if fitsmask:
            arg_dict['fits_mask'] = fitsmask

        lib_util.run_wsclean(s, 'wscleanB-' + str(p) + '.log', MSs.getStrWsclean(), name=imagenameM,
                             size=imsize, scale=str(pixscale) + 'arcsec', weight=weight, niter=numiter,
                             no_update_model_required='', minuv_l=minuv, maxuv_l=maxuv_l, mgain=0.85, multiscale='',
                             parallel_deconvolution=512, auto_threshold=0.5, auto_mask=3.0, save_source_list='',
                             join_channels='', fit_spectral_pol=3, channels_out=ch_out, **arg_dict)  # , deconvolution_channels=3)

        os.system('cat '+logger_obj.log_dir+'/wscleanB-' + str(p) + '.log | grep "background noise"')


parser = argparse.ArgumentParser(description='Extraction of targets of interest from LBA survey observations.')
parser.add_argument('-p', '--path', dest='path', action='store', default='', type=str, help='Path where to look for observations.')

args = parser.parse_args()
pathdir = args.path

parset = lib_util.getParset()
logger.info('Parset: '+str(dict(parset['LOFAR_extract'])))
parset_dir = parset.get('LOFAR_extract','parset_dir')
maxniter = parset.getint('LOFAR_extract','max_niter')
subtract_reg_file = parset.get('LOFAR_extract','subtract_region')  # default None - use only if you want to subtract individual sources which are in extractReg
phSolMode = parset.get('LOFAR_extract','ph_sol_mode')  # default: tecandphase
ampSolMode = parset.get('LOFAR_extract', 'amp_sol_mode') # default: diagonal
beam_cut = parset.getfloat('LOFAR_extract','beam_cut')  # default: 0.3
no_selfcal = parset.getboolean('LOFAR_extract','no_selfcal')  # Only extract, no selfcal?
userReg = parset.get('model','userReg')
ampcal = parset.get('LOFAR_extract','ampcal')

if ampcal.lower() not in ['false', 'true', 'auto']:
    logger.error('ampcal must be true, false or auto.')
    sys.exit()

if phSolMode not in ['tecandphase', 'phase']:
    logger.error('phSolMode {} not supported. Choose tecandphase, phase.')
    sys.exit()

if ampSolMode not in ['diagonal', 'fulljones']:
    logger.error('ampSolMode {} not supported. Choose diagonal, fulljones.')
    sys.exit()


ext_region_extent = 0.25 #deg. This is where we start to get pointings, then we can increase the radius depending on the flux density threshold.
data_temp = np.loadtxt('redshift_temp.txt', delimiter=' ', usecols=[0,1,2])
clname_temp = np.loadtxt('redshift_temp.txt', delimiter=' ', usecols=[3], dtype=np.str)

try:
    extreg_temp = np.loadtxt('redshift_temp.txt', delimiter=' ', usecols=[4], dtype=np.str)
    if str(extreg_temp) == 'None':
        extreg = 0
        maskreg = 0
    else:
        extreg=1
        try:
            mask_reg = np.loadtxt('redshift_temp.txt', delimiter=' ', usecols=[5], dtype=np.str)
            if str(mask_reg) == 'None':
                maskreg = 0
            else:
                maskreg = 1
        except:
            maskreg = 0
except:
    extreg = 0
    maskreg = 0

z = data_temp[0]
if z == -99: #Avoid source subtraction if no redshift info
    sourcesub = 1
    logger.info('Redshift information not found. Source subtraction will be skipped...')
else:
    sourcesub = 0

ra = data_temp[1]
dec = data_temp[2]
cluster = clname_temp

if maskreg == 1:
    if str(mask_reg).endswith('.reg'):
        userReg = str(mask_reg)
        fitsmask = None
    else:
        userReg = None
        fitsmask = str(mask_reg)
        openmask = fits.open(fitsmask)
        getheader = openmask[0].data
        wcs = WCS(openmask[0].header)
        naxis1 = openmask[0].header['NAXIS1']
        naxis2 = openmask[0].header['NAXIS2']
        pixtodeg1 =  openmask[0].header['CDELT1']
        pixtodeg2 = openmask[0].header['CDELT2']
        mask_width = round(naxis1*abs(pixtodeg1),2)
        mask_height = round(naxis2 * abs(pixtodeg2),2)
else:
    userReg = None
    fitsmask = None

if extreg==1:
    target_reg_file = str(extreg_temp)
    logger.info('Extraction region provided. No automatic region will be drawn...')
else:
    logger.info('Extraction region not set by the user. It will be created automatically...')
    target = lib_util.create_extregion(ra, dec, ext_region_extent)
    if os.path.exists('target.reg'):
        os.remove('target.reg')
    with open('target.reg', 'w') as f:
        f.write(target)
        target_reg_file = parset.get('LOFAR_extract','extractRegion')  # default 'target.reg'

target_reg = lib_util.Region_helper(target_reg_file)
center = target_reg.get_center() # center of the extract region

list_dirs = [_d for _d in Path(str(pathdir)).iterdir() if _d.is_dir()]
tocheck = []
for dir in list_dirs:
    if dir/'ddcal' in dir.iterdir() and dir/'mss-avg' in dir.iterdir():
        tocheck.append(dir)
close_pointings = []

if not os.path.exists('pointinglist.txt'):
    for pointing in tocheck:
        with fits.open(pointing/'ddcal/c01/images/wideDD-c01.MeanSmoothNorm.fits') as f:
            header, data = lib_img.flatten(f)
            wcs = WCS(header)
            c_pix = np.rint(wcs.wcs_world2pix([center], 0)).astype(int)[0]
            if np.all(c_pix > 0):
                try:
                    beam_value = data[c_pix[1]][c_pix[0]]  # Checked -  1 and 0 are correct here.
                except IndexError:
                    continue
            else:
                continue
            if beam_value > beam_cut**2: # square since Norm is sqrt(beam response)
                close_pointings.append(str(pointing).split('/')[-1])

    if len(close_pointings): # only write if we find something
        with open('pointinglist.txt', 'w') as f:
            f.write('\n'.join(close_pointings))
else:
    with open('pointinglist.txt', 'r') as f:
        close_pointings = f.readlines()
        close_pointings = [line.rstrip() for line in close_pointings]

if not len(close_pointings): # raise error if none are found!
    logger.error(f'Did not find any pointing covering coordinates {ra}, {dec} with primary beam response > {beam_cut} in {pathdir}.')
    logger.error(f'If this is somehow unexpected, check the path (-p) and coordinates and try again.')
    logger.error(f'If you wish to force the extraction, you can lower the beam sensitivity threshold (default = 0.3) in lilf.config.')
    sys.exit(1)

print('')
logger.info('The following pointings will be used:')
print('')
for name in close_pointings:
    if name != None:
        logger.info(f'Pointing {name};')
print('')

#Compute minuv for source subtraction. Assume to subtract everything below 400 kpc?
if sourcesub == 0:
    sourceLLS=0.25 #Mpc. TODO Should this be tuned for each cluster? Not sure how..
    oneradinmpc = cosmo.angular_diameter_distance(z) / (360. / (2. * np.pi))
    scalebarlengthdeg = sourceLLS / oneradinmpc.value
    minuv_forsub = 1./(scalebarlengthdeg*np.pi/180.)

with w.if_todo('cleaning'):
    logger.info('Cleaning...')
    lib_util.check_rm('extract')
    lib_util.check_rm('img')
    lib_util.check_rm('mss-extract/shiftavg')
    os.makedirs('img')

    os.makedirs('mss-extract/shiftavg')
    for i, p in enumerate(close_pointings):
            os.makedirs('extract/init/'+p)
            os.system(f'cp {str(pathdir)}/{p}/ddcal/c01/images/wideDD-c01.app.restored.fits extract/init/{p}')  # copy ddcal images
            os.system(f'cp {str(pathdir)}/{p}/ddcal/c01/images/wideDD-c01.DicoModel extract/init/{p}')  # copy dico models
            os.system(f'cp {str(pathdir)}/{p}/ddcal/c01/solutions/interp.h5 extract/init/{p}')  # copy final dde sols
            lib_util.check_rm('mss-extract/'+p)
            if not os.path.exists('mss-extract/'+p):
                logger.info('Copying MS of '+p+'...')
                os.makedirs('mss-extract/' + p)
                os.system(f'cp -r {str(pathdir)}/{p}/mss-avg/* mss-extract/{p}')

if extreg != 1:
    for p in close_pointings:
        image_tocheck = 'extract/init/'+p+'/wideDD-c01.app.restored.fits'
        flux_check = lib_img.Image(image_tocheck)
        reg_flux = flux_check.calc_flux(image_tocheck, target_reg_file)
        flux_thresh = 5 #Jy. If flux is lower than this, the extent of the extraction region gets increased.
        param=1

        #LET IT CREATE THE EXT REGION
        while reg_flux < flux_thresh:
            #logger.info('Flux too low, increasing extraction region radius...')
            ext_region_extent += 0.084 #We add 5 arcmin every cycle
            if ext_region_extent < 0.75:
                param = 1
                target = lib_util.create_extregion(ra, dec, ext_region_extent)
                if os.path.exists('target.reg'):
                    os.remove('target.reg')
                with open('target.reg', 'w') as f:
                    f.write(target)
                target_reg_file = parset.get('LOFAR_extract', 'extractRegion')
                target_reg = lib_util.Region_helper(target_reg_file)
                center = target_reg.get_center()  # center of the extract region
                reg_flux = flux_check.calc_flux(image_tocheck, target_reg_file)
                #logger.info(f'Flux inside region of {round(ext_region_extent * 60)} arcmin radius: {round(reg_flux)}')

            else:
                param = 0
                ext_region_extent = 0.75
                target = lib_util.create_extregion(ra, dec, ext_region_extent)
                if os.path.exists('target.reg'):
                    os.remove('target.reg')
                with open('target.reg', 'w') as f:
                    f.write(target)
                target_reg_file = parset.get('LOFAR_extract', 'extractRegion')
                target_reg = lib_util.Region_helper(target_reg_file)
                center = target_reg.get_center()  # center of the extract region
                break

    if param == 0:
        logger.info('Low flux (<5 Jy) detected around the target in one or more pointings. Selfcalibration could be not optimal.')
        logger.info('A maximum radius of 45 arcmin was chosen for the extraction region.')
    else:
        logger.info(f'The extraction region will have a radius of {int(ext_region_extent * 60)} arcmin.')

for p in close_pointings:
    MSs = lib_ms.AllMSs( glob.glob('mss-extract/'+p+'/*MS'), s )
    ch_out = MSs.getChout(4e6)  # chout from dd
    fwhm = MSs.getListObj()[0].getFWHM(freq='mid')
    phase_center = MSs.getListObj()[0].getPhaseCentre()
    # read image, h5parm, make mask
    wideDD_image = lib_img.Image('extract/init/'+p+'/wideDD-c01.app.restored.fits')
    dde_h5parm = 'extract/init/'+p+'/interp.h5'
    # make mask for subtraction
    mask_ddcal = wideDD_image.imagename.replace('.fits', '_mask-ddcal.fits')  # this is used to find calibrators
    wideDD_image.makeMask(threshpix=5, atrous_do=True, maskname=mask_ddcal, write_srl=True, write_ds9=True)

    # Delete old columns to avoid dysco issues
    with w.if_todo('remove_columns_' + p):
        logger.info('Removing old MODEL_DATA and SUBTRACTED_DATA columns...')
        datadir = os.listdir(f'mss-extract/{p}/')
        for dir in datadir:
            MSs.run(f'taql "ALTER TABLE mss-extract/{p}/{dir} DELETE COLUMN MODEL_DATA, SUBTRACTED_DATA"', log=f'{dir}_deloldcols.log', commandType='python')


    with w.if_todo('predict_rest_'+p):

        # Add mock MODEL column to avoid DDFacet overflow
        # TODO: use MSs.addcol() to add MODEL_DATA w/o dysco?
        # MSs.addcol('MODEL_DATA', 'DATA', usedysco=False, log='$nameMS_addmodelcol.log')
        MSs.run('addcol2ms.py -m $pathMS -c MODEL_DATA', log='$nameMS_addmodelcol.log', commandType='python')

        # DDF predict+corrupt in MODEL_DATA of everything BUT the calibrator
        indico = wideDD_image.root + '.DicoModel'
        outdico = indico + '-' + target_reg_file.split('.')[0] # use prefix of target reg
        inmask = sorted(glob.glob(wideDD_image.root + '*_mask-ddcal.fits'))[-1]
        outmask = outdico + '.mask'
        lib_img.blank_image_reg(inmask, target_reg_file, outfile=outmask, inverse=False, blankval=0.)
        # if we have subtract reg, unmask that part again to predict+subtract it.
        if subtract_reg_file != '':
            os.system(f'cp ../{subtract_reg_file} .')
            logger.info(f"Re-adding sources in subtract-region {subtract_reg_file} to subtraction model.")
            lib_img.blank_image_reg(outmask, subtract_reg_file, inverse=False, blankval=1.)
        s.add('MaskDicoModel.py --MaskName=%s --InDicoModel=%s --OutDicoModel=%s' % (outmask, indico, outdico),
              log='MaskDicoModel.log', commandType='DDFacet', processors='max')
        s.run(check=True)

        # get DDF parameters used to create the image/model
        ddf_parms = get_ddf_parms_from_header(wideDD_image.imagename)
        h5init = h5parm(dde_h5parm)
        solset_dde = h5init.getSolset('sol000')
        # change for PREDICT
        ddf_parms['Data_MS'] = MSs.getStrDDF()
        ddf_parms['Data_ColName'] = 'CORRECTED_DATA'
        ddf_parms['Predict_ColName'] = 'MODEL_DATA'
        ddf_parms['Output_Mode'] = 'Predict'
        ddf_parms['Predict_InitDicoModel'] = outdico
        ddf_parms['Beam_Smooth'] = 1
        ddf_parms['Cache_Reset'] = 1

        if 'amplitude000' in solset_dde.getSoltabNames():
            ddf_parms['DDESolutions_DDSols'] = dde_h5parm + ':sol000/phase000+amplitude000'
        else:
            ddf_parms['DDESolutions_DDSols'] = dde_h5parm + ':sol000/phase000'
        if 'Misc_ParsetVersion' in ddf_parms.keys(): del ddf_parms['Misc_ParsetVersion']
        if 'Mask_External' in ddf_parms.keys(): del ddf_parms['Mask_External']

        logger.info('Predict corrupted rest-of-the-sky for '+p+'...')
        lib_util.run_DDF(s, 'ddfacet-pre.log', **ddf_parms)


    with w.if_todo('subtract_rest_'+p):

        # Remove corrupted data from CORRECTED_DATA
        logger.info('Add columns...')
        #MSs.run('addcol2ms.py -m $pathMS -c SUBTRACTED_DATA -i CORRECTED_DATA', log='$nameMS_addcol.log', commandType='python')
        MSs.addcol('SUBTRACTED_DATA', 'CORRECTED_DATA', log='$nameMS_addcol.log')
        logger.info('Set SUBTRACTED_DATA = CORRECTED_DATA - MODEL_DATA...')
        MSs.run('taql "update $pathMS set SUBTRACTED_DATA = CORRECTED_DATA - MODEL_DATA"',
                log='$nameMS_subtract.log', commandType='general')

    # Phase shift in the target location
    with w.if_todo('phaseshift_'+p):
        t_avg_factor = int(round(32/MSs.getListObj()[0].getTimeInt()))
        logger.info('Phase shift and avg...')
        MSs.run(f'DP3 {parset_dir}/DP3-shiftavg.parset msin=$pathMS msout=mss-extract/shiftavg/{p}_$nameMS.MS-extract msin.datacolumn=SUBTRACTED_DATA '
                f'shift.phasecenter=[{center[0]}deg,{center[1]}deg\] avg.freqstep=8 avg.timestep={t_avg_factor}',
                log=p+'$nameMS_shiftavg.log', commandType='DP3')

    MSs_extract = lib_ms.AllMSs( glob.glob('mss-extract/shiftavg/'+p+'_*.MS-extract'), s )

    with w.if_todo('beamcorr_'+p):
        logger.info('Correcting beam...')
        MSs_extract.run('DP3 ' + parset_dir + '/DP3-beam.parset msin=$pathMS', log='$nameMS_beam.log', commandType='DP3')

    # apply init - closest DDE sol
    # TODO: this assumes phase000 and optionally, amplitude000
    with w.if_todo('apply_init_'+p):
        h5init = h5parm(dde_h5parm)
        solset_dde = h5init.getSolset('sol000')
        # get closest dir to target reg center
        dirs = np.array([solset_dde.getSou()[k] for k in solset_dde.getSoltab('phase000').dir])
        dir_dist = lib_util.distanceOnSphere(dirs[:,0], dirs[:,1],*np.deg2rad(center), rad=True)
        closest = solset_dde.getSoltab('phase000').dir[np.argmin(dir_dist)]
        logger.info('Init apply: correct closest DDE solutions ({})'.format(closest))
        logger.info('Correct init ph...')
        MSs_extract.run('DP3 ' + parset_dir + '/DP3-correct.parset msin=$pathMS msin.datacolumn=DATA '         
                'msout.datacolumn=CORRECTED_DATA cor.parmdb=' + dde_h5parm + ' cor.correction=phase000 cor.direction='+closest,
                log='$nameMS_init-correct.log', commandType='DP3')
        if 'amplitude000' in solset_dde.getSoltabNames():
            logger.info('Correct init amp...')
            MSs_extract.run('DP3 ' + parset_dir + '/DP3-correct.parset msin=$pathMS msin.datacolumn=CORRECTED_DATA msout.datacolumn=CORRECTED_DATA \
                         cor.parmdb=' + dde_h5parm + ' cor.correction=amplitude000 cor.direction=' + closest,
                    log='$nameMS_init-correct.log', commandType='DP3')
        h5init.close()
    ### DONE

if no_selfcal: # finish here
    logger.info('No selfcal option is set in lilf.config. Done.')
    sys.exit(0)

MSs_extract = lib_ms.AllMSs(glob.glob('mss-extract/shiftavg/*.MS-extract'), s)

# initial imaging to get the model in the MODEL_DATA (could also be done using the Dico DDFacet model)
do_beam = len(close_pointings) > 1 # if > 1 pointing, correct beam every cycle, otherwise only at the end.
with w.if_todo('image_init'):
    logger.info('Initial imaging...')
    clean('init', MSs_extract, size=(1.1 * target_reg.get_width(), 1.1 * target_reg.get_height()), apply_beam=do_beam,
<<<<<<< HEAD
          userReg=userReg, datacol='CORRECTED_DATA')
=======
          userReg=userReg)
>>>>>>> c7323a91

# Smoothing - ms:DATA -> ms:SMOOTHED_DATA
with w.if_todo('smooth'):
    logger.info('BL-based smoothing...')
    MSs_extract.run('BLsmooth.py -c 1 -n 8 -r -i DATA -o SMOOTHED_DATA $pathMS', log='$nameMS_smooth.log', commandType='python', maxThreads=1)

# get initial noise and set iterators for timeint solutions
image = lib_img.Image('img/extractM-init-MFS-image.fits', userReg=userReg)
rms_noise_pre, mm_ratio_pre = image.getNoise(), image.getMaxMinRatio()
rms_noise_init, mm_ratio_init = rms_noise_pre, mm_ratio_pre
doamp = False

image.selectCC(checkBeam=False)
sm = lsm.load(image.skymodel_cut)
total_flux = np.sum(sm.getColValues('I', aggregate='sum'))

# Per default we have 32s exposure
# shortest time interval for phase solutions as a function of total flux
ph_int = [8]
if total_flux > 3:
    ph_int.append(4)
if total_flux > 5:
    ph_int.append(2)
if total_flux > 10:
    ph_int.append(1)
iter_ph_solint = lib_util.Sol_iterator(ph_int)
iter_amp_solint = lib_util.Sol_iterator([60, 30, 15])
iter_amp2_solint = lib_util.Sol_iterator([60, 30])
logger.info('RMS noise (init): %f' % (rms_noise_pre))
logger.info('MM ratio (init): %f' % (mm_ratio_pre))
logger.info('Total flux (init): %f Jy' % (total_flux))
rms_noise_pre = np.inf

for c in range(maxniter):
    logger.info('Starting cycle: %i' % c)

    h5ph = 'extract/cal-ph-c%02i.h5' % c
    solint_ph = next(iter_ph_solint)
    if doamp:
        h5amp1 = 'extract/cal-amp1-c%02i.h5' % c
        solint_amp = next(iter_amp_solint)
        h5amp2 = 'extract/cal-amp2-c%02i.h5' % c
        solint_amp2 = next(iter_amp2_solint)
        h5fj = 'extract/cal-fulljones-c%02i.h5' % c

    if phSolMode == 'phase':
        logger.info('Phase calibration...')
        with w.if_todo('cal-ph-c%02i' % c):
            MSs_extract.run('DP3 ' + parset_dir + '/DP3-solG.parset msin=$pathMS msin.datacolumn=SMOOTHED_DATA sol.h5parm=$pathMS/cal-ph.h5 \
                     sol.mode=scalarphase sol.solint=' + str(solint_ph) + ' sol.smoothnessconstraint=5e6 sol.smoothnessreffrequency=54e6 \
                     sol.antennaconstraint=[[CS001LBA,CS002LBA,CS003LBA,CS004LBA,CS005LBA,CS006LBA,CS007LBA,CS011LBA,CS013LBA,CS017LBA,CS021LBA,CS024LBA,CS026LBA,CS028LBA,CS030LBA,CS031LBA,CS032LBA,CS101LBA,CS103LBA,CS201LBA,CS301LBA,CS302LBA,CS401LBA,CS501LBA]]',
                     log='$nameMS_solGph-c%02i.log' % c, commandType='DP3')
            lib_util.run_losoto(s, 'ph', [ms + '/cal-ph.h5' for ms in MSs_extract.getListStr()],
                                [parset_dir + '/losoto-plot1.parset'],
                                plots_dir='extract/plots-%s' % c)
            os.system('mv cal-ph.h5 %s' % h5ph)

        with w.if_todo('cor-ph-c%02i' % c):
            # correct ph - ms:DATA -> ms:CORRECTED_DATA
            logger.info('Correct ph...')
            MSs_extract.run('DP3 ' + parset_dir + '/DP3-correct.parset msin=$pathMS msin.datacolumn=DATA msout.datacolumn=CORRECTED_DATA \
                         cor.parmdb=' + h5ph + ' cor.correction=phase000',
                    log='$nameMS_correct-c%02i.log' % c, commandType='DP3')
    else:
        logger.info('Tecandphase calibration...')
        with w.if_todo('cal-tecandph-c%02i' % c):
            MSs_extract.run('DP3 ' + parset_dir + '/DP3-soltecandphase.parset msin=$pathMS msin.datacolumn=SMOOTHED_DATA sol.h5parm=$pathMS/cal-ph.h5 \
                     sol.mode=tecandphase sol.solint=' + str(solint_ph) + ' sol.nchan=1 sol.smoothnessconstraint=5e6 sol.smoothnessreffrequency=54e6 \
                     sol.antennaconstraint=[[CS001LBA,CS002LBA,CS003LBA,CS004LBA,CS005LBA,CS006LBA,CS007LBA,CS011LBA,CS013LBA,CS017LBA,CS021LBA,CS024LBA,CS026LBA,CS028LBA,CS030LBA,CS031LBA,CS032LBA,CS101LBA,CS103LBA,CS201LBA,CS301LBA,CS302LBA,CS401LBA,CS501LBA]]',
                     log='$nameMS_soltecandphase-c%02i.log' % c, commandType='DP3')
            lib_util.run_losoto(s, 'ph', [ms + '/cal-ph.h5' for ms in MSs_extract.getListStr()],
                                [parset_dir + '/losoto-plottecandphase.parset'],
                                plots_dir='extract/plots-%s' % c)
            os.system('mv cal-ph.h5 %s' % h5ph)
        logger.info('tecandphase calibration...')

        with w.if_todo('cor-tecandph-c%02i' % c):
            # correct ph - ms:DATA -> ms:CORRECTED_DATA
            logger.info('Correct tec...')
            MSs_extract.run('DP3 ' + parset_dir + '/DP3-correct.parset msin=$pathMS msin.datacolumn=DATA msout.datacolumn=CORRECTED_DATA \
                         cor.parmdb=' + h5ph + ' cor.correction=tec000',
                        log='$nameMS_correct-c%02i.log' % c, commandType='DP3')
            logger.info('Correct ph...')
            MSs_extract.run('DP3 ' + parset_dir + '/DP3-correct.parset msin=$pathMS msin.datacolumn=CORRECTED_DATA msout.datacolumn=CORRECTED_DATA \
                         cor.parmdb=' + h5ph + ' cor.correction=phase000',
                    log='$nameMS_correct-c%02i.log' % c, commandType='DP3')

    if doamp:
        if ampSolMode == 'diagonal':
            with w.if_todo('cal-amp1-c%02i' % c):
                logger.info('Gain amp calibration 1 (solint: %i)...' % solint_amp)
                # Calibration - ms:CORRECTED_DATA
                # possible to put nchan=6 if less channels are needed in the h5parm (e.g. for IDG)
                MSs_extract.run('DP3 ' + parset_dir + '/DP3-solG.parset msin=$pathMS msin.datacolumn=CORRECTED_DATA sol.h5parm=$pathMS/cal-amp1.h5 \
                    sol.mode=diagonal sol.solint=' + str(solint_amp) + ' sol.nchan=1 sol.smoothnessconstraint=4e6 sol.minvisratio=0.5 \
                    sol.antennaconstraint=[[CS001LBA,CS002LBA,CS003LBA,CS004LBA,CS005LBA,CS006LBA,CS007LBA,CS011LBA,CS013LBA,CS017LBA,CS021LBA,CS024LBA,CS026LBA,CS028LBA,CS030LBA,CS031LBA,CS032LBA,CS101LBA,CS103LBA,CS201LBA,CS301LBA,CS302LBA,CS401LBA,CS501LBA,RS106LBA,RS205LBA,RS208LBA,RS210LBA,RS305LBA,RS306LBA,RS307LBA,RS310LBA,RS406LBA,RS407LBA,RS409LBA,RS503LBA,RS508LBA,RS509LBA]]', \
                            log='$nameMS_solGamp1-c%02i.log' % c, commandType='DP3')

                losoto_parsets = [parset_dir + '/losoto-clip.parset', parset_dir + '/losoto-norm.parset',
                                      parset_dir + '/losoto-plot2.parset']
                lib_util.run_losoto(s, 'amp1', [ms + '/cal-amp1.h5' for ms in MSs_extract.getListStr()], losoto_parsets,
                                    plots_dir='extract/plots-%s' % c)
                os.system('mv cal-amp1.h5 %s' % h5amp1)

            with w.if_todo('cor-amp1-c%02i' % c):
                logger.info('Correct amp 1...')
                # correct amp - ms:CORRECTED_DATA -> ms:CORRECTED_DATA
                MSs_extract.run('DP3 ' + parset_dir + '/DP3-correct.parset msin=$pathMS msin.datacolumn=CORRECTED_DATA msout.datacolumn=CORRECTED_DATA \
                    cor.parmdb=' + h5amp1 + ' cor.correction=amplitude000',
                            log='$nameMS_correct-c%02i.log' % c, commandType='DP3')

            with w.if_todo('cal-amp2-c%02i' % c):
                logger.info('Gain amp calibration 2 (solint: %i)...' % solint_amp2)
                # Calibration - ms:SMOOTHED_DATA
                MSs_extract.run('DP3 ' + parset_dir + '/DP3-solG.parset msin=$pathMS msin.datacolumn=CORRECTED_DATA sol.h5parm=$pathMS/cal-amp2.h5 \
                    sol.mode=diagonal sol.solint=' + str(
                    solint_amp2) + ' sol.nchan=1  sol.smoothnessconstraint=10e6 sol.minvisratio=0.5', \
                            log='$nameMS_solGamp2-c%02i.log' % c, commandType='DP3')

                losoto_parsets = [parset_dir + '/losoto-clip2.parset', parset_dir + '/losoto-norm.parset',
                                  parset_dir + '/losoto-plot3.parset']
                lib_util.run_losoto(s, 'amp2', [ms + '/cal-amp2.h5' for ms in MSs_extract.getListStr()], losoto_parsets,
                                    plots_dir='extract/plots-%s' % c)
                os.system('mv cal-amp2.h5 %s' % h5amp2)

            with w.if_todo('cor-amp2-c%02i' % c):
                logger.info('Correct amp 2...')
                # correct amp2 - ms:CORRECTED_DATA -> ms:CORRECTED_DATA
                MSs_extract.run('DP3 ' + parset_dir + '/DP3-correct.parset msin=$pathMS msin.datacolumn=CORRECTED_DATA msout.datacolumn=CORRECTED_DATA \
                    cor.parmdb=' + h5amp2 + ' cor.correction=amplitude000',
                            log='$nameMS_correct-c%02i.log' % c, commandType='DP3')
        ### DONE

        elif ampSolMode == 'fulljones':
            # Smoothing - ms:DATA -> ms:SMOOTHED_DATA
            with w.if_todo('smooth-c%02i' % c):
                logger.info('BL-based smoothing...')
                MSs_extract.run('BLsmooth.py -c 1 -n 8 -r -i CORRECTED_DATA -o SMOOTHED_CORRECTED_DATA $pathMS',
                                log='$nameMS_smooth.log',
                                commandType='python', maxThreads=1)
                ### DONE

            with w.if_todo('cal_fulljones_%02i' % c):
                logger.info('Solving full-Jones...')
                MSs_extract.run(f'DP3 {parset_dir}/DP3-solG.parset msin=$pathMS msin.datacolumn=SMOOTHED_CORRECTED_DATA '
                        f'sol.h5parm=$pathMS/cal-fulljones.h5 sol.mode=fulljones sol.smoothnessconstraint=5e6 sol.nchan=1 sol.solint={solint_amp2}',
                        log=f'$nameMS_solFulljones-c{c}.log', commandType="DP3")

                lib_util.run_losoto(s, f'fulljones', [ms + '/cal-fulljones.h5' for ms in MSs_extract.getListStr()], \
                                    [parset_dir + '/losoto-fulljones.parset'], plots_dir='extract/plots-%s' % c)
                os.system('mv cal-fulljones.h5 %s' % h5fj)

            # Correct gain amp and ph CORRECTED_DATA -> CORRECTED_DATA
            with w.if_todo('cor_fulljones_c%02i' % c):
                logger.info('Full-Jones correction...')
                MSs_extract.run(f'DP3 {parset_dir}/DP3-correct.parset msin=$pathMS msin.datacolumn=CORRECTED_DATA '
                        f'cor.correction=fulljones cor.parmdb={h5fj} cor.soltab=\[amplitude000,phase000\]',
                        log=f'$nameMS_cor_gain-c{c:02}.log', commandType='DP3')

    with w.if_todo('image-c%02i' % c):
        logger.info('Imaging...')
        # if we have more than one close pointing, need to apply idg beam each iteration
        clean('c%02i' % c, MSs_extract, size=(1.1*target_reg.get_width(),1.1*target_reg.get_height()), apply_beam=do_beam, userReg=userReg, datacol='CORRECTED_DATA') # size 2 times radius  , apply_beam = c==maxniter

    # get noise, if larger than 98% of prev cycle: break
    extract_image = lib_img.Image('img/extractM-c%02i-MFS-image.fits' % c, userReg=userReg)
    rms_noise, mm_ratio = extract_image.getNoise(), extract_image.getMaxMinRatio()

    extract_image.selectCC(checkBeam=False)
    sm = lsm.load(extract_image.skymodel_cut)
    total_flux = np.sum(sm.getColValues('I', aggregate='sum'))
    logger.info('RMS noise (c:%02i): %f' % (c, rms_noise))
    logger.info('MM ratio (c:%02i): %f' % (c, mm_ratio))
    logger.info('Total flux (c:%02i): %f Jy' % (c, total_flux))

    if rms_noise < rms_noise_pre:
        best_iter = c
    else: best_iter = c - 1

    if ampcal.lower =='true':
        if (rms_noise > 0.98 * rms_noise_pre and mm_ratio < 1.01 * mm_ratio_pre) or rms_noise > 1.2 * rms_noise_pre:
            if (mm_ratio < 10 and c >= 2) or (mm_ratio < 20 and c >= 3) or (c >= 5):
                break
    elif ampcal.lower == 'false':
        pass
    else:
        if (rms_noise > 0.98 * rms_noise_pre and mm_ratio < 1.01 * mm_ratio_pre) or rms_noise > 1.2 * rms_noise_pre:
            if (mm_ratio < 10 and c >= 2) or (mm_ratio < 20 and c >= 3) or (c >= 4):
                break

    if c >= 3 and mm_ratio >= 20:
        if ampcal.lower == 'true':
            logger.info('Starting amplitude calibration in next cycle...')
            doamp = True
        elif ampcal.lower == 'false':
            logger.info('Amplitude calibration set to false. Just using phase...')
            doamp = False
        else:
            logger.info('Starting amplitude calibration in next cycle...')
            doamp = True

    rms_noise_pre = rms_noise
    mm_ratio_pre = mm_ratio

# Finally:
with w.if_todo('final_apply'):
    if best_iter != c: # If last iteration was NOT the best iteration, apply best iteration.
        logger.info('Best iteration: second to last cycle ({})'.format(best_iter))
        h5ph = 'extract/cal-ph-c%02i.h5' % best_iter
        h5amp1 = 'extract/cal-amp1-c%02i.h5' % best_iter
        h5amp2 = 'extract/cal-amp2-c%02i.h5' % best_iter
        # correct ph - ms:DATA -> ms:CORRECTED_DATA
        logger.info('Correct ph...')
        MSs_extract.run('DP3 ' + parset_dir + '/DP3-correct.parset msin=$pathMS msin.datacolumn=DATA msout.datacolumn=CORRECTED_DATA \
                     cor.parmdb=' + h5ph + ' cor.correction=phase000',
                log='$nameMS_correct-final.log', commandType='DP3')

        if phSolMode == 'tecandphase':
            logger.info('Correct tec...')
            MSs_extract.run('DP3 ' + parset_dir + '/DP3-correct.parset msin=$pathMS msin.datacolumn=CORRECTED_DATA msout.datacolumn=CORRECTED_DATA \
                         cor.parmdb=' + h5ph + ' cor.correction=tec000',
                    log='$nameMS_correct-c%02i.log' % c, commandType='DP3')

        if os.path.exists(h5amp1):
            logger.info('Correct amp 1...')
            # correct amp - ms:CORRECTED_DATA -> ms:CORRECTED_DATA
            MSs_extract.run('DP3 ' + parset_dir + '/DP3-correct.parset msin=$pathMS msin.datacolumn=CORRECTED_DATA msout.datacolumn=CORRECTED_DATA \
                cor.parmdb=' + h5amp1 + ' cor.correction=amplitude000',
                    log='$nameMS_correct-final.log', commandType='DP3')

        if os.path.exists(h5amp2):
            logger.info('Correct amp 2...')
            # correct amp2 - ms:CORRECTED_DATA -> ms:CORRECTED_DATA
            MSs_extract.run('DP3 ' + parset_dir + '/DP3-correct.parset msin=$pathMS msin.datacolumn=CORRECTED_DATA msout.datacolumn=CORRECTED_DATA \
                cor.parmdb=' + h5amp2 + ' cor.correction=amplitude000',
                    log='$nameMS_correct-final.log', commandType='DP3')
    else:
        logger.info('Best ieration: last cycle ({})'.format(best_iter))


with w.if_todo('imaging_final'):
    logger.info('Final imaging w/ beam correction...')
    clean('final', MSs_extract, size=(1.1 * target_reg.get_width(), 1.1 * target_reg.get_height()), apply_beam=True, userReg=userReg, datacol='CORRECTED_DATA')# size 2 times radius  , apply_beam = c==maxniter

with w.if_todo('imaging_highres'):
     logger.info('Producing high resolution image...')
<<<<<<< HEAD
     clean('highres', MSs_extract, res='high', size=(1.1 * target_reg.get_width(), 1.1 * target_reg.get_height()), apply_beam=True, userReg=userReg, datacol='CORRECTED_DATA')
=======
     clean('highres', MSs_extract, res='high', size=(1.1 * target_reg.get_width(), 1.1 * target_reg.get_height()),
           apply_beam=True, userReg=userReg, update_model=False)
>>>>>>> c7323a91

if sourcesub == 0:
    logger.info('Do compact source subtraction + lowres imaging')
    with w.if_todo('find_compact_sources'):
<<<<<<< HEAD
        clean('sub-highres', MSs_extract, res='ultrahigh', size=(1.1 * target_reg.get_width(), 1.1 * target_reg.get_height()),  userReg=userReg, minuv=minuv_forsub, datacol='CORRECTED_DATA')
=======
        clean('sub-highres', MSs_extract, res='ultrahigh', size=(1.1 * target_reg.get_width(), 1.1 * target_reg.get_height()),
              userReg=userReg, minuv=minuv_forsub, update_model=False)
>>>>>>> c7323a91

    with w.if_todo('produce_mask'):
        makemask='MakeMask.py'
        logger.info('Subtracting compact sources...')
        highimagename  = 'extractM-sub-highres-MFS-image.fits'
        os.system(f'MakeMask.py --RestoredIm img/{highimagename} --Th 3')
<<<<<<< HEAD
        fitsmask = highimagename + '.mask.fits'
        clean('compactmask', MSs_extract, size=(1.1 * target_reg.get_width(), 1.1 * target_reg.get_height()), fitsmask='img/'+fitsmask,
              minuv=minuv_forsub, res='ultrahigh', datacol='CORRECTED_DATA')
=======
        fits_mask = highimagename + '.mask.fits'
        clean('compactmask', MSs_extract, size=(1.1 * target_reg.get_width(), 1.1 * target_reg.get_height()), fitsmask='img/'+fits_mask,
              minuv=minuv_forsub, res='ultrahigh', apply_beam=do_beam)
>>>>>>> c7323a91

    with w.if_todo('source_subtraction'):
        logger.info('Adding DIFFUSE_SUB column to datasets...')
        MSs_extract.addcol('DIFFUSE_SUB', 'DATA', usedysco=True, log='$nameMS_adddiffsubcol.log')
        MSs_extract.run('taql "update $pathMS set DIFFUSE_SUB=CORRECTED_DATA-MODEL_DATA"', log='$nameMS_hressubtract.log', commandType='general')

        logger.info('Final imaging with compact sources subtracted...')
<<<<<<< HEAD
        clean('sourcesubtracted', MSs_extract, size=(1.1 * target_reg.get_width(), 1.1 * target_reg.get_height()), apply_beam=True, datacol='DIFFUSE_SUB', res='low')
=======
        clean('sourcesubtracted', MSs_extract, size=(1.1 * target_reg.get_width(), 1.1 * target_reg.get_height()), apply_beam=True, datacol='DIFFUSE_SUB', res='low', update_model=False)
>>>>>>> c7323a91

os.system('rm redshift_temp.txt')
logger.info('Done.')
<|MERGE_RESOLUTION|>--- conflicted
+++ resolved
@@ -56,13 +56,6 @@
     return params_dict
 
 
-<<<<<<< HEAD
-#######################################################
-logger_obj = lib_log.Logger('pipeline-extract')
-logger = lib_log.logger
-s = lib_util.Scheduler(log_dir=logger_obj.log_dir, dry = False)
-w = lib_util.Walker('pipeline-extract.walker')
-
 ################################
 ##These two functions are to avoid excess printing from pyrap.tables.
 def blockPrint():
@@ -72,10 +65,7 @@
     sys.stdout = sys.__stdout__
 ################################
 
-def clean(p, MSs, res='normal', size=[1, 1], empty=False, userReg=None, apply_beam=False, datacol=None, minuv=30, numiter=100000, fitsmask=None):
-=======
 def clean(p, MSs, res='normal', size=[1, 1], empty=False, userReg=None, apply_beam=False, datacol=None, minuv=30, numiter=100000, fits_mask=None, update_model=True):
->>>>>>> c7323a91
 
     """
     p = patch name
@@ -526,12 +516,8 @@
 do_beam = len(close_pointings) > 1 # if > 1 pointing, correct beam every cycle, otherwise only at the end.
 with w.if_todo('image_init'):
     logger.info('Initial imaging...')
-    clean('init', MSs_extract, size=(1.1 * target_reg.get_width(), 1.1 * target_reg.get_height()), apply_beam=do_beam,
-<<<<<<< HEAD
-          userReg=userReg, datacol='CORRECTED_DATA')
-=======
-          userReg=userReg)
->>>>>>> c7323a91
+    clean('init', MSs_extract, size=(1.1 * target_reg.get_width(), 1.1 * target_reg.get_height()), apply_beam=do_beam, userReg=userReg, datacol='CORRECTED_DATA')
+
 
 # Smoothing - ms:DATA -> ms:SMOOTHED_DATA
 with w.if_todo('smooth'):
@@ -778,37 +764,26 @@
 
 with w.if_todo('imaging_highres'):
      logger.info('Producing high resolution image...')
-<<<<<<< HEAD
-     clean('highres', MSs_extract, res='high', size=(1.1 * target_reg.get_width(), 1.1 * target_reg.get_height()), apply_beam=True, userReg=userReg, datacol='CORRECTED_DATA')
-=======
-     clean('highres', MSs_extract, res='high', size=(1.1 * target_reg.get_width(), 1.1 * target_reg.get_height()),
-           apply_beam=True, userReg=userReg, update_model=False)
->>>>>>> c7323a91
+
+     clean('highres', MSs_extract, res='high', size=(1.1 * target_reg.get_width(), 1.1 * target_reg.get_height()), apply_beam=True, userReg=userReg,
+           datacol='CORRECTED_DATA', update_model=False)
 
 if sourcesub == 0:
     logger.info('Do compact source subtraction + lowres imaging')
     with w.if_todo('find_compact_sources'):
-<<<<<<< HEAD
-        clean('sub-highres', MSs_extract, res='ultrahigh', size=(1.1 * target_reg.get_width(), 1.1 * target_reg.get_height()),  userReg=userReg, minuv=minuv_forsub, datacol='CORRECTED_DATA')
-=======
-        clean('sub-highres', MSs_extract, res='ultrahigh', size=(1.1 * target_reg.get_width(), 1.1 * target_reg.get_height()),
-              userReg=userReg, minuv=minuv_forsub, update_model=False)
->>>>>>> c7323a91
+
+        clean('sub-highres', MSs_extract, res='ultrahigh', size=(1.1 * target_reg.get_width(), 1.1 * target_reg.get_height()), userReg=userReg, minuv=minuv_forsub,
+              datacol='CORRECTED_DATA', update_model=False)
 
     with w.if_todo('produce_mask'):
         makemask='MakeMask.py'
         logger.info('Subtracting compact sources...')
         highimagename  = 'extractM-sub-highres-MFS-image.fits'
         os.system(f'MakeMask.py --RestoredIm img/{highimagename} --Th 3')
-<<<<<<< HEAD
+
         fitsmask = highimagename + '.mask.fits'
         clean('compactmask', MSs_extract, size=(1.1 * target_reg.get_width(), 1.1 * target_reg.get_height()), fitsmask='img/'+fitsmask,
               minuv=minuv_forsub, res='ultrahigh', datacol='CORRECTED_DATA')
-=======
-        fits_mask = highimagename + '.mask.fits'
-        clean('compactmask', MSs_extract, size=(1.1 * target_reg.get_width(), 1.1 * target_reg.get_height()), fitsmask='img/'+fits_mask,
-              minuv=minuv_forsub, res='ultrahigh', apply_beam=do_beam)
->>>>>>> c7323a91
 
     with w.if_todo('source_subtraction'):
         logger.info('Adding DIFFUSE_SUB column to datasets...')
@@ -816,11 +791,9 @@
         MSs_extract.run('taql "update $pathMS set DIFFUSE_SUB=CORRECTED_DATA-MODEL_DATA"', log='$nameMS_hressubtract.log', commandType='general')
 
         logger.info('Final imaging with compact sources subtracted...')
-<<<<<<< HEAD
-        clean('sourcesubtracted', MSs_extract, size=(1.1 * target_reg.get_width(), 1.1 * target_reg.get_height()), apply_beam=True, datacol='DIFFUSE_SUB', res='low')
-=======
+
         clean('sourcesubtracted', MSs_extract, size=(1.1 * target_reg.get_width(), 1.1 * target_reg.get_height()), apply_beam=True, datacol='DIFFUSE_SUB', res='low', update_model=False)
->>>>>>> c7323a91
+
 
 os.system('rm redshift_temp.txt')
 logger.info('Done.')
