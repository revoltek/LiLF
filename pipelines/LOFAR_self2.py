--- conflicted
+++ resolved
@@ -66,18 +66,6 @@
 
 MSs = lib_ms.AllMSs( glob.glob('mss/TC*[0-9].MS'), s )
 
-<<<<<<< HEAD
-=======
-if backup:
-    with w.if_todo('backup'):
-        logger.info('Create backup MSs -> mss-self-bkp ')
-        if not os.path.exists('mss-self-bkp'):
-            os.makedirs('mss-self-bkp')
-        for MS in MSs.getListObj():
-            MS.move('mss-self-bkp/' + MS.nameMS + '.MS', keepOrig=True, overwrite=False)
-        MSs = lib_ms.AllMSs( glob.glob('mss/TC*[0-9].MS'), s )
-
->>>>>>> d94cdb14
 try:
     MSs.print_HAcov()
 except:
