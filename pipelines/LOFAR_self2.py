#!/usr/bin/env python
# -*- coding: utf-8 -*-

# perform self-calibration on a group of SBs concatenated in TCs.

import sys, os, glob, re
import numpy as np
import pyrap.tables as pt
import lsmtool

# Temporary
if 'LBAsurvey' in os.getcwd():
    obs = os.getcwd().split('/')[-1]
    if not os.path.exists('mss'):
        os.makedirs('mss')
        for i, tc in enumerate(glob.glob('../../c*-o*/%s/mss/*' % obs)):
            tc_ren = 'TC%02i.MS' % i
            print('cp -r %s mss/%s' % (tc,tc_ren))
            os.system('cp -r %s mss/%s' % (tc,tc_ren))

########################################################
from LiLF import lib_ms, lib_img, lib_util, lib_log
logger_obj = lib_log.Logger('pipeline-self.logger')
logger = lib_log.logger
s = lib_util.Scheduler(log_dir = logger_obj.log_dir, dry = False)

parset = lib_util.getParset()
parset_dir = parset.get('LOFAR_self','parset_dir')
sourcedb = parset.get('model','sourcedb')
apparent = parset.getboolean('model','apparent')
userReg = parset.get('model','userReg')

#############################################################################
# Clear
logger.info('Cleaning...')
lib_util.check_rm('img')
os.makedirs('img')

# here images, models, solutions for each group will be saved
lib_util.check_rm('self')
if not os.path.exists('self/images'): os.makedirs('self/images')
if not os.path.exists('self/solutions'): os.makedirs('self/solutions')
if not os.path.exists('self/plots'): os.makedirs('self/plots')
lib_util.check_rm('img')
os.makedirs('img')

MSs = lib_ms.AllMSs( glob.glob('mss/TC*[0-9].MS'), s )
try:
    MSs.plot_HAcov('HAcov.png')
except:
    logger.error('Problem with HAcov, continue anyway.')

# make beam to the first mid null
phasecentre = MSs.getListObj()[0].getPhaseCentre()
MSs.getListObj()[0].makeBeamReg('self/beam.reg', freq='mid', to_null=True)
beamReg = 'self/beam.reg'

# set image size
imgsizepix = int(2.1*MSs.getListObj()[0].getFWHM(freq='mid')*3600/10.)
if imgsizepix%2 != 0: imgsizepix += 1 # prevent odd img sizes

#################################################################
# Get online model
if sourcedb is None:
    if not os.path.exists('tgts.skydb'):
        fwhm = MSs.getListObj()[0].getFWHM(freq='min')
        radeg = phasecentre[0]
        decdeg = phasecentre[1]
        # get model the size of the image (radius=fwhm/2)
        os.system('wget -O tgts.skymodel "https://lcs165.lofar.eu/cgi-bin/gsmv1.cgi?coord=%f,%f&radius=%f&unit=deg"' % (radeg, decdeg, fwhm/2.)) # ASTRON
        lsm = lsmtool.load('tgts.skymodel')#, beamMS=MSs.getListObj()[0])
        lsm.remove('I<1')
        lsm.write('tgts.skymodel', clobber=True)
        os.system('makesourcedb outtype="blob" format="<" in=tgts.skymodel out=tgts.skydb')
        apparent = False

    sourcedb = 'tgts.skydb'

#################################################################################################
# Add model to MODEL_DATA
# copy sourcedb into each MS to prevent concurrent access from multiprocessing to the sourcedb
sourcedb_basename = sourcedb.split('/')[-1]
for MS in MSs.getListStr():
    lib_util.check_rm(MS+'/'+sourcedb_basename)
    logger.debug('Copy: '+sourcedb+' -> '+MS)
    os.system('cp -r '+sourcedb+' '+MS)

# Create columns
logger.info('Creating SUBTRACTED_DATA...')
MSs.run('addcol2ms.py -m $pathMS -c SUBTRACTED_DATA,CORRECTED_DATA -i DATA', log='$nameMS_addcol.log', commandType='python')

logger.info('Add model to MODEL_DATA...')
if apparent:
    MSs.run('DPPP '+parset_dir+'/DPPP-predict.parset msin=$pathMS pre.usebeammodel=false pre.sourcedb=$pathMS/'+sourcedb_basename, log='$nameMS_pre.log', commandType='DPPP')
else:
    MSs.run('DPPP '+parset_dir+'/DPPP-predict.parset msin=$pathMS pre.usebeammodel=true pre.sourcedb=$pathMS/'+sourcedb_basename, log='$nameMS_pre.log', commandType='DPPP')

#####################################################################################################
# Self-cal cycle
for c in range(2):

    logger.info('Start selfcal cycle: '+str(c))

    if c == 0:
        incol = 'DATA'
    else:

        # TEST: correct G - group*_TC.MS:CORRECTED_DATA -> group*_TC.MS:CORRECTED_DATA
        logger.info('Correcting G...')
        MSs.run('DPPP '+parset_dir+'/DPPP-cor.parset msin=$pathMS msin.datacolumn=SUBTRACTED_DATA cor.parmdb=self/solutions/cal-g2-c0.h5 cor.correction=amplitudeSmooth', \
                log='$nameMS_corG-c'+str(c)+'.log', commandType='DPPP')

        # TEST: correct FR - group*_TC.MS:CORRECTED_DATA -> group*_TC.MS:CORRECTED_DATA
        logger.info('Correcting FR...')
        MSs.run('DPPP '+parset_dir+'/DPPP-cor.parset msin=$pathMS msin.datacolumn=CORRECTED_DATA cor.parmdb=self/solutions/cal-g1-c0.h5 cor.correction=rotationmeasure000', \
                log='$nameMS_corFR-c'+str(c)+'.log', commandType='DPPP')

        incol = 'CORRECTED_DATA'

    # Smooth DATA -> SMOOTHED_DATA
    logger.info('BL-based smoothing...')
    MSs.run('BLsmooth.py -r -i '+incol+' -o SMOOTHED_DATA $pathMS', log='$nameMS_smooth1-c'+str(c)+'.log', commandType='python')

    # solve TEC - group*_TC.MS:SMOOTHED_DATA
    logger.info('Solving TEC...')
    MSs.run('DPPP '+parset_dir+'/DPPP-solTEC.parset msin=$pathMS sol.h5parm=$pathMS/tec.h5', \
                log='$nameMS_solTEC-c'+str(c)+'.log', commandType='DPPP')
 
    # LoSoTo
    for MS in MSs.getListObj():
        lib_util.run_losoto(s, 'tec-c'+str(c)+'-'+MS.nameMS, MS.pathMS+'/tec.h5',[parset_dir+'/losoto-tec.parset'])
    os.system('mv plots-tec-c'+str(c)+'* self/plots/')
    s.add('H5parm_collector.py -V -s sol000 -o self/solutions/cal-tec-c'+str(c)+'.h5 '+' '.join(glob.glob('cal-tec-c'+str(c)+'*.h5')),\
            log='losotoTEC-c'+str(c)+'.log', commandType="python", processors='max')
    s.run(check = True)
    lib_util.check_rm('cal-tec-c'+str(c)+'*.h5')

    # correct TEC - group*_TC.MS:DATA -> group*_TC.MS:CORRECTED_DATA
    logger.info('Correcting TEC...')
    MSs.run('DPPP '+parset_dir+'/DPPP-cor.parset msin=$pathMS msin.datacolumn='+incol+' cor.parmdb=self/solutions/cal-tec-c'+str(c)+'.h5 cor.correction=tec000', \
               log='$nameMS_corTEC-c'+str(c)+'.log', commandType='DPPP')

<<<<<<< HEAD
=======
    ### TEST
>>>>>>> 61ce863b
    # Smooth CORRECTED_DATA -> SMOOTHED_DATA
    logger.info('BL-based smoothing...')
    MSs.run('BLsmooth.py -r -i CORRECTED_DATA -o SMOOTHED_DATA $pathMS', log='$nameMS_smooth1-c'+str(c)+'.log', commandType='python')

    # solve PH - group*_TC.MS:SMOOTHED_DATA
    logger.info('Solving PH...')
    MSs.run('DPPP '+parset_dir+'/DPPP-solPH.parset msin=$pathMS sol.h5parm=$pathMS/ph.h5', \
                log='$nameMS_solPH-c'+str(c)+'.log', commandType='DPPP')
<<<<<<< HEAD
 
=======
    ###

>>>>>>> 61ce863b
    # AMP+FR DIE correction
    if c > 0:

        # Convert to circular CORRECTED_DATA -> CORRECTED_DATA
        logger.info('Converting to circular...')
        MSs.run('mslin2circ.py -i $pathMS:CORRECTED_DATA -o $pathMS:CORRECTED_DATA', log='$nameMS_circ2lin.log', commandType='python', maxThreads=2)

        # DIE Calibration - ms:CORRECTED_DATA
        logger.info('Solving slow G1...')
        MSs.run('DPPP '+parset_dir+'/DPPP-solG.parset msin=$pathMS sol.h5parm=$pathMS/g1.h5', \
                log='$nameMS_solG1-c'+str(c)+'.log', commandType='DPPP')
        lib_util.run_losoto(s, 'g1-c'+str(c), [MS+'/g1.h5' for MS in MSs.getListStr()], \
                [parset_dir+'/losoto-plot-amp.parset', parset_dir+'/losoto-plot-ph.parset', parset_dir+'/losoto-fr.parset'])
        os.system('mv plots-g1-c'+str(c)+' self/plots/')
        os.system('mv cal-g1-c'+str(c)+'.h5 self/solutions/')

        # Convert back to linear CORRECTED_DATA -> CORRECTED_DATA
        logger.info('Converting to linear...')
        MSs.run('mslin2circ.py -r -i $pathMS:CORRECTED_DATA -o $pathMS:CORRECTED_DATA', log='$nameMS_circ2lin.log', commandType='python', maxThreads=2)

        # TEST: correct FR - group*_TC.MS:CORRECTED_DATA -> group*_TC.MS:CORRECTED_DATA
        logger.info('Correcting FR...')
        MSs.run('DPPP '+parset_dir+'/DPPP-cor.parset msin=$pathMS msin.datacolumn=CORRECTED_DATA cor.parmdb=self/solutions/cal-g1-c'+str(c)+'.h5 cor.correction=rotationmeasure000', \
                log='$nameMS_corFR-c'+str(c)+'.log', commandType='DPPP')

        # DIE Calibration - ms:CORRECTED_DATA
        logger.info('Solving slow G2...')
        MSs.run('DPPP '+parset_dir+'/DPPP-solG.parset msin=$pathMS sol.h5parm=$pathMS/g2.h5', \
                log='$nameMS_solG2-c'+str(c)+'.log', commandType='DPPP')
        lib_util.run_losoto(s, 'g2-c'+str(c), [MS+'/g2.h5' for MS in MSs.getListStr()], \
                [parset_dir+'/losoto-plot-amp.parset', parset_dir+'/losoto-plot-ph.parset', parset_dir+'/losoto-amp.parset'])
        os.system('mv plots-g2-c'+str(c)+' self/plots/')
        os.system('mv cal-g2-c'+str(c)+'.h5 self/solutions/')

        # TEST: correct G - group*_TC.MS:CORRECTED_DATA -> group*_TC.MS:CORRECTED_DATA
        logger.info('Correcting G...')
        MSs.run('DPPP '+parset_dir+'/DPPP-cor.parset msin=$pathMS msin.datacolumn=CORRECTED_DATA cor.parmdb=self/solutions/cal-g2-c'+str(c)+'.h5 cor.correction=amplitudeSmooth', \
                log='$nameMS_corG-c'+str(c)+'.log', commandType='DPPP')


    ###################################################################################################################
    # clen on concat.MS:CORRECTED_DATA

    # baseline averaging possible as we cut longest baselines (also it is in time, where smearing is less problematic)
    logger.info('Cleaning (cycle: '+str(c)+')...')
    imagename = 'img/wideM-'+str(c)
    lib_util.run_wsclean(s, 'wsclean-c'+str(c)+'.log', MSs.getStrWsclean(), do_predict=c==0, name=imagename, save_source_list='', size=imgsizepix, scale='10arcsec', \
            weight='briggs -0.3', niter=1000000, no_update_model_required='', minuv_l=30, maxuv_l=4500, mgain=0.85, \
            parallel_deconvolution=256, baseline_averaging=5, local_rms='', auto_threshold=1.5, auto_mask=2.5, \
            multiscale='', multiscale_scale_bias=0.75, \
            join_channels='', fit_spectral_pol=3, channels_out=9, deconvolution_channels=3)
    os.system('cat logs/wsclean-c'+str(c)+'.log | grep "background noise"')
       
    # add model and remove first sidelobe
    if c == 0:

        # TEST: reclean low-resolution
        #logger.info('TEST: Cleaning low resolution...')
        #imagename_lr = 'img/TESTpre-wide-lr'
        #lib_util.run_wsclean(s, 'wscleanLR-pre.log', MSs.getStrWsclean(), name=imagename_lr, temp_dir='./', size=imgsizepix, scale='30arcsec', \
        #        weight='briggs 0.', niter=50000, no_update_model_required='', minuv_l=30, maxuvw_m=5000, mgain=0.8, \
        #        parallel_deconvolution=256, baseline_averaging=5, auto_mask=3, auto_threshold=0.5, \
        #        join_channels='', fit_spectral_pol=3, channels_out=9, deconvolution_channels=3)

        # Subtract model from all TCs - ms:CORRECTED_DATA - MODEL_DATA -> ms:CORRECTED_DATA (selfcal corrected, beam corrected, high-res model subtracted)
        logger.info('Subtracting high-res model (CORRECTED_DATA = CORRECTED_DATA - MODEL_DATA)...')
        MSs.run('taql "update $pathMS set CORRECTED_DATA = CORRECTED_DATA - MODEL_DATA"', log='$nameMS_taql-c'+str(c)+'.log', commandType='general')

        # Making beam mask
        lib_util.run_wsclean(s, 'wscleanLRmask.log', MSs.getStrWsclean(), name='img/tmp', size=imgsizepix, scale='30arcsec')
        os.system('mv img/tmp-image.fits img/wide-lr-mask.fits')
        lib_img.blank_image_reg('img/wide-lr-mask.fits', beamReg, blankval = 0.)
        lib_img.blank_image_reg('img/wide-lr-mask.fits', beamReg, blankval = 1., inverse=True)

        # not all vis are overwritten by wsclean
        #logger.info('Reset MODEL_DATA...')
        #MSs.run('taql "update $pathMS set MODEL_DATA = 0"', log='$nameMS_taql-c'+str(c)+'.log', commandType='general')

        # reclean low-resolution
        logger.info('Cleaning low resolution...')
        imagename_lr = 'img/wide-lr'
        lib_util.run_wsclean(s, 'wscleanLR.log', MSs.getStrWsclean(), name=imagename_lr, temp_dir='./', size=imgsizepix, scale='30arcsec', \
                weight='briggs 0.', niter=50000, no_update_model_required='', minuv_l=30, maxuvw_m=5000, mgain=0.85, \
                parallel_deconvolution=256, baseline_averaging=5, local_rms='', auto_mask=3, auto_threshold=1.5, fits_mask='img/wide-lr-mask.fits', \
                join_channels='', fit_spectral_pol=3, channels_out=9, deconvolution_channels=3)

        # TODO: predict including at least smearing
        logger.info('Predict low resolution...')
        s.add('wsclean -predict -name '+imagename_lr+' -j '+str(s.max_processors)+' -channels-out 9 '+MSs.getStrWsclean(), \
                              log='wscleanLR-pre.log', commandType='wsclean', processors='max')
        s.run(check=True)

        ##############################################
        # Flag on empty dataset

        # Subtract low-res model - CORRECTED_DATA = CORRECTED_DATA - MODEL_DATA
        logger.info('Subtracting low-res model (CORRECTED_DATA = CORRECTED_DATA - MODEL_DATA)...')
        MSs.run('taql "update $pathMS set CORRECTED_DATA = CORRECTED_DATA - MODEL_DATA"', log='$nameMS_taql-c'+str(c)+'.log', commandType='general')

        # Flag on residuals (CORRECTED_DATA)
        logger.info('Flagging residuals...')
        MSs.run('DPPP '+parset_dir+'/DPPP-flag.parset msin=$pathMS', log='$nameMS_flag-c'+str(c)+'.log', commandType='DPPP')

        ##############################################
        # Prepare SUBTRACTED_DATA

        # corrupt model with TEC+FR+Beam2ord solutions - ms:MODEL_DATA -> ms:MODEL_DATA
        #logger.info('Corrupt low-res model: TEC...')
        #MSs.run('DPPP '+parset_dir+'/DPPP-cor.parset msin=$pathMS msin.datacolumn=MODEL_DATA msout.datacolumn=MODEL_DATA  \
        #        cor.parmdb=self/solutions/cal-tec-c'+str(c)+'.h5 cor.correction=tec000 cor.invert=False', \
        #        log='$nameMS_corrupt.log', commandType='DPPP')
        logger.info('Corrupt low-res model: PH...')
        MSs.run('DPPP '+parset_dir+'/DPPP-cor.parset msin=$pathMS msin.datacolumn=MODEL_DATA msout.datacolumn=MODEL_DATA  \
                cor.parmdb=self/solutions/cal-ph-c'+str(c)+'.h5 cor.correction=phase000 cor.invert=False', \
                log='$nameMS_corrupt.log', commandType='DPPP')
        MSs.run('DPPP '+parset_dir+'/DPPP-cor.parset msin=$pathMS msin.datacolumn=MODEL_DATA msout.datacolumn=MODEL_DATA \
                cor.parmdb=self/solutions/cal-g1-c'+str(c)+'.h5 cor.correction=rotationmeasure000 cor.invert=False', \
                log='$nameMS_corrupt.log', commandType='DPPP')
        logger.info('Corrupt low-res model: G...')
        MSs.run('DPPP '+parset_dir+'/DPPP-cor.parset msin=$pathMS msin.datacolumn=MODEL_DATA msout.datacolumn=MODEL_DATA \
                cor.parmdb=self/solutions/cal-g2-c'+str(c)+'.h5 cor.correction=amplitudeSmooth cor.invert=False', \
                log='$nameMS_corrupt.log', commandType='DPPP')
    
        # Subtract low-res model - SUBTRACTED_DATA = DATA - MODEL_DATA
        logger.info('Subtracting low-res model (SUBTRACTED_DATA = DATA - MODEL_DATA)...')
        MSs.run('taql "update $pathMS set SUBTRACTED_DATA = DATA - MODEL_DATA"', log='$nameMS_taql-c'+str(c)+'.log', commandType='general')

        # Recreate MODEL_DATA
        logger.info('Predict model...')
        s.add('wsclean -predict -name img/wideM-0 -j '+str(s.max_processors)+' -channels-out 9 '+MSs.getStrWsclean(), \
               log='wscleanPRE-c'+str(c)+'.log', commandType='wsclean', processors='max')
        s.run(check=True)

        # TEST: reclean low-resolution
        #logger.info('TEST: Cleaning low resolution...')
        #imagename_lr = 'img/TESTpost-wide-lr'
        #lib_util.run_wsclean(s, 'wscleanLR-after.log', MSs.getStrWsclean(), name=imagename_lr, temp_dir='./', size=imgsizepix, scale='30arcsec', \
        #        weight='briggs 0.', niter=50000, no_update_model_required='', minuv_l=30, maxuvw_m=5000, mgain=0.85, \
        #        parallel_deconvolution=256, baseline_averaging=5, local_rms='', auto_mask=3, auto_threshold=1.5, fits_mask='img/wide-lr-mask.fits', \
        #        join_channels='', fit_spectral_pol=3, channels_out=9, deconvolution_channels=3)


    # do beam-corrected+fullstokes image at last cycle
    if c == 1:

        logger.info('Cleaning beam (cycle: '+str(c)+')...')
        imagename = 'img/wideBeam'
        lib_util.run_wsclean(s, 'wscleanBeam-c'+str(c)+'.log', MSs.getStrWsclean(), name=imagename, temp_dir='./', size=imgsizepix, scale='10arcsec', \
                weight='briggs -0.3', niter=100000, no_update_model_required='', minuv_l=30, maxuv_l=5000, mgain=0.85, \
                pol='IQUV', join_polarizations='', \
                use_idg='', grid_with_beam='', use_differential_lofar_beam='', beam_aterm_update=600, \
                parallel_deconvolution=256, local_rms='', auto_threshold=1.5, auto_mask=3, \
                multiscale='', multiscale_scale_bias=0.75, \
                join_channels='', channels_out=9)
        os.system('cat logs/wscleanBeam-c'+str(c)+'.log | grep "background noise"')
        os.system('makepb.py -o img/avgbeam.fits -i '+imagename)
 

# Copy images
[ os.system('mv img/wideM-'+str(c)+'-MFS-image.fits self/images') for c in range(2) ]
[ os.system('mv img/wideM-'+str(c)+'-sources.txt self/images') for c in range(2) ]
os.system('mv img/wide-lr-MFS-image.fits self/images')
os.system('mv img/wideBeam-MFS-*-image.fits  img/wideBeam-MFS-*-image-pb.fits img/avgbeam.fits self/images')
os.system('mv logs self')

logger.info("Done.")<|MERGE_RESOLUTION|>--- conflicted
+++ resolved
@@ -140,10 +140,7 @@
     MSs.run('DPPP '+parset_dir+'/DPPP-cor.parset msin=$pathMS msin.datacolumn='+incol+' cor.parmdb=self/solutions/cal-tec-c'+str(c)+'.h5 cor.correction=tec000', \
                log='$nameMS_corTEC-c'+str(c)+'.log', commandType='DPPP')
 
-<<<<<<< HEAD
-=======
     ### TEST
->>>>>>> 61ce863b
     # Smooth CORRECTED_DATA -> SMOOTHED_DATA
     logger.info('BL-based smoothing...')
     MSs.run('BLsmooth.py -r -i CORRECTED_DATA -o SMOOTHED_DATA $pathMS', log='$nameMS_smooth1-c'+str(c)+'.log', commandType='python')
@@ -152,12 +149,8 @@
     logger.info('Solving PH...')
     MSs.run('DPPP '+parset_dir+'/DPPP-solPH.parset msin=$pathMS sol.h5parm=$pathMS/ph.h5', \
                 log='$nameMS_solPH-c'+str(c)+'.log', commandType='DPPP')
-<<<<<<< HEAD
- 
-=======
     ###
 
->>>>>>> 61ce863b
     # AMP+FR DIE correction
     if c > 0:
 
