--- conflicted
+++ resolved
@@ -228,15 +228,12 @@
 ########################################################
 # 2: find FR
 with w.if_todo('cal_fr'):
-<<<<<<< HEAD
  
     # Correct beam DATA -> CORRECTED_DATA
     logger.info('Beam correction...')
     MSs_concat_phaseup.run("DP3 " + parset_dir + '/DP3-beam.parset msin=$pathMS corrbeam.updateweights=True \
                            corrbeam.noapplystations=[SuperStLBA]', log='$nameMS_beam.log', commandType="DP3")
 
-=======
->>>>>>> 6577fb07
     # Smooth data CORRECTED_DATA -> CIRC_PHASEDIFF_DATA (BL-based smoothing)
     logger.info('BL-smooth...')
     MSs_concat_phaseup.addcol('CIRC_PHASEDIFF_DATA', 'CORRECTED_DATA',
