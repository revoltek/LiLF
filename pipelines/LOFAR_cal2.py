#!/usr/bin/env python3
# -*- coding: utf-8 -*-

# Pipeline to run on the calibrator observation.
# It isolates various systematic effects and
# prepare them for the transfer to the target field.

import sys, os, glob, re
import numpy as np
import casacore.tables as pt

########################################################
from LiLF import lib_ms, lib_img, lib_util, lib_log, lib_h5
logger_obj = lib_log.Logger('pipeline-cal')
logger = lib_log.logger
s = lib_util.Scheduler(log_dir = logger_obj.log_dir, dry = False)
w = lib_util.Walker('pipeline-cal.walker')

# parse parset
parset = lib_util.getParset()
logger.info('Parset: '+str(dict(parset['LOFAR_cal2'])))
parset_dir = parset.get('LOFAR_cal2','parset_dir')
data_dir = parset.get('LOFAR_cal2','data_dir')
skymodel = parset.get('LOFAR_cal2','skymodel')
imaging = parset.getboolean('LOFAR_cal2','imaging')
bl2flag = parset.get('flag','stations')

RSISlist = ['RS106LBA','RS205LBA','RS208LBA','RS210LBA','RS305LBA','RS306LBA','RS307LBA','RS310LBA','RS406LBA','RS407LBA',
            'RS409LBA','RS503LBA','RS508LBA','RS509LBA','DE601LBA','DE602LBA','DE603LBA','DE604LBA','DE605LBA','DE609LBA',
            'FR606LBA','SE607LBA','UK608LBA','PL610LBA','PL611LBA','PL612LBA','IE613LBA','LV614LBA']

#############################################################

MSs = lib_ms.AllMSs( glob.glob(data_dir+'/*MS'), s, check_flags=False)

### This part is so that missing subbands get concatenated correctly.
for i, msg in enumerate(np.array_split(sorted(glob.glob(data_dir+'/*MS')), 1)):
    min_nu = pt.table(MSs.getListStr()[0]).OBSERVATION[0]['LOFAR_OBSERVATION_FREQUENCY_MIN']
    max_nu = pt.table(MSs.getListStr()[0]).OBSERVATION[0]['LOFAR_OBSERVATION_FREQUENCY_MAX']
    num_init = lib_util.lofar_nu2num(min_nu) + 1  # +1 because FREQ_MIN/MAX somewhat have the lowest edge of the SB freq
    num_fin = lib_util.lofar_nu2num(max_nu) + 1
    prefix = re.sub('SB[0-9]*.MS', '', msg[0])
    msg = []
    for j in range(num_init, num_fin + 1):
        msg.append(prefix + 'SB%03i.MS' % j)
################

if min(MSs.getFreqs()) < 35.e6:
    iono3rd = True
    logger.debug('Include iono 3rd order.')
else: iono3rd = False

if skymodel == '':  # default case
    if MSs.isLBA:
        if MSs.hasIS:
            skymodel = os.path.dirname(__file__) + '/../models/calib-highres.skydb'
        else:
            skymodel = os.path.dirname(__file__) + '/../models/calib-simple.skydb'
    elif MSs.isHBA:
        skymodel = os.path.dirname(__file__) + '/../models/calib-hba.skydb'

calname = MSs.getListObj()[0].getNameField()
nchan = MSs.mssListObj[0].getNchan()
tint = MSs.mssListObj[0].getTimeInt()

<<<<<<< HEAD
#if nchan > 4:
#    base_nchan = int(np.rint(nchan / 4)) # brings down to 4ch/sb for 
#else: base_nchan = 1
#if tint < 4:
#    base_solint = int(np.rint(4/tint)) # this is 1 for dutch observations and 2 for IS observations
#else: base_solint = 1

for c in ['core','all']:

    with w.if_todo('concat_%s' % c):
        
        if c == "core":
            freqstep = nchan # brings down to 1ch/sb for 
            timestep = int(np.rint(8/tint)) # brings down to 8s
            # concat all SBs
            # SB.MS:DATA -> concat.MS:DATA
            logger.info('Concatenate data...')
            lib_util.check_rm('concat_core.MS')
            #Old DP3 call with no missing subbands
            # s.add('DP3 '+parset_dir+'/DP3-concat.parset msin="['+','.join(MSs.getListStr())+']" msout=concat_core.MS \
            #       msin.baseline="CS*&" avg.freqstep='+str(freqstep)+' avg.timestep='+str(timestep),
            #       log='concat.log', commandType='DP3')
            s.add('DP3 ' + parset_dir + '/DP3-concat.parset msin="['+','.join(msg)+']" msout=concat_core.MS \
                              msin.baseline="CS*&" avg.freqstep=' + str(freqstep) + ' avg.timestep=' + str(timestep),
                  log='concat.log', commandType='DP3')
            s.run(check=True)
        else:
            freqstep = 1 # keep all channels 
            timestep = int(np.rint(4/tint)) # brings down to 4s
            # concat all SBs
            # SB.MS:DATA -> concat.MS:DATA
            logger.info('Concatenate data...')
            lib_util.check_rm('concat_all.MS')
            s.add('DP3 '+parset_dir+'/DP3-concat.parset msin="['+','.join(MSs.getListStr())+']" msout=concat_all.MS \
                  msin.baseline="*&" avg.freqstep='+str(freqstep)+' avg.timestep='+str(timestep), 
                  log='concat.log', commandType='DP3')
            s.run(check=True)

    ### DONE

    if c == "core": MSs_concat = lib_ms.AllMSs( ['concat_core.MS'], s, check_flags=False )
    else: MSs_concat = lib_ms.AllMSs( ['concat_all.MS'], s, check_flags=False )

    if c == "all":
        with w.if_todo('correctCS'):
            # Correct CS
            logger.info('Correcting CS...')
            # Pol align correction DATA -> CORRECTED_DATA
            logger.info('Polalign correction...')
            MSs_concat.run('DP3 '+parset_dir+'/DP3-cor.parset msin=$pathMS msin.datacolumn=DATA \
                           cor.parmdb=cal-pa_core.h5 cor.correction=polalign', log='$nameMS_corPA.log', commandType="DP3")

            # Correct amp BP CORRECTED_DATA -> CORRECTED_DATA
            logger.info('AmpBP correction...')
            MSs_concat.run('DP3 '+parset_dir+'/DP3-cor.parset msin=$pathMS cor.parmdb=cal-amp_core.h5 \
                cor.correction=amplitude000 cor.updateweights=True', log='$nameMS_corAMP.log', commandType="DP3")

            # Beam correction CORRECTED_DATA -> CORRECTED_DATA
            logger.info('Beam correction...')
            MSs_concat.run('DP3 ' + parset_dir + '/DP3-beam.parset msin=$pathMS corrbeam.updateweights=True \
                           corrbeam.noapplystations="['+','.join(RSISlist)+']"', 
                           log='$nameMS_beam.log', commandType="DP3")

            # Correct FR CORRECTED_DATA -> CORRECTED_DATA
            logger.info('Faraday rotation correction...')
            MSs_concat.run('DP3 ' + parset_dir + '/DP3-cor.parset msin=$pathMS cor.parmdb=cal-fr_core.h5 \
                           cor.correction=rotationmeasure000', log='$nameMS_corFR.log', commandType="DP3")

            # Correct Iono CORRECTED_DATA -> CORRECTED_DATA
            logger.info('IONO correction...')
            MSs_concat.run("DP3 " + parset_dir + '/DP3-cor.parset msin=$pathMS cor.parmdb=cal-iono_core.h5 \
                           cor.correction=phaseOrig000', log='$nameMS_corIONO.log', commandType="DP3")
    
        ### DONE
=======
with w.if_todo('concat_core'): 
    freqstep = nchan # brings down to 1ch/sb for 
    timestep = int(np.rint(8/tint)) # brings down to 8s
    # concat all SBs
    # SB.MS:DATA -> concat.MS:DATA
    logger.info('Concatenating data core...')
    lib_util.check_rm('concat_core.MS')
    s.add('DP3 '+parset_dir+'/DP3-concat.parset msin="['+','.join(MSs.getListStr())+']" msout=concat_core.MS \
              msin.baseline="CS*&" avg.freqstep='+str(freqstep)+' avg.timestep='+str(timestep), 
              log='concat.log', commandType='DP3')
    s.run(check=True)
### DONE
MSs_concat_core = lib_ms.AllMSs( ['concat_core.MS'], s, check_flags=False )

with w.if_todo('predict_core'):
    # predict to save time ms:MODEL_DATA
    logger.info('Add model of %s from %s to MODEL_DATA...' % (calname, os.path.basename(skymodel)))
    os.system('cp -r %s %s' % (skymodel, MSs_concat_core.getListObj()[0].pathMS))
    MSs_concat_core.run("DP3 " + parset_dir + "/DP3-predict.parset msin=$pathMS pre.sourcedb=$pathMS/" 
                        + os.path.basename(skymodel) + " pre.sources=" + calname, log="$nameMS_pre.log", commandType="DP3")
### DONE
>>>>>>> c2d876e2

with w.if_todo('concat_all'):    
    freqstep = 1 # keep all channels 
    timestep = int(np.rint(4/tint)) # brings down to 4s
    # concat all SBs
    # SB.MS:DATA -> concat.MS:DATA
    logger.info('Concatenating data all...')
    lib_util.check_rm('concat_all.MS')
    s.add('DP3 '+parset_dir+'/DP3-concat.parset msin="['+','.join(MSs.getListStr())+']" msout=concat_all.MS \
              msin.baseline="*&" avg.freqstep='+str(freqstep)+' avg.timestep='+str(timestep), 
              log='concat.log', commandType='DP3')
    s.run(check=True)
### DONE
MSs_concat_all = lib_ms.AllMSs( ['concat_all.MS'], s, check_flags=False )

######################################################
# flag bad stations, flags will propagate
with w.if_todo('flag'):
    logger.info("Flagging...")
    MSs_concat_core.run("DP3 " + parset_dir + "/DP3-flag.parset msin=$pathMS ant.baseline=\"" + bl2flag+"\"", 
                log="$nameMS_flag.log", commandType="DP3")
    MSs_concat_all.run("DP3 " + parset_dir + "/DP3-flag.parset msin=$pathMS ant.baseline=\"" + bl2flag+"\"", 
                log="$nameMS_flag.log", commandType="DP3")
    #logger.info("Flagging...")
    #flag_strat = '/HBAdefaultwideband.lua' if MSs.isHBA else '/LBAdefaultwideband.lua'
    #MSs_concat.run("DP3 " + parset_dir + "/DP3-flag2.parset msin=$pathMS aoflagger.strategy=" + parset_dir + flag_strat, 
    #            log="$nameMS_flag.log", commandType="DP3")
    # extend flags
    logger.info('Remove bad time/freq stamps...')
    MSs_concat_core.run( 'flagonmindata.py -f 0.5 $pathMS', log='$nameMS_flagonmindata.log', commandType='python')
    MSs_concat_all.run( 'flagonmindata.py -f 0.5 $pathMS', log='$nameMS_flagonmindata.log', commandType='python')

### DONE

#with w.if_todo('makebeam'):
#    # make an h5parm quickly
#    logger.info('Make H5parm for beam...')
#    MSs_concat_core.run('DP3 ' + parset_dir + '/DP3-soldd.parset msin=$pathMS msin.datacolumn=DATA\
#            sol.h5parm=$pathMS/beam.h5 sol.mode=fulljones \
#            sol.solint=1 sol.nchan=1 sol.maxiter=1', \
#            log='$nameMS_solBeam.log', commandType="DP3")
#    # fill it with beam solutions
#    lib_util.run_losoto(s, 'core_beam', [ms+'/beam.h5' for ms in MSs_concat_core.getListStr()],
#            [parset_dir+'/losoto-makebeam_core.parset'])
#    logger.info('Correct for beam...')
#    MSs_concat_core.run('DP3 '+parset_dir+'/DP3-cor.parset msin=$pathMS msin.datacolumn=DATA cor.parmdb=cal-core_beam.h5 \
#                   cor.correction=fulljones cor.soltab=[amplitude000,phase000] cor.updateweights=True', log='$nameMS_corBeam.log', commandType="DP3")
#
### DONE

with w.if_todo('phaseupcore'):

    MSs_concat_core.run("DP3 " + parset_dir + '/DP3-beam.parset msin=$pathMS msin.datacolumn=DATA corrbeam.updateweights=True', 
                        log='$nameMS_beam.log', commandType="DP3")

    # Smooth data concat_core.MS:DATA -> SMOOTHED_DATA (BL-based smoothing)
    logger.info('BL-smooth...')
    MSs_concat_core.run(f'BLsmooth.py -r -q -c 1 -n 8 -f {1e-3 if MSs.isLBA else .2e-3} -i DATA -o SMOOTHED_DATA $pathMS',
                     log='$nameMS_smooth3.log', commandType ='python', maxThreads=8)
    
    # Solve concat_core.MS:SMOOTHED_DATA (only solve)
    logger.info('Calibrating fullj cores...')
    MSs_concat_core.run('DP3 ' + parset_dir + '/DP3-soldd.parset msin=$pathMS\
            sol.h5parm=$pathMS/fullj.h5 sol.mode=fulljones \
            sol.solint=1 sol.nchan=1 sol.smoothnessconstraint=1e6', \
            log='$nameMS_solBP.log', commandType="DP3")
    lib_util.run_losoto(s, 'core_fullj', [ms+'/fullj.h5' for ms in MSs_concat_core.getListStr()],
            [parset_dir + '/losoto-flag.parset', parset_dir+'/losoto-plot-fullj.parset'])

    # Correct cores concat_all.MS:CORRECTED_DATA -> CORRECTED_DATA (for cores)
    logger.info('FullJ correction...')
    MSs_concat_all.run("DP3 " + parset_dir + '/DP3-beam.parset msin=$pathMS msin.datacolumn=DATA corrbeam.updateweights=True \
                       corrbeam.noapplystations=['+','.join(RSISlist)+']', log='$nameMS_beam.log', commandType="DP3")
    MSs_concat_all.run('DP3 '+parset_dir+'/DP3-cor.parset msin=$pathMS cor.parmdb=cal-core_fullj.h5 \
                cor.correction=fulljones cor.soltab=[amplitude000,phase000] cor.updateweights=True', 
                log='$nameMS_corFullJ.log', commandType="DP3")
    
    # Phasing up the cose stations
    logger.info('Phasing up Core Stations...')
    lib_util.check_rm('concat_all-phaseup.MS')
    MSs_concat_all.run('DP3 ' + parset_dir + '/DP3-phaseup.parset msin=$pathMS msout=concat_all-phaseup.MS', 
                           log='$nameMS_phaseup.log', commandType="DP3")

### DONE

MSs_concat_phaseup = lib_ms.AllMSs( ['concat_all-phaseup.MS'], s, check_flags=False )

<<<<<<< HEAD
    with w.if_todo('cal_pa_%s' % c):
        # Smooth data DATA -> SMOOTHED_DATA (BL-based smoothing)
        logger.info('BL-smooth...')
        MSs_concat.run(f'BLsmooth.py -r -q -c 4 -n 8 -f {1e-2 if MSs.isLBA else .2e-3} -i DATA -o SMOOTHED_DATA $pathMS',
                       log='$nameMS_smooth1.log', commandType='python', maxThreads=8)
=======
with w.if_todo('predict_all-phaseup'):
    # predict to save time ms:MODEL_DATA
    logger.info('Add model of %s from %s to MODEL_DATA...' % (calname, os.path.basename(skymodel)))
    os.system('cp -r %s %s' % (skymodel, MSs_concat_phaseup.getListObj()[0].pathMS))
    MSs_concat_phaseup.run("DP3 " + parset_dir + "/DP3-predict.parset msin=$pathMS pre.sourcedb=$pathMS/" 
                        + os.path.basename(skymodel) + " pre.sources=" + calname, log="$nameMS_pre.log", commandType="DP3")
    
### DONE
>>>>>>> c2d876e2

###################################################
# 1: find PA

with w.if_todo('cal_pa'):

    # Correct beam DATA -> CORRECTED_DATA
    logger.info('Beam correction...')
    MSs_concat_phaseup.run("DP3 " + parset_dir + '/DP3-beam.parset msin=$pathMS msin.datacolumn=DATA corrbeam.updateweights=True \
                           corrbeam.noapplystations=[SuperStLBA]', log='$nameMS_beam.log', commandType="DP3")

    # Smooth data concat_all-phaseup CORRECTED_DATA -> SMOOTHED_DATA (BL-based smoothing)
    logger.info('BL-smooth...')
    MSs_concat_phaseup.run(f'BLsmooth.py -r -q -c 1 -n 8 -f {1e-2 if MSs.isLBA else .2e-3} -i CORRECTED_DATA -o SMOOTHED_DATA $pathMS', log='$nameMS_smooth1.log', commandType='python', maxThreads=8)
    
    # Solve concat_all-phaseup.MS:SMOOTHED_DATA (only solve)
    # sol.solint=1 sol.smoothnessconstraint='+str(smoothnessconstraint)+' sol.smoothnessreffrequency=54e6',
    logger.info('Calibrating PA...')
    #if c == 'core': smoothnessconstraint = 1e6
    #else: smoothnessconstraint = 0.2e6
    MSs_concat_phaseup.run('DP3 ' + parset_dir + '/DP3-soldd.parset msin=$pathMS sol.h5parm=$pathMS/pa.h5 \
                    sol.mode=rotation+diagonal sol.solint=2 sol.nchan=2',     
                    log='$nameMS_solPA.log', commandType="DP3")
    
    lib_util.run_losoto(s, 'pa', [ms+'/pa.h5' for ms in MSs_concat_phaseup.getListStr()],
            [parset_dir+'/losoto-plot-ph.parset', parset_dir+'/losoto-plot-rot.parset', parset_dir+'/losoto-plot-amp.parset', parset_dir+'/losoto-pa.parset'])
    
    # Pol align correction CORRECTED_DATA -> CORRECTED_DATA
    logger.info('Polalign correction...')
    MSs_concat_phaseup.run('DP3 '+parset_dir+'/DP3-cor.parset msin=$pathMS msin.datacolumn=CORRECTED_DATA \
                   cor.parmdb=cal-pa.h5 cor.correction=polalign', log='$nameMS_corPA.log', commandType="DP3")
    ### DONE

<<<<<<< HEAD
    ########################################################
    # 2: find FR
    with w.if_todo('cal_fr_%s' % c):
        # Beam correction CORRECTED_DATA -> CORRECTED_DATA
        logger.info('Beam correction...')
        MSs_concat.run("DP3 " + parset_dir + '/DP3-beam.parset msin=$pathMS corrbeam.updateweights=True \
                       corrbeam.noapplystations="[SuperStLBA]"', log='$nameMS_beam.log', commandType="DP3")

        # Smooth data CORRECTED_DATA -> CIRC_PHASEDIFF_DATA (BL-based smoothing)
        logger.info('BL-smooth...')
        MSs_concat.addcol('CIRC_PHASEDIFF_DATA', 'CORRECTED_DATA', usedysco=False) # need this to make sure no dysco, if we have dyso we cannot set values to zero
        MSs_concat.run(f'BLsmooth.py -r -q -c 4 -n 8 -f {1e-2 if MSs.isLBA else .2e-3} -i CIRC_PHASEDIFF_DATA -o CIRC_PHASEDIFF_DATA $pathMS', log='$nameMS_smooth2.log',
                commandType='python', maxThreads=8)

        logger.info('Converting to circular...')
        MSs_concat.run('mslin2circ.py -s -i $pathMS:CIRC_PHASEDIFF_DATA -o $pathMS:CIRC_PHASEDIFF_DATA', log='$nameMS_lincirc.log',
                commandType='python', maxThreads=2)
        # Get circular phase diff CIRC_PHASEDIFF_DATA -> CIRC_PHASEDIFF_DATA
        logger.info('Get circular phase difference...')
        MSs_concat.run('taql "UPDATE $pathMS SET\
        CIRC_PHASEDIFF_DATA[,0]=0.5*EXP(1.0i*(PHASE(CIRC_PHASEDIFF_DATA[,0])-PHASE(CIRC_PHASEDIFF_DATA[,3]))), \
        CIRC_PHASEDIFF_DATA[,3]=CIRC_PHASEDIFF_DATA[,0], \
        CIRC_PHASEDIFF_DATA[,1]=0+0i, \
        CIRC_PHASEDIFF_DATA[,2]=0+0i"',log='$nameMS_taql_phdiff.log', commandType='general')

        logger.info('Creating FR_MODEL_DATA...') # take from MODEL_DATA but overwrite
        MSs_concat.addcol('FR_MODEL_DATA', 'DATA', usedysco=False) # need this to make sure no dysco, if we have dyso we cannot set values to zero
        MSs_concat.run('taql "UPDATE $pathMS SET FR_MODEL_DATA[,0]=0.5+0i, FR_MODEL_DATA[,1]=0.0+0i, FR_MODEL_DATA[,2]=0.0+0i, \
        FR_MODEL_DATA[,3]=0.5+0i"', log='$nameMS_taql_frmodel.log', commandType='general')

        # Solve cal_SB.MS:CIRC_PHASEDIFF_DATA against FR_MODEL_DATA (only solve)
        logger.info('Calibrating FR...')
        if c == 'core': smoothnessconstraint = 5e6
        else: smoothnessconstraint = 2e6
        MSs_concat.run('DP3 ' + parset_dir + '/DP3-soldd.parset msin=$pathMS msin.datacolumn=CIRC_PHASEDIFF_DATA \
        sol.modeldatacolumns=[FR_MODEL_DATA] sol.h5parm=$pathMS/fr_'+c+'.h5 sol.mode=phaseonly \
        sol.solint=4 sol.nchan=4 sol.smoothnessconstraint='+str(smoothnessconstraint)+' sol.smoothnessreffrequency=54e6', 
        log='$nameMS_solFR.log', commandType="DP3")
        
        lib_util.run_losoto(s, 'fr_'+c, [ms+'/fr_'+c+'.h5' for ms in MSs_concat.getListStr()], 
                            [parset_dir + '/losoto-fr.parset'])

        # remove columns
        MSs_concat.run('taql "ALTER TABLE $pathMS DELETE COLUMN CIRC_PHASEDIFF_DATA, FR_MODEL_DATA"', log='$nameMS_taql_delcol.log', commandType='general')

        # Correct FR CORRECTED_DATA -> CORRECTED_DATA
        logger.info('Faraday rotation correction...')
        MSs_concat.run('DP3 ' + parset_dir + '/DP3-cor.parset msin=$pathMS cor.parmdb=cal-fr_'+c+'.h5 cor.correction=rotationmeasure000',
                log='$nameMS_corFR.log', commandType="DP3")

    ### DONE

    ######################################################
    # 4: find BP

    with w.if_todo('cal_bp_%s' % c):

        # Apply best phases (phase000 has phase solution with no rotation and no align - both already applied)
        logger.info('Ph correction...')
        MSs_concat.run('DP3 '+parset_dir+'/DP3-cor.parset msin=$pathMS cor.parmdb=cal-pa_'+c+'.h5 \
                cor.correction=phase000', log='$nameMS_corPH.log', commandType="DP3")

        # Smooth data CORRECTED_DATA -> SMOOTHED_DATA (BL-based smoothing)
        logger.info('BL-smooth...')
        MSs_concat.run(f'BLsmooth.py -r -q -c 4 -n 8 -f {1e-2 if MSs.isLBA else .2e-3} -i CORRECTED_DATA -o SMOOTHED_DATA $pathMS', log='$nameMS_smooth3.log',
                commandType ='python', maxThreads=8)

        # Solve cal_SB.MS:SMOOTHED_DATA (only solve)
        # Use all MSs and smoothsol
        logger.info('Calibrating BP...')
        MSs_concat.run('DP3 ' + parset_dir + '/DP3-soldd.parset msin=$pathMS msin.datacolumn=DATA sol.h5parm=$pathMS/amp_'+c+'.h5 sol.mode=diagonal \
                sol.solint=1 sol.nchan=1 sol.smoothnessconstraint=1e6', \
                log='concat_solAMP.log', commandType="DP3")

        lib_util.run_losoto(s, 'amp_'+c, [ms+'/amp_'+c+'.h5' for ms in MSs_concat.getListStr()],
                [parset_dir + '/losoto-flag.parset', parset_dir+'/losoto-plot-amp.parset',
                parset_dir+'/losoto-plot-ph.parset', parset_dir+'/losoto-bp.parset'])

    ### DONE

    ####################################################
    # Re-do correcitons in right order

    with w.if_todo('apply_all_%s' % c):
        # Pol align correction DATA -> CORRECTED_DATA
        logger.info('Polalign correction...')
        MSs_concat.run('DP3 '+parset_dir+'/DP3-cor.parset msin=$pathMS msin.datacolumn=DATA cor.parmdb=cal-pa_'+c+'.h5 cor.correction=polalign', log='$nameMS_corPA2.log', commandType="DP3")

        # Correct amp BP CORRECTED_DATA -> CORRECTED_DATA
        logger.info('AmpBP correction...')
        MSs_concat.run('DP3 '+parset_dir+'/DP3-cor.parset msin=$pathMS cor.parmdb=cal-amp_'+c+'.h5 \
                cor.correction=amplitudeSmooth cor.updateweights=True', log='$nameMS_corAMP.log', commandType="DP3")

        # Beam correction CORRECTED_DATA -> CORRECTED_DATA
        logger.info('Beam correction...')
        MSs_concat.run("DP3 " + parset_dir + '/DP3-beam.parset msin=$pathMS corrbeam.updateweights=False \
                       corrbeam.noapplystations="[SuperStLBA]"', log='$nameMS_beam2.log', commandType="DP3")

        # Correct FR CORRECTED_DATA -> CORRECTED_DATA
        logger.info('Faraday rotation correction...')
        MSs_concat.run('DP3 ' + parset_dir + '/DP3-cor.parset msin=$pathMS cor.parmdb=cal-fr_'+c+'.h5 cor.correction=rotationmeasure000', log='$nameMS_corFR2.log', commandType="DP3")

        # Correct abs FR CORRECTED_DATA -> CORRECTED_DATA
        #logger.info('Absolute Faraday rotation correction...')
        #MSs.run('createRMh5parm.py $pathMS $pathMS/rme.h5', log='$nameMS_RME.log', commandType="general", maxThreads=1)
        #MSs.run('DP3 ' + parset_dir + '/DP3-cor.parset msin=$pathMS cor.parmdb=$pathMS/rme.h5 cor.correction=RMextract', log='$nameMS_corRME.log', commandType="DP3")

    ### DONE

    #################################################
    # 4: find iono

    with w.if_todo('cal_iono_%s' % c):
        # Smooth data CORRECTED_DATA -> SMOOTHED_DATA (BL-based smoothing)
        logger.info('BL-smooth...')
        MSs_concat.run(f'BLsmooth.py -r -q -c 4 -n 8 -f {1e-2 if MSs.isLBA else .2e-3} -i CORRECTED_DATA -o SMOOTHED_DATA $pathMS', log='$nameMS_smooth4.log',
                commandType ='python', maxThreads=8)

        # Solve cal_SB.MS:SMOOTHED_DATA (only solve)
        logger.info('Calibrating IONO...')
        if c == 'core': smoothnessconstraint = 1e6
        else: smoothnessconstraint = 0.1e6
        MSs_concat.run('DP3 ' + parset_dir + '/DP3-soldd.parset msin=$pathMS sol.h5parm=$pathMS/iono_'+c+'.h5 sol.mode=scalarphase \
                sol.solint=1 sol.nchan=1 sol.smoothnessconstraint='+str(smoothnessconstraint)+' sol.smoothnessreffrequency=54e6', \
                log='$nameMS_solIONO.log', commandType="DP3")

        if iono3rd:
            lib_util.run_losoto(s, 'iono_'+c, [ms+'/iono_'+c+'.h5' for ms in MSs_concat.getListStr()],
                [parset_dir+'/losoto-plot-scalarph.parset', parset_dir+'/losoto-iono3rd.parset'])
        elif MSs_concat.isHBA:
            lib_util.run_losoto(s, 'iono_'+c, [ms + '/iono_'+c+'.h5' for ms in MSs_concat.getListStr()],
                                [parset_dir + '/losoto-plot-scalarph.parset', parset_dir + '/losoto-iono-hba.parset'])
        else:
            lib_util.run_losoto(s, 'iono_'+c, [ms+'/iono_'+c+'.h5' for ms in MSs_concat.getListStr()],
                [parset_dir+'/losoto-plot-scalarph.parset', parset_dir+'/losoto-iono.parset'])


    ### DONE
=======
########################################################
# 2: find FR
with w.if_todo('cal_fr'):
 
    # Smooth data CORRECTED_DATA -> CIRC_PHASEDIFF_DATA (BL-based smoothing)
    logger.info('BL-smooth...')
    MSs_concat_phaseup.addcol('CIRC_PHASEDIFF_DATA', 'CORRECTED_DATA', usedysco=False) # need this to make sure no dysco, if we have dysco we cannot set values to zero
    MSs_concat_phaseup.run(f'BLsmooth.py -r -q -c 1 -n 8 -f {1e-2 if MSs.isLBA else .2e-3} -i CIRC_PHASEDIFF_DATA -o CIRC_PHASEDIFF_DATA $pathMS', log='$nameMS_smooth2.log',
            commandType='python', maxThreads=8)
    logger.info('Converting to circular...')
    MSs_concat_phaseup.run('mslin2circ.py -s -i $pathMS:CIRC_PHASEDIFF_DATA -o $pathMS:CIRC_PHASEDIFF_DATA', log='$nameMS_lincirc.log',
            commandType='python', maxThreads=2)
    # Get circular phase diff CIRC_PHASEDIFF_DATA -> CIRC_PHASEDIFF_DATA
    logger.info('Get circular phase difference...')
    MSs_concat_phaseup.run('taql "UPDATE $pathMS SET\
    CIRC_PHASEDIFF_DATA[,0]=0.5*EXP(1.0i*(PHASE(CIRC_PHASEDIFF_DATA[,0])-PHASE(CIRC_PHASEDIFF_DATA[,3]))), \
    CIRC_PHASEDIFF_DATA[,3]=CIRC_PHASEDIFF_DATA[,0], \
    CIRC_PHASEDIFF_DATA[,1]=0+0i, \
    CIRC_PHASEDIFF_DATA[,2]=0+0i"',log='$nameMS_taql_phdiff.log', commandType='general')
    logger.info('Creating FR_MODEL_DATA...') # take from MODEL_DATA but overwrite
    MSs_concat_phaseup.addcol('FR_MODEL_DATA', 'DATA', usedysco=False) # need this to make sure no dysco, if we have dyso we cannot set values to zero
    MSs_concat_phaseup.run('taql "UPDATE $pathMS SET FR_MODEL_DATA[,0]=0.5+0i, FR_MODEL_DATA[,1]=0.0+0i, FR_MODEL_DATA[,2]=0.0+0i, \
    FR_MODEL_DATA[,3]=0.5+0i"', log='$nameMS_taql_frmodel.log', commandType='general')
    # Solve cal_SB.MS:CIRC_PHASEDIFF_DATA against FR_MODEL_DATA (only solve)
    logger.info('Calibrating FR...')
    MSs_concat_phaseup.run('DP3 ' + parset_dir + '/DP3-soldd.parset msin=$pathMS msin.datacolumn=CIRC_PHASEDIFF_DATA \
    sol.modeldatacolumns=[FR_MODEL_DATA] sol.h5parm=$pathMS/fr.h5 sol.mode=phaseonly \
    sol.solint=4 sol.nchan=4 sol.smoothnessconstraint=2e6 sol.smoothnessreffrequency=54e6', 
    log='$nameMS_solFR.log', commandType="DP3")
    
    lib_util.run_losoto(s, 'fr', [ms+'/fr.h5' for ms in MSs_concat_phaseup.getListStr()], 
                        [parset_dir + '/losoto-fr.parset'])
    # remove columns
    MSs_concat_phaseup.run('taql "ALTER TABLE $pathMS DELETE COLUMN CIRC_PHASEDIFF_DATA, FR_MODEL_DATA"', log='$nameMS_taql_delcol.log', commandType='general')
    # Correct FR CORRECTED_DATA -> CORRECTED_DATA
    logger.info('Faraday rotation correction...')
    MSs_concat_phaseup.run('DP3 ' + parset_dir + '/DP3-cor.parset msin=$pathMS cor.parmdb=cal-fr.h5 \
                   cor.correction=rotationmeasure000', log='$nameMS_corFR.log', commandType="DP3")
### DONE
######################################################
# 3: find BP
with w.if_todo('cal_bp'):
    # Apply best phases (phase000 has phase solution with no rotation and no align - both already applied)
    #logger.info('Ph correction...')
    #MSs_concat.run('DP3 '+parset_dir+'/DP3-cor.parset msin=$pathMS cor.parmdb=cal-pa_'+c+'.h5 \
    #        cor.correction=phase000', log='$nameMS_corPH.log', commandType="DP3")
    # Smooth data CORRECTED_DATA -> SMOOTHED_DATA (BL-based smoothing)
    logger.info('BL-smooth...')
    MSs_concat_phaseup.run(f'BLsmooth.py -r -q -c 1 -n 8 -f {1e-3 if MSs.isLBA else .2e-3} -i CORRECTED_DATA -o SMOOTHED_DATA $pathMS', log='$nameMS_smooth3.log',
            commandType ='python', maxThreads=8)
    # Solve cal_SB.MS:SMOOTHED_DATA (only solve)
    # Use all MSs and smoothsol
    logger.info('Calibrating BP...')
    MSs_concat_phaseup.run('DP3 ' + parset_dir + '/DP3-soldd.parset msin=$pathMS\
            sol.h5parm=$pathMS/bp.h5 sol.mode=fulljones \
            sol.solint=1 sol.nchan=1 sol.smoothnessconstraint=1e6', \
            log='$nameMS_solBP.log', commandType="DP3")
    lib_util.run_losoto(s, 'bp', [ms+'/bp.h5' for ms in MSs_concat_phaseup.getListStr()],
            [parset_dir + '/losoto-flag.parset', parset_dir+'/losoto-plot-fullj.parset', parset_dir+'/losoto-bp.parset'])
    
####################################################
# Re-do correcitons in right order
with w.if_todo('apply_all'):
    # Pol align correction DATA -> CORRECTED_DATA
    logger.info('Polalign correction...')
    MSs_concat_phaseup.run('DP3 '+parset_dir+'/DP3-cor.parset msin=$pathMS msin.datacolumn=DATA cor.parmdb=cal-pa.h5 \
                   cor.correction=polalign', log='$nameMS_corPA2.log', commandType="DP3")
    # Correct amp BP CORRECTED_DATA -> CORRECTED_DATA
    logger.info('AmpBP correction...')
    MSs_concat_phaseup.run('DP3 '+parset_dir+'/DP3-cor.parset msin=$pathMS cor.parmdb=cal-bp.h5 \
            cor.correction=fulljones cor.soltab=[amplitudeSmooth,phaseNull] cor.updateweights=True', log='$nameMS_corBP.log', commandType="DP3")
    # Beam correction CORRECTED_DATA -> CORRECTED_DATA
    logger.info('Beam correction...')
    MSs_concat_phaseup.run("DP3 " + parset_dir + '/DP3-beam.parset msin=$pathMS corrbeam.updateweights=False \
                           corrbeam.noapplystations=[SuperStLBA]', log='$nameMS_beam2.log', commandType="DP3")
    # Correct FR CORRECTED_DATA -> CORRECTED_DATA
    logger.info('Faraday rotation correction...')
    MSs_concat_phaseup.run('DP3 ' + parset_dir + '/DP3-cor.parset msin=$pathMS cor.parmdb=cal-fr.h5 \
                   cor.correction=rotationmeasure000', log='$nameMS_corFR2.log', commandType="DP3")
### DONE
    
#################################################
# 4: find iono
with w.if_todo('cal_iono'):
    # Smooth data CORRECTED_DATA -> SMOOTHED_DATA (BL-based smoothing)
    logger.info('BL-smooth...')
    MSs_concat_phaseup.run(f'BLsmooth.py -r -q -c 1 -n 8 -f {1e-2 if MSs.isLBA else .2e-3} -i CORRECTED_DATA -o SMOOTHED_DATA $pathMS', log='$nameMS_smooth4.log',
            commandType ='python', maxThreads=8)
    # Solve cal_SB.MS:SMOOTHED_DATA (only solve)
    logger.info('Calibrating IONO...')
    MSs_concat_phaseup.run('DP3 ' + parset_dir + '/DP3-soldd.parset msin=$pathMS sol.h5parm=$pathMS/iono.h5 sol.mode=scalarphase \
            sol.solint=1 sol.nchan=1 sol.smoothnessconstraint=0.1 sol.smoothnessreffrequency=54e6', \
            log='$nameMS_solIONO.log', commandType="DP3")
    if iono3rd:
        lib_util.run_losoto(s, 'iono', [ms+'/iono.h5' for ms in MSs_concat_phaseup.getListStr()],
            [parset_dir+'/losoto-plot-scalarph.parset', parset_dir+'/losoto-iono3rd.parset'])
    elif MSs_concat_phaseup.isHBA:
        lib_util.run_losoto(s, 'iono', [ms + '/iono.h5' for ms in MSs_concat_phaseup.getListStr()],
                            [parset_dir + '/losoto-plot-scalarph.parset', parset_dir + '/losoto-iono-hba.parset'])
    else:
        lib_util.run_losoto(s, 'iono', [ms+'/iono.h5' for ms in MSs_concat_phaseup.getListStr()],
            [parset_dir+'/losoto-plot-scalarph.parset', parset_dir+'/losoto-iono.parset'])
### DONE
        
# TEST
# Solve cal_SB.MS:CORRECTED__DATA (only solve)
# Use all MSs and smoothsol
logger.info('Calibrating test...')
# Correct all CORRECTED_DATA (PA, beam, FR, BP corrected) -> CORRECTED_DATA
logger.info('IONO correction...')
MSs_concat_phaseup.run("DP3 " + parset_dir + '/DP3-cor.parset msin=$pathMS cor.parmdb=cal-iono.h5 \
                cor.correction=phaseOrig000', log='$nameMS_corIONO.log', commandType="DP3")
MSs_concat_phaseup.run('DP3 ' + parset_dir + '/DP3-soldd.parset msin=$pathMS msin.datacolumn=CORRECTED_DATA\
                sol.h5parm=$pathMS/test.h5 sol.mode=fulljones \
                sol.solint=1 sol.nchan=1', \
                log='$nameMS_solTEST.log', commandType="DP3")
lib_util.run_losoto(s, 'test', [ms+'/test.h5' for ms in MSs_concat_phaseup.getListStr()],
                [parset_dir+'/losoto-plot-fullj.parset'])
# END TEST

>>>>>>> c2d876e2

with w.if_todo('compressing_h5'):
    logger.info('Compressing caltables...')
    #os.system('cp cal-pa.h5 fullcal-pa.h5')
    #os.system('cp cal-fr.h5 fullcal-fr.h5') # no need to keep orig
    #os.system('cp cal-bp.h5 fullcal-bp.h5')
    #os.system('cp cal-iono.h5 fullcal-iono.h5')
    s.add('losoto -d sol000/amplitude000 cal-pa.h5', log='losoto-final.log', commandType="python")
    s.run()
    s.add('losoto -d sol000/phase000 cal-pa.h5', log='losoto-final.log', commandType="python")
    s.run()
    s.add('losoto -d sol000/phaseOrig000 cal-pa.h5', log='losoto-final.log', commandType="python")
    s.run()
    os.system('h5repack cal-pa.h5 cal-pa-compressed.h5; mv cal-pa-compressed.h5 cal-pa.h5')

    s.add('losoto -d sol000/phase000 cal-fr.h5', log='losoto-final.log', commandType="python")
    s.run()
    s.add('losoto -d sol000/phaseOrig000 cal-fr.h5', log='losoto-final.log', commandType="python")
    s.run()
    os.system('h5repack cal-fr.h5 cal-fr-compressed.h5; mv cal-fr-compressed.h5 cal-fr.h5')

    s.add('losoto -d sol000/amplitude000 cal-bp.h5', log='losoto-final.log', commandType="python")
    s.run()
    s.add('losoto -d sol000/amplitudeRes cal-bp.h5', log='losoto-final.log', commandType="python")
    s.run()
    s.add('losoto -d sol000/phase000 cal-bp.h5', log='losoto-final.log', commandType="python")
    s.run()
    os.system('h5repack cal-bp.h5 cal-bp-compressed.h5; mv cal-bp-compressed.h5 cal-bp.h5')
    
    s.add('losoto -d sol000/phase_offset000 cal-iono.h5', log='losoto-final.log', commandType="python")
    s.run()
    os.system('h5repack cal-iono.h5 cal-iono-compressed.h5; mv cal-iono-compressed.h5 cal-iono.h5')

### DONE

# a debug image
if imaging:

    ####################################################
    # 5: find leak

    with w.if_todo('cal_leak'):

        # Correct all CORRECTED_DATA (PA, beam, FR, BP corrected) -> CORRECTED_DATA
        logger.info('IONO correction...')
        MSs_concat.run("DP3 " + parset_dir + '/DP3-cor.parset msin=$pathMS cor.parmdb=cal-iono_'+c+'.h5 \
            cor.correction=phaseOrig000', log='$nameMS_corIONO.log', commandType="DP3")

        # Smooth data CORRECTED_DATA -> SMOOTHED_DATA (BL-based smoothing)
        logger.info('BL-smooth...')
        MSs_concat.run('BLsmooth.py -r -q -c 4 -n 8 -i CORRECTED_DATA -o SMOOTHED_DATA $pathMS', log='$nameMS_smooth4.log',
                commandType ='python', maxThreads=8)
        
        # Solve cal_SB.MS:SMOOTHED_DATA (only solve)
        logger.info('Calibrating LEAK...')
        MSs_concat.run('DP3 ' + parset_dir + '/DP3-soldd.parset msin=$pathMS sol.h5parm=$pathMS/leak_'+c+'.h5 sol.mode=fulljones sol.solint=1 sol.nchan=1 sol.minvisratio=0.8 \
                sol.solint=1 sol.nchan=1', \
                log='$nameMS_solLEAK.log', commandType="DP3")
    
        lib_util.run_losoto(s, 'leak_'+c, [ms+'/leak_'+c+'.h5' for ms in MSs_concat.getListStr()], \
                [parset_dir+'/losoto-flag-leak.parset', parset_dir+'/losoto-plot-fullj.parset'])

        logger.info('LEAK correction...')
        MSs_concat.run("DP3 " + parset_dir + '/DP3-cor.parset msin=$pathMS cor.parmdb=cal-leak_'+c+'.h5 cor.correction=fulljones\
            cor.soltab=[amplitude000,phase000]', log='$nameMS_corIONO.log', commandType="DP3")

    ### DONE

    with w.if_todo('cal_imaging'):
        logger.info("Imaging section:")
    
        lib_util.check_rm('img')
        os.makedirs('img')
    
        #imgsizepix = int(MSs.getListObj()[0].getFWHM()*3600/3)
        imgsizepix = 1024 # debug
        if imgsizepix%2 != 0: imgsizepix += 1 # prevent odd img sizes
    
        logger.info('Cleaning normal...')
        imagename = 'img/cal'
        lib_util.run_wsclean(s, 'wscleanA.log', MSs_concat.getStrWsclean(), name=imagename, size=imgsizepix, scale='3arcsec',
                auto_mask=5, local_rms='', local_rms_method='rms-with-min',
                weight='briggs -0.3', niter=100000, no_update_model_required='', minuv_l=30, mgain=0.5,
                baseline_averaging='', auto_threshold=2, join_channels='', fit_spectral_pol=5, channels_out=12)

    ### DONE

logger.info("Done.")<|MERGE_RESOLUTION|>--- conflicted
+++ resolved
@@ -11,27 +11,30 @@
 
 ########################################################
 from LiLF import lib_ms, lib_img, lib_util, lib_log, lib_h5
+
 logger_obj = lib_log.Logger('pipeline-cal')
 logger = lib_log.logger
-s = lib_util.Scheduler(log_dir = logger_obj.log_dir, dry = False)
+s = lib_util.Scheduler(log_dir=logger_obj.log_dir, dry=False)
 w = lib_util.Walker('pipeline-cal.walker')
 
 # parse parset
 parset = lib_util.getParset()
-logger.info('Parset: '+str(dict(parset['LOFAR_cal2'])))
-parset_dir = parset.get('LOFAR_cal2','parset_dir')
-data_dir = parset.get('LOFAR_cal2','data_dir')
-skymodel = parset.get('LOFAR_cal2','skymodel')
-imaging = parset.getboolean('LOFAR_cal2','imaging')
-bl2flag = parset.get('flag','stations')
-
-RSISlist = ['RS106LBA','RS205LBA','RS208LBA','RS210LBA','RS305LBA','RS306LBA','RS307LBA','RS310LBA','RS406LBA','RS407LBA',
-            'RS409LBA','RS503LBA','RS508LBA','RS509LBA','DE601LBA','DE602LBA','DE603LBA','DE604LBA','DE605LBA','DE609LBA',
-            'FR606LBA','SE607LBA','UK608LBA','PL610LBA','PL611LBA','PL612LBA','IE613LBA','LV614LBA']
+logger.info('Parset: ' + str(dict(parset['LOFAR_cal2'])))
+parset_dir = parset.get('LOFAR_cal2', 'parset_dir')
+data_dir = parset.get('LOFAR_cal2', 'data_dir')
+skymodel = parset.get('LOFAR_cal2', 'skymodel')
+imaging = parset.getboolean('LOFAR_cal2', 'imaging')
+bl2flag = parset.get('flag', 'stations')
+
+RSISlist = ['RS106LBA', 'RS205LBA', 'RS208LBA', 'RS210LBA', 'RS305LBA', 'RS306LBA', 'RS307LBA', 'RS310LBA', 'RS406LBA',
+            'RS407LBA',
+            'RS409LBA', 'RS503LBA', 'RS508LBA', 'RS509LBA', 'DE601LBA', 'DE602LBA', 'DE603LBA', 'DE604LBA', 'DE605LBA',
+            'DE609LBA',
+            'FR606LBA', 'SE607LBA', 'UK608LBA', 'PL610LBA', 'PL611LBA', 'PL612LBA', 'IE613LBA', 'LV614LBA']
 
 #############################################################
 
-MSs = lib_ms.AllMSs( glob.glob(data_dir+'/*MS'), s, check_flags=False)
+MSs = lib_ms.AllMSs(glob.glob(data_dir + '/*MS'), s, check_flags=False)
 
 ### This part is so that missing subbands get concatenated correctly.
 for i, msg in enumerate(np.array_split(sorted(glob.glob(data_dir+'/*MS')), 1)):
@@ -43,12 +46,12 @@
     msg = []
     for j in range(num_init, num_fin + 1):
         msg.append(prefix + 'SB%03i.MS' % j)
-################
 
 if min(MSs.getFreqs()) < 35.e6:
     iono3rd = True
     logger.debug('Include iono 3rd order.')
-else: iono3rd = False
+else:
+    iono3rd = False
 
 if skymodel == '':  # default case
     if MSs.isLBA:
@@ -63,139 +66,67 @@
 nchan = MSs.mssListObj[0].getNchan()
 tint = MSs.mssListObj[0].getTimeInt()
 
-<<<<<<< HEAD
-#if nchan > 4:
-#    base_nchan = int(np.rint(nchan / 4)) # brings down to 4ch/sb for 
-#else: base_nchan = 1
-#if tint < 4:
-#    base_solint = int(np.rint(4/tint)) # this is 1 for dutch observations and 2 for IS observations
-#else: base_solint = 1
-
-for c in ['core','all']:
-
-    with w.if_todo('concat_%s' % c):
-        
-        if c == "core":
-            freqstep = nchan # brings down to 1ch/sb for 
-            timestep = int(np.rint(8/tint)) # brings down to 8s
-            # concat all SBs
-            # SB.MS:DATA -> concat.MS:DATA
-            logger.info('Concatenate data...')
-            lib_util.check_rm('concat_core.MS')
-            #Old DP3 call with no missing subbands
-            # s.add('DP3 '+parset_dir+'/DP3-concat.parset msin="['+','.join(MSs.getListStr())+']" msout=concat_core.MS \
-            #       msin.baseline="CS*&" avg.freqstep='+str(freqstep)+' avg.timestep='+str(timestep),
-            #       log='concat.log', commandType='DP3')
-            s.add('DP3 ' + parset_dir + '/DP3-concat.parset msin="['+','.join(msg)+']" msout=concat_core.MS \
-                              msin.baseline="CS*&" avg.freqstep=' + str(freqstep) + ' avg.timestep=' + str(timestep),
-                  log='concat.log', commandType='DP3')
-            s.run(check=True)
-        else:
-            freqstep = 1 # keep all channels 
-            timestep = int(np.rint(4/tint)) # brings down to 4s
-            # concat all SBs
-            # SB.MS:DATA -> concat.MS:DATA
-            logger.info('Concatenate data...')
-            lib_util.check_rm('concat_all.MS')
-            s.add('DP3 '+parset_dir+'/DP3-concat.parset msin="['+','.join(MSs.getListStr())+']" msout=concat_all.MS \
-                  msin.baseline="*&" avg.freqstep='+str(freqstep)+' avg.timestep='+str(timestep), 
-                  log='concat.log', commandType='DP3')
-            s.run(check=True)
-
-    ### DONE
-
-    if c == "core": MSs_concat = lib_ms.AllMSs( ['concat_core.MS'], s, check_flags=False )
-    else: MSs_concat = lib_ms.AllMSs( ['concat_all.MS'], s, check_flags=False )
-
-    if c == "all":
-        with w.if_todo('correctCS'):
-            # Correct CS
-            logger.info('Correcting CS...')
-            # Pol align correction DATA -> CORRECTED_DATA
-            logger.info('Polalign correction...')
-            MSs_concat.run('DP3 '+parset_dir+'/DP3-cor.parset msin=$pathMS msin.datacolumn=DATA \
-                           cor.parmdb=cal-pa_core.h5 cor.correction=polalign', log='$nameMS_corPA.log', commandType="DP3")
-
-            # Correct amp BP CORRECTED_DATA -> CORRECTED_DATA
-            logger.info('AmpBP correction...')
-            MSs_concat.run('DP3 '+parset_dir+'/DP3-cor.parset msin=$pathMS cor.parmdb=cal-amp_core.h5 \
-                cor.correction=amplitude000 cor.updateweights=True', log='$nameMS_corAMP.log', commandType="DP3")
-
-            # Beam correction CORRECTED_DATA -> CORRECTED_DATA
-            logger.info('Beam correction...')
-            MSs_concat.run('DP3 ' + parset_dir + '/DP3-beam.parset msin=$pathMS corrbeam.updateweights=True \
-                           corrbeam.noapplystations="['+','.join(RSISlist)+']"', 
-                           log='$nameMS_beam.log', commandType="DP3")
-
-            # Correct FR CORRECTED_DATA -> CORRECTED_DATA
-            logger.info('Faraday rotation correction...')
-            MSs_concat.run('DP3 ' + parset_dir + '/DP3-cor.parset msin=$pathMS cor.parmdb=cal-fr_core.h5 \
-                           cor.correction=rotationmeasure000', log='$nameMS_corFR.log', commandType="DP3")
-
-            # Correct Iono CORRECTED_DATA -> CORRECTED_DATA
-            logger.info('IONO correction...')
-            MSs_concat.run("DP3 " + parset_dir + '/DP3-cor.parset msin=$pathMS cor.parmdb=cal-iono_core.h5 \
-                           cor.correction=phaseOrig000', log='$nameMS_corIONO.log', commandType="DP3")
-    
-        ### DONE
-=======
-with w.if_todo('concat_core'): 
-    freqstep = nchan # brings down to 1ch/sb for 
-    timestep = int(np.rint(8/tint)) # brings down to 8s
+with w.if_todo('concat_core'):
+    freqstep = nchan  # brings down to 1ch/sb for
+    timestep = int(np.rint(8 / tint))  # brings down to 8s
     # concat all SBs
     # SB.MS:DATA -> concat.MS:DATA
     logger.info('Concatenating data core...')
     lib_util.check_rm('concat_core.MS')
-    s.add('DP3 '+parset_dir+'/DP3-concat.parset msin="['+','.join(MSs.getListStr())+']" msout=concat_core.MS \
-              msin.baseline="CS*&" avg.freqstep='+str(freqstep)+' avg.timestep='+str(timestep), 
-              log='concat.log', commandType='DP3')
+    # s.add('DP3 ' + parset_dir + '/DP3-concat.parset msin="[' + ','.join(MSs.getListStr()) + ']" msout=concat_core.MS \
+    #           msin.baseline="CS*&" avg.freqstep=' + str(freqstep) + ' avg.timestep=' + str(timestep),
+    #       log='concat.log', commandType='DP3')
+    s.add('DP3 ' + parset_dir + '/DP3-concat.parset msin="[' + ','.join(msg) + ']" msout=concat_core.MS \
+                      msin.baseline="CS*&" avg.freqstep=' + str(freqstep) + ' avg.timestep=' + str(timestep),
+          log='concat.log', commandType='DP3')
+
     s.run(check=True)
 ### DONE
-MSs_concat_core = lib_ms.AllMSs( ['concat_core.MS'], s, check_flags=False )
+MSs_concat_core = lib_ms.AllMSs(['concat_core.MS'], s, check_flags=False)
 
 with w.if_todo('predict_core'):
     # predict to save time ms:MODEL_DATA
     logger.info('Add model of %s from %s to MODEL_DATA...' % (calname, os.path.basename(skymodel)))
     os.system('cp -r %s %s' % (skymodel, MSs_concat_core.getListObj()[0].pathMS))
-    MSs_concat_core.run("DP3 " + parset_dir + "/DP3-predict.parset msin=$pathMS pre.sourcedb=$pathMS/" 
-                        + os.path.basename(skymodel) + " pre.sources=" + calname, log="$nameMS_pre.log", commandType="DP3")
-### DONE
->>>>>>> c2d876e2
-
-with w.if_todo('concat_all'):    
-    freqstep = 1 # keep all channels 
-    timestep = int(np.rint(4/tint)) # brings down to 4s
+    MSs_concat_core.run("DP3 " + parset_dir + "/DP3-predict.parset msin=$pathMS pre.sourcedb=$pathMS/"
+                        + os.path.basename(skymodel) + " pre.sources=" + calname, log="$nameMS_pre.log",
+                        commandType="DP3")
+### DONE
+
+with w.if_todo('concat_all'):
+    freqstep = 1  # keep all channels
+    timestep = int(np.rint(4 / tint))  # brings down to 4s
     # concat all SBs
     # SB.MS:DATA -> concat.MS:DATA
     logger.info('Concatenating data all...')
     lib_util.check_rm('concat_all.MS')
-    s.add('DP3 '+parset_dir+'/DP3-concat.parset msin="['+','.join(MSs.getListStr())+']" msout=concat_all.MS \
-              msin.baseline="*&" avg.freqstep='+str(freqstep)+' avg.timestep='+str(timestep), 
-              log='concat.log', commandType='DP3')
+    s.add('DP3 ' + parset_dir + '/DP3-concat.parset msin="[' + ','.join(MSs.getListStr()) + ']" msout=concat_all.MS \
+              msin.baseline="*&" avg.freqstep=' + str(freqstep) + ' avg.timestep=' + str(timestep),
+          log='concat.log', commandType='DP3')
     s.run(check=True)
 ### DONE
-MSs_concat_all = lib_ms.AllMSs( ['concat_all.MS'], s, check_flags=False )
+MSs_concat_all = lib_ms.AllMSs(['concat_all.MS'], s, check_flags=False)
 
 ######################################################
 # flag bad stations, flags will propagate
 with w.if_todo('flag'):
     logger.info("Flagging...")
-    MSs_concat_core.run("DP3 " + parset_dir + "/DP3-flag.parset msin=$pathMS ant.baseline=\"" + bl2flag+"\"", 
-                log="$nameMS_flag.log", commandType="DP3")
-    MSs_concat_all.run("DP3 " + parset_dir + "/DP3-flag.parset msin=$pathMS ant.baseline=\"" + bl2flag+"\"", 
-                log="$nameMS_flag.log", commandType="DP3")
-    #logger.info("Flagging...")
-    #flag_strat = '/HBAdefaultwideband.lua' if MSs.isHBA else '/LBAdefaultwideband.lua'
-    #MSs_concat.run("DP3 " + parset_dir + "/DP3-flag2.parset msin=$pathMS aoflagger.strategy=" + parset_dir + flag_strat, 
+    MSs_concat_core.run("DP3 " + parset_dir + "/DP3-flag.parset msin=$pathMS ant.baseline=\"" + bl2flag + "\"",
+                        log="$nameMS_flag.log", commandType="DP3")
+    MSs_concat_all.run("DP3 " + parset_dir + "/DP3-flag.parset msin=$pathMS ant.baseline=\"" + bl2flag + "\"",
+                       log="$nameMS_flag.log", commandType="DP3")
+    # logger.info("Flagging...")
+    # flag_strat = '/HBAdefaultwideband.lua' if MSs.isHBA else '/LBAdefaultwideband.lua'
+    # MSs_concat.run("DP3 " + parset_dir + "/DP3-flag2.parset msin=$pathMS aoflagger.strategy=" + parset_dir + flag_strat,
     #            log="$nameMS_flag.log", commandType="DP3")
     # extend flags
     logger.info('Remove bad time/freq stamps...')
-    MSs_concat_core.run( 'flagonmindata.py -f 0.5 $pathMS', log='$nameMS_flagonmindata.log', commandType='python')
-    MSs_concat_all.run( 'flagonmindata.py -f 0.5 $pathMS', log='$nameMS_flagonmindata.log', commandType='python')
-
-### DONE
-
-#with w.if_todo('makebeam'):
+    MSs_concat_core.run('flagonmindata.py -f 0.5 $pathMS', log='$nameMS_flagonmindata.log', commandType='python')
+    MSs_concat_all.run('flagonmindata.py -f 0.5 $pathMS', log='$nameMS_flagonmindata.log', commandType='python')
+
+### DONE
+
+# with w.if_todo('makebeam'):
 #    # make an h5parm quickly
 #    logger.info('Make H5parm for beam...')
 #    MSs_concat_core.run('DP3 ' + parset_dir + '/DP3-soldd.parset msin=$pathMS msin.datacolumn=DATA\
@@ -212,64 +143,58 @@
 ### DONE
 
 with w.if_todo('phaseupcore'):
-
-    MSs_concat_core.run("DP3 " + parset_dir + '/DP3-beam.parset msin=$pathMS msin.datacolumn=DATA corrbeam.updateweights=True', 
-                        log='$nameMS_beam.log', commandType="DP3")
+    MSs_concat_core.run(
+        "DP3 " + parset_dir + '/DP3-beam.parset msin=$pathMS msin.datacolumn=DATA corrbeam.updateweights=True',
+        log='$nameMS_beam.log', commandType="DP3")
 
     # Smooth data concat_core.MS:DATA -> SMOOTHED_DATA (BL-based smoothing)
     logger.info('BL-smooth...')
-    MSs_concat_core.run(f'BLsmooth.py -r -q -c 1 -n 8 -f {1e-3 if MSs.isLBA else .2e-3} -i DATA -o SMOOTHED_DATA $pathMS',
-                     log='$nameMS_smooth3.log', commandType ='python', maxThreads=8)
-    
+    MSs_concat_core.run(
+        f'BLsmooth.py -r -q -c 1 -n 8 -f {1e-3 if MSs.isLBA else .2e-3} -i DATA -o SMOOTHED_DATA $pathMS',
+        log='$nameMS_smooth3.log', commandType='python', maxThreads=8)
+
     # Solve concat_core.MS:SMOOTHED_DATA (only solve)
     logger.info('Calibrating fullj cores...')
     MSs_concat_core.run('DP3 ' + parset_dir + '/DP3-soldd.parset msin=$pathMS\
             sol.h5parm=$pathMS/fullj.h5 sol.mode=fulljones \
             sol.solint=1 sol.nchan=1 sol.smoothnessconstraint=1e6', \
-            log='$nameMS_solBP.log', commandType="DP3")
-    lib_util.run_losoto(s, 'core_fullj', [ms+'/fullj.h5' for ms in MSs_concat_core.getListStr()],
-            [parset_dir + '/losoto-flag.parset', parset_dir+'/losoto-plot-fullj.parset'])
+                        log='$nameMS_solBP.log', commandType="DP3")
+    lib_util.run_losoto(s, 'core_fullj', [ms + '/fullj.h5' for ms in MSs_concat_core.getListStr()],
+                        [parset_dir + '/losoto-flag.parset', parset_dir + '/losoto-plot-fullj.parset'])
 
     # Correct cores concat_all.MS:CORRECTED_DATA -> CORRECTED_DATA (for cores)
     logger.info('FullJ correction...')
     MSs_concat_all.run("DP3 " + parset_dir + '/DP3-beam.parset msin=$pathMS msin.datacolumn=DATA corrbeam.updateweights=True \
-                       corrbeam.noapplystations=['+','.join(RSISlist)+']', log='$nameMS_beam.log', commandType="DP3")
-    MSs_concat_all.run('DP3 '+parset_dir+'/DP3-cor.parset msin=$pathMS cor.parmdb=cal-core_fullj.h5 \
-                cor.correction=fulljones cor.soltab=[amplitude000,phase000] cor.updateweights=True', 
-                log='$nameMS_corFullJ.log', commandType="DP3")
-    
+                       corrbeam.noapplystations=[' + ','.join(RSISlist) + ']', log='$nameMS_beam.log',
+                       commandType="DP3")
+    MSs_concat_all.run('DP3 ' + parset_dir + '/DP3-cor.parset msin=$pathMS cor.parmdb=cal-core_fullj.h5 \
+                cor.correction=fulljones cor.soltab=[amplitude000,phase000] cor.updateweights=True',
+                       log='$nameMS_corFullJ.log', commandType="DP3")
+
     # Phasing up the cose stations
     logger.info('Phasing up Core Stations...')
     lib_util.check_rm('concat_all-phaseup.MS')
-    MSs_concat_all.run('DP3 ' + parset_dir + '/DP3-phaseup.parset msin=$pathMS msout=concat_all-phaseup.MS', 
-                           log='$nameMS_phaseup.log', commandType="DP3")
-
-### DONE
-
-MSs_concat_phaseup = lib_ms.AllMSs( ['concat_all-phaseup.MS'], s, check_flags=False )
-
-<<<<<<< HEAD
-    with w.if_todo('cal_pa_%s' % c):
-        # Smooth data DATA -> SMOOTHED_DATA (BL-based smoothing)
-        logger.info('BL-smooth...')
-        MSs_concat.run(f'BLsmooth.py -r -q -c 4 -n 8 -f {1e-2 if MSs.isLBA else .2e-3} -i DATA -o SMOOTHED_DATA $pathMS',
-                       log='$nameMS_smooth1.log', commandType='python', maxThreads=8)
-=======
+    MSs_concat_all.run('DP3 ' + parset_dir + '/DP3-phaseup.parset msin=$pathMS msout=concat_all-phaseup.MS',
+                       log='$nameMS_phaseup.log', commandType="DP3")
+
+### DONE
+
+MSs_concat_phaseup = lib_ms.AllMSs(['concat_all-phaseup.MS'], s, check_flags=False)
+
 with w.if_todo('predict_all-phaseup'):
     # predict to save time ms:MODEL_DATA
     logger.info('Add model of %s from %s to MODEL_DATA...' % (calname, os.path.basename(skymodel)))
     os.system('cp -r %s %s' % (skymodel, MSs_concat_phaseup.getListObj()[0].pathMS))
-    MSs_concat_phaseup.run("DP3 " + parset_dir + "/DP3-predict.parset msin=$pathMS pre.sourcedb=$pathMS/" 
-                        + os.path.basename(skymodel) + " pre.sources=" + calname, log="$nameMS_pre.log", commandType="DP3")
-    
-### DONE
->>>>>>> c2d876e2
+    MSs_concat_phaseup.run("DP3 " + parset_dir + "/DP3-predict.parset msin=$pathMS pre.sourcedb=$pathMS/"
+                           + os.path.basename(skymodel) + " pre.sources=" + calname, log="$nameMS_pre.log",
+                           commandType="DP3")
+
+### DONE
 
 ###################################################
 # 1: find PA
 
 with w.if_todo('cal_pa'):
-
     # Correct beam DATA -> CORRECTED_DATA
     logger.info('Beam correction...')
     MSs_concat_phaseup.run("DP3 " + parset_dir + '/DP3-beam.parset msin=$pathMS msin.datacolumn=DATA corrbeam.updateweights=True \
@@ -277,200 +202,68 @@
 
     # Smooth data concat_all-phaseup CORRECTED_DATA -> SMOOTHED_DATA (BL-based smoothing)
     logger.info('BL-smooth...')
-    MSs_concat_phaseup.run(f'BLsmooth.py -r -q -c 1 -n 8 -f {1e-2 if MSs.isLBA else .2e-3} -i CORRECTED_DATA -o SMOOTHED_DATA $pathMS', log='$nameMS_smooth1.log', commandType='python', maxThreads=8)
-    
+    MSs_concat_phaseup.run(
+        f'BLsmooth.py -r -q -c 1 -n 8 -f {1e-2 if MSs.isLBA else .2e-3} -i CORRECTED_DATA -o SMOOTHED_DATA $pathMS',
+        log='$nameMS_smooth1.log', commandType='python', maxThreads=8)
+
     # Solve concat_all-phaseup.MS:SMOOTHED_DATA (only solve)
     # sol.solint=1 sol.smoothnessconstraint='+str(smoothnessconstraint)+' sol.smoothnessreffrequency=54e6',
     logger.info('Calibrating PA...')
-    #if c == 'core': smoothnessconstraint = 1e6
-    #else: smoothnessconstraint = 0.2e6
+    # if c == 'core': smoothnessconstraint = 1e6
+    # else: smoothnessconstraint = 0.2e6
     MSs_concat_phaseup.run('DP3 ' + parset_dir + '/DP3-soldd.parset msin=$pathMS sol.h5parm=$pathMS/pa.h5 \
-                    sol.mode=rotation+diagonal sol.solint=2 sol.nchan=2',     
-                    log='$nameMS_solPA.log', commandType="DP3")
-    
-    lib_util.run_losoto(s, 'pa', [ms+'/pa.h5' for ms in MSs_concat_phaseup.getListStr()],
-            [parset_dir+'/losoto-plot-ph.parset', parset_dir+'/losoto-plot-rot.parset', parset_dir+'/losoto-plot-amp.parset', parset_dir+'/losoto-pa.parset'])
-    
+                    sol.mode=rotation+diagonal sol.solint=2 sol.nchan=2',
+                           log='$nameMS_solPA.log', commandType="DP3")
+
+    lib_util.run_losoto(s, 'pa', [ms + '/pa.h5' for ms in MSs_concat_phaseup.getListStr()],
+                        [parset_dir + '/losoto-plot-ph.parset', parset_dir + '/losoto-plot-rot.parset',
+                         parset_dir + '/losoto-plot-amp.parset', parset_dir + '/losoto-pa.parset'])
+
     # Pol align correction CORRECTED_DATA -> CORRECTED_DATA
     logger.info('Polalign correction...')
-    MSs_concat_phaseup.run('DP3 '+parset_dir+'/DP3-cor.parset msin=$pathMS msin.datacolumn=CORRECTED_DATA \
+    MSs_concat_phaseup.run('DP3 ' + parset_dir + '/DP3-cor.parset msin=$pathMS msin.datacolumn=CORRECTED_DATA \
                    cor.parmdb=cal-pa.h5 cor.correction=polalign', log='$nameMS_corPA.log', commandType="DP3")
     ### DONE
 
-<<<<<<< HEAD
-    ########################################################
-    # 2: find FR
-    with w.if_todo('cal_fr_%s' % c):
-        # Beam correction CORRECTED_DATA -> CORRECTED_DATA
-        logger.info('Beam correction...')
-        MSs_concat.run("DP3 " + parset_dir + '/DP3-beam.parset msin=$pathMS corrbeam.updateweights=True \
-                       corrbeam.noapplystations="[SuperStLBA]"', log='$nameMS_beam.log', commandType="DP3")
-
-        # Smooth data CORRECTED_DATA -> CIRC_PHASEDIFF_DATA (BL-based smoothing)
-        logger.info('BL-smooth...')
-        MSs_concat.addcol('CIRC_PHASEDIFF_DATA', 'CORRECTED_DATA', usedysco=False) # need this to make sure no dysco, if we have dyso we cannot set values to zero
-        MSs_concat.run(f'BLsmooth.py -r -q -c 4 -n 8 -f {1e-2 if MSs.isLBA else .2e-3} -i CIRC_PHASEDIFF_DATA -o CIRC_PHASEDIFF_DATA $pathMS', log='$nameMS_smooth2.log',
-                commandType='python', maxThreads=8)
-
-        logger.info('Converting to circular...')
-        MSs_concat.run('mslin2circ.py -s -i $pathMS:CIRC_PHASEDIFF_DATA -o $pathMS:CIRC_PHASEDIFF_DATA', log='$nameMS_lincirc.log',
-                commandType='python', maxThreads=2)
-        # Get circular phase diff CIRC_PHASEDIFF_DATA -> CIRC_PHASEDIFF_DATA
-        logger.info('Get circular phase difference...')
-        MSs_concat.run('taql "UPDATE $pathMS SET\
-        CIRC_PHASEDIFF_DATA[,0]=0.5*EXP(1.0i*(PHASE(CIRC_PHASEDIFF_DATA[,0])-PHASE(CIRC_PHASEDIFF_DATA[,3]))), \
-        CIRC_PHASEDIFF_DATA[,3]=CIRC_PHASEDIFF_DATA[,0], \
-        CIRC_PHASEDIFF_DATA[,1]=0+0i, \
-        CIRC_PHASEDIFF_DATA[,2]=0+0i"',log='$nameMS_taql_phdiff.log', commandType='general')
-
-        logger.info('Creating FR_MODEL_DATA...') # take from MODEL_DATA but overwrite
-        MSs_concat.addcol('FR_MODEL_DATA', 'DATA', usedysco=False) # need this to make sure no dysco, if we have dyso we cannot set values to zero
-        MSs_concat.run('taql "UPDATE $pathMS SET FR_MODEL_DATA[,0]=0.5+0i, FR_MODEL_DATA[,1]=0.0+0i, FR_MODEL_DATA[,2]=0.0+0i, \
-        FR_MODEL_DATA[,3]=0.5+0i"', log='$nameMS_taql_frmodel.log', commandType='general')
-
-        # Solve cal_SB.MS:CIRC_PHASEDIFF_DATA against FR_MODEL_DATA (only solve)
-        logger.info('Calibrating FR...')
-        if c == 'core': smoothnessconstraint = 5e6
-        else: smoothnessconstraint = 2e6
-        MSs_concat.run('DP3 ' + parset_dir + '/DP3-soldd.parset msin=$pathMS msin.datacolumn=CIRC_PHASEDIFF_DATA \
-        sol.modeldatacolumns=[FR_MODEL_DATA] sol.h5parm=$pathMS/fr_'+c+'.h5 sol.mode=phaseonly \
-        sol.solint=4 sol.nchan=4 sol.smoothnessconstraint='+str(smoothnessconstraint)+' sol.smoothnessreffrequency=54e6', 
-        log='$nameMS_solFR.log', commandType="DP3")
-        
-        lib_util.run_losoto(s, 'fr_'+c, [ms+'/fr_'+c+'.h5' for ms in MSs_concat.getListStr()], 
-                            [parset_dir + '/losoto-fr.parset'])
-
-        # remove columns
-        MSs_concat.run('taql "ALTER TABLE $pathMS DELETE COLUMN CIRC_PHASEDIFF_DATA, FR_MODEL_DATA"', log='$nameMS_taql_delcol.log', commandType='general')
-
-        # Correct FR CORRECTED_DATA -> CORRECTED_DATA
-        logger.info('Faraday rotation correction...')
-        MSs_concat.run('DP3 ' + parset_dir + '/DP3-cor.parset msin=$pathMS cor.parmdb=cal-fr_'+c+'.h5 cor.correction=rotationmeasure000',
-                log='$nameMS_corFR.log', commandType="DP3")
-
-    ### DONE
-
-    ######################################################
-    # 4: find BP
-
-    with w.if_todo('cal_bp_%s' % c):
-
-        # Apply best phases (phase000 has phase solution with no rotation and no align - both already applied)
-        logger.info('Ph correction...')
-        MSs_concat.run('DP3 '+parset_dir+'/DP3-cor.parset msin=$pathMS cor.parmdb=cal-pa_'+c+'.h5 \
-                cor.correction=phase000', log='$nameMS_corPH.log', commandType="DP3")
-
-        # Smooth data CORRECTED_DATA -> SMOOTHED_DATA (BL-based smoothing)
-        logger.info('BL-smooth...')
-        MSs_concat.run(f'BLsmooth.py -r -q -c 4 -n 8 -f {1e-2 if MSs.isLBA else .2e-3} -i CORRECTED_DATA -o SMOOTHED_DATA $pathMS', log='$nameMS_smooth3.log',
-                commandType ='python', maxThreads=8)
-
-        # Solve cal_SB.MS:SMOOTHED_DATA (only solve)
-        # Use all MSs and smoothsol
-        logger.info('Calibrating BP...')
-        MSs_concat.run('DP3 ' + parset_dir + '/DP3-soldd.parset msin=$pathMS msin.datacolumn=DATA sol.h5parm=$pathMS/amp_'+c+'.h5 sol.mode=diagonal \
-                sol.solint=1 sol.nchan=1 sol.smoothnessconstraint=1e6', \
-                log='concat_solAMP.log', commandType="DP3")
-
-        lib_util.run_losoto(s, 'amp_'+c, [ms+'/amp_'+c+'.h5' for ms in MSs_concat.getListStr()],
-                [parset_dir + '/losoto-flag.parset', parset_dir+'/losoto-plot-amp.parset',
-                parset_dir+'/losoto-plot-ph.parset', parset_dir+'/losoto-bp.parset'])
-
-    ### DONE
-
-    ####################################################
-    # Re-do correcitons in right order
-
-    with w.if_todo('apply_all_%s' % c):
-        # Pol align correction DATA -> CORRECTED_DATA
-        logger.info('Polalign correction...')
-        MSs_concat.run('DP3 '+parset_dir+'/DP3-cor.parset msin=$pathMS msin.datacolumn=DATA cor.parmdb=cal-pa_'+c+'.h5 cor.correction=polalign', log='$nameMS_corPA2.log', commandType="DP3")
-
-        # Correct amp BP CORRECTED_DATA -> CORRECTED_DATA
-        logger.info('AmpBP correction...')
-        MSs_concat.run('DP3 '+parset_dir+'/DP3-cor.parset msin=$pathMS cor.parmdb=cal-amp_'+c+'.h5 \
-                cor.correction=amplitudeSmooth cor.updateweights=True', log='$nameMS_corAMP.log', commandType="DP3")
-
-        # Beam correction CORRECTED_DATA -> CORRECTED_DATA
-        logger.info('Beam correction...')
-        MSs_concat.run("DP3 " + parset_dir + '/DP3-beam.parset msin=$pathMS corrbeam.updateweights=False \
-                       corrbeam.noapplystations="[SuperStLBA]"', log='$nameMS_beam2.log', commandType="DP3")
-
-        # Correct FR CORRECTED_DATA -> CORRECTED_DATA
-        logger.info('Faraday rotation correction...')
-        MSs_concat.run('DP3 ' + parset_dir + '/DP3-cor.parset msin=$pathMS cor.parmdb=cal-fr_'+c+'.h5 cor.correction=rotationmeasure000', log='$nameMS_corFR2.log', commandType="DP3")
-
-        # Correct abs FR CORRECTED_DATA -> CORRECTED_DATA
-        #logger.info('Absolute Faraday rotation correction...')
-        #MSs.run('createRMh5parm.py $pathMS $pathMS/rme.h5', log='$nameMS_RME.log', commandType="general", maxThreads=1)
-        #MSs.run('DP3 ' + parset_dir + '/DP3-cor.parset msin=$pathMS cor.parmdb=$pathMS/rme.h5 cor.correction=RMextract', log='$nameMS_corRME.log', commandType="DP3")
-
-    ### DONE
-
-    #################################################
-    # 4: find iono
-
-    with w.if_todo('cal_iono_%s' % c):
-        # Smooth data CORRECTED_DATA -> SMOOTHED_DATA (BL-based smoothing)
-        logger.info('BL-smooth...')
-        MSs_concat.run(f'BLsmooth.py -r -q -c 4 -n 8 -f {1e-2 if MSs.isLBA else .2e-3} -i CORRECTED_DATA -o SMOOTHED_DATA $pathMS', log='$nameMS_smooth4.log',
-                commandType ='python', maxThreads=8)
-
-        # Solve cal_SB.MS:SMOOTHED_DATA (only solve)
-        logger.info('Calibrating IONO...')
-        if c == 'core': smoothnessconstraint = 1e6
-        else: smoothnessconstraint = 0.1e6
-        MSs_concat.run('DP3 ' + parset_dir + '/DP3-soldd.parset msin=$pathMS sol.h5parm=$pathMS/iono_'+c+'.h5 sol.mode=scalarphase \
-                sol.solint=1 sol.nchan=1 sol.smoothnessconstraint='+str(smoothnessconstraint)+' sol.smoothnessreffrequency=54e6', \
-                log='$nameMS_solIONO.log', commandType="DP3")
-
-        if iono3rd:
-            lib_util.run_losoto(s, 'iono_'+c, [ms+'/iono_'+c+'.h5' for ms in MSs_concat.getListStr()],
-                [parset_dir+'/losoto-plot-scalarph.parset', parset_dir+'/losoto-iono3rd.parset'])
-        elif MSs_concat.isHBA:
-            lib_util.run_losoto(s, 'iono_'+c, [ms + '/iono_'+c+'.h5' for ms in MSs_concat.getListStr()],
-                                [parset_dir + '/losoto-plot-scalarph.parset', parset_dir + '/losoto-iono-hba.parset'])
-        else:
-            lib_util.run_losoto(s, 'iono_'+c, [ms+'/iono_'+c+'.h5' for ms in MSs_concat.getListStr()],
-                [parset_dir+'/losoto-plot-scalarph.parset', parset_dir+'/losoto-iono.parset'])
-
-
-    ### DONE
-=======
 ########################################################
 # 2: find FR
 with w.if_todo('cal_fr'):
- 
     # Smooth data CORRECTED_DATA -> CIRC_PHASEDIFF_DATA (BL-based smoothing)
     logger.info('BL-smooth...')
-    MSs_concat_phaseup.addcol('CIRC_PHASEDIFF_DATA', 'CORRECTED_DATA', usedysco=False) # need this to make sure no dysco, if we have dysco we cannot set values to zero
-    MSs_concat_phaseup.run(f'BLsmooth.py -r -q -c 1 -n 8 -f {1e-2 if MSs.isLBA else .2e-3} -i CIRC_PHASEDIFF_DATA -o CIRC_PHASEDIFF_DATA $pathMS', log='$nameMS_smooth2.log',
-            commandType='python', maxThreads=8)
+    MSs_concat_phaseup.addcol('CIRC_PHASEDIFF_DATA', 'CORRECTED_DATA',
+                              usedysco=False)  # need this to make sure no dysco, if we have dysco we cannot set values to zero
+    MSs_concat_phaseup.run(
+        f'BLsmooth.py -r -q -c 1 -n 8 -f {1e-2 if MSs.isLBA else .2e-3} -i CIRC_PHASEDIFF_DATA -o CIRC_PHASEDIFF_DATA $pathMS',
+        log='$nameMS_smooth2.log',
+        commandType='python', maxThreads=8)
     logger.info('Converting to circular...')
-    MSs_concat_phaseup.run('mslin2circ.py -s -i $pathMS:CIRC_PHASEDIFF_DATA -o $pathMS:CIRC_PHASEDIFF_DATA', log='$nameMS_lincirc.log',
-            commandType='python', maxThreads=2)
+    MSs_concat_phaseup.run('mslin2circ.py -s -i $pathMS:CIRC_PHASEDIFF_DATA -o $pathMS:CIRC_PHASEDIFF_DATA',
+                           log='$nameMS_lincirc.log',
+                           commandType='python', maxThreads=2)
     # Get circular phase diff CIRC_PHASEDIFF_DATA -> CIRC_PHASEDIFF_DATA
     logger.info('Get circular phase difference...')
     MSs_concat_phaseup.run('taql "UPDATE $pathMS SET\
     CIRC_PHASEDIFF_DATA[,0]=0.5*EXP(1.0i*(PHASE(CIRC_PHASEDIFF_DATA[,0])-PHASE(CIRC_PHASEDIFF_DATA[,3]))), \
     CIRC_PHASEDIFF_DATA[,3]=CIRC_PHASEDIFF_DATA[,0], \
     CIRC_PHASEDIFF_DATA[,1]=0+0i, \
-    CIRC_PHASEDIFF_DATA[,2]=0+0i"',log='$nameMS_taql_phdiff.log', commandType='general')
-    logger.info('Creating FR_MODEL_DATA...') # take from MODEL_DATA but overwrite
-    MSs_concat_phaseup.addcol('FR_MODEL_DATA', 'DATA', usedysco=False) # need this to make sure no dysco, if we have dyso we cannot set values to zero
+    CIRC_PHASEDIFF_DATA[,2]=0+0i"', log='$nameMS_taql_phdiff.log', commandType='general')
+    logger.info('Creating FR_MODEL_DATA...')  # take from MODEL_DATA but overwrite
+    MSs_concat_phaseup.addcol('FR_MODEL_DATA', 'DATA',
+                              usedysco=False)  # need this to make sure no dysco, if we have dyso we cannot set values to zero
     MSs_concat_phaseup.run('taql "UPDATE $pathMS SET FR_MODEL_DATA[,0]=0.5+0i, FR_MODEL_DATA[,1]=0.0+0i, FR_MODEL_DATA[,2]=0.0+0i, \
     FR_MODEL_DATA[,3]=0.5+0i"', log='$nameMS_taql_frmodel.log', commandType='general')
     # Solve cal_SB.MS:CIRC_PHASEDIFF_DATA against FR_MODEL_DATA (only solve)
     logger.info('Calibrating FR...')
     MSs_concat_phaseup.run('DP3 ' + parset_dir + '/DP3-soldd.parset msin=$pathMS msin.datacolumn=CIRC_PHASEDIFF_DATA \
     sol.modeldatacolumns=[FR_MODEL_DATA] sol.h5parm=$pathMS/fr.h5 sol.mode=phaseonly \
-    sol.solint=4 sol.nchan=4 sol.smoothnessconstraint=2e6 sol.smoothnessreffrequency=54e6', 
-    log='$nameMS_solFR.log', commandType="DP3")
-    
-    lib_util.run_losoto(s, 'fr', [ms+'/fr.h5' for ms in MSs_concat_phaseup.getListStr()], 
+    sol.solint=4 sol.nchan=4 sol.smoothnessconstraint=2e6 sol.smoothnessreffrequency=54e6',
+                           log='$nameMS_solFR.log', commandType="DP3")
+
+    lib_util.run_losoto(s, 'fr', [ms + '/fr.h5' for ms in MSs_concat_phaseup.getListStr()],
                         [parset_dir + '/losoto-fr.parset'])
     # remove columns
-    MSs_concat_phaseup.run('taql "ALTER TABLE $pathMS DELETE COLUMN CIRC_PHASEDIFF_DATA, FR_MODEL_DATA"', log='$nameMS_taql_delcol.log', commandType='general')
+    MSs_concat_phaseup.run('taql "ALTER TABLE $pathMS DELETE COLUMN CIRC_PHASEDIFF_DATA, FR_MODEL_DATA"',
+                           log='$nameMS_taql_delcol.log', commandType='general')
     # Correct FR CORRECTED_DATA -> CORRECTED_DATA
     logger.info('Faraday rotation correction...')
     MSs_concat_phaseup.run('DP3 ' + parset_dir + '/DP3-cor.parset msin=$pathMS cor.parmdb=cal-fr.h5 \
@@ -480,34 +273,38 @@
 # 3: find BP
 with w.if_todo('cal_bp'):
     # Apply best phases (phase000 has phase solution with no rotation and no align - both already applied)
-    #logger.info('Ph correction...')
-    #MSs_concat.run('DP3 '+parset_dir+'/DP3-cor.parset msin=$pathMS cor.parmdb=cal-pa_'+c+'.h5 \
+    # logger.info('Ph correction...')
+    # MSs_concat.run('DP3 '+parset_dir+'/DP3-cor.parset msin=$pathMS cor.parmdb=cal-pa_'+c+'.h5 \
     #        cor.correction=phase000', log='$nameMS_corPH.log', commandType="DP3")
     # Smooth data CORRECTED_DATA -> SMOOTHED_DATA (BL-based smoothing)
     logger.info('BL-smooth...')
-    MSs_concat_phaseup.run(f'BLsmooth.py -r -q -c 1 -n 8 -f {1e-3 if MSs.isLBA else .2e-3} -i CORRECTED_DATA -o SMOOTHED_DATA $pathMS', log='$nameMS_smooth3.log',
-            commandType ='python', maxThreads=8)
+    MSs_concat_phaseup.run(
+        f'BLsmooth.py -r -q -c 1 -n 8 -f {1e-3 if MSs.isLBA else .2e-3} -i CORRECTED_DATA -o SMOOTHED_DATA $pathMS',
+        log='$nameMS_smooth3.log',
+        commandType='python', maxThreads=8)
     # Solve cal_SB.MS:SMOOTHED_DATA (only solve)
     # Use all MSs and smoothsol
     logger.info('Calibrating BP...')
     MSs_concat_phaseup.run('DP3 ' + parset_dir + '/DP3-soldd.parset msin=$pathMS\
             sol.h5parm=$pathMS/bp.h5 sol.mode=fulljones \
             sol.solint=1 sol.nchan=1 sol.smoothnessconstraint=1e6', \
-            log='$nameMS_solBP.log', commandType="DP3")
-    lib_util.run_losoto(s, 'bp', [ms+'/bp.h5' for ms in MSs_concat_phaseup.getListStr()],
-            [parset_dir + '/losoto-flag.parset', parset_dir+'/losoto-plot-fullj.parset', parset_dir+'/losoto-bp.parset'])
-    
+                           log='$nameMS_solBP.log', commandType="DP3")
+    lib_util.run_losoto(s, 'bp', [ms + '/bp.h5' for ms in MSs_concat_phaseup.getListStr()],
+                        [parset_dir + '/losoto-flag.parset', parset_dir + '/losoto-plot-fullj.parset',
+                         parset_dir + '/losoto-bp.parset'])
+
 ####################################################
 # Re-do correcitons in right order
 with w.if_todo('apply_all'):
     # Pol align correction DATA -> CORRECTED_DATA
     logger.info('Polalign correction...')
-    MSs_concat_phaseup.run('DP3 '+parset_dir+'/DP3-cor.parset msin=$pathMS msin.datacolumn=DATA cor.parmdb=cal-pa.h5 \
+    MSs_concat_phaseup.run('DP3 ' + parset_dir + '/DP3-cor.parset msin=$pathMS msin.datacolumn=DATA cor.parmdb=cal-pa.h5 \
                    cor.correction=polalign', log='$nameMS_corPA2.log', commandType="DP3")
     # Correct amp BP CORRECTED_DATA -> CORRECTED_DATA
     logger.info('AmpBP correction...')
-    MSs_concat_phaseup.run('DP3 '+parset_dir+'/DP3-cor.parset msin=$pathMS cor.parmdb=cal-bp.h5 \
-            cor.correction=fulljones cor.soltab=[amplitudeSmooth,phaseNull] cor.updateweights=True', log='$nameMS_corBP.log', commandType="DP3")
+    MSs_concat_phaseup.run('DP3 ' + parset_dir + '/DP3-cor.parset msin=$pathMS cor.parmdb=cal-bp.h5 \
+            cor.correction=fulljones cor.soltab=[amplitudeSmooth,phaseNull] cor.updateweights=True',
+                           log='$nameMS_corBP.log', commandType="DP3")
     # Beam correction CORRECTED_DATA -> CORRECTED_DATA
     logger.info('Beam correction...')
     MSs_concat_phaseup.run("DP3 " + parset_dir + '/DP3-beam.parset msin=$pathMS corrbeam.updateweights=False \
@@ -517,30 +314,32 @@
     MSs_concat_phaseup.run('DP3 ' + parset_dir + '/DP3-cor.parset msin=$pathMS cor.parmdb=cal-fr.h5 \
                    cor.correction=rotationmeasure000', log='$nameMS_corFR2.log', commandType="DP3")
 ### DONE
-    
+
 #################################################
 # 4: find iono
 with w.if_todo('cal_iono'):
     # Smooth data CORRECTED_DATA -> SMOOTHED_DATA (BL-based smoothing)
     logger.info('BL-smooth...')
-    MSs_concat_phaseup.run(f'BLsmooth.py -r -q -c 1 -n 8 -f {1e-2 if MSs.isLBA else .2e-3} -i CORRECTED_DATA -o SMOOTHED_DATA $pathMS', log='$nameMS_smooth4.log',
-            commandType ='python', maxThreads=8)
+    MSs_concat_phaseup.run(
+        f'BLsmooth.py -r -q -c 1 -n 8 -f {1e-2 if MSs.isLBA else .2e-3} -i CORRECTED_DATA -o SMOOTHED_DATA $pathMS',
+        log='$nameMS_smooth4.log',
+        commandType='python', maxThreads=8)
     # Solve cal_SB.MS:SMOOTHED_DATA (only solve)
     logger.info('Calibrating IONO...')
     MSs_concat_phaseup.run('DP3 ' + parset_dir + '/DP3-soldd.parset msin=$pathMS sol.h5parm=$pathMS/iono.h5 sol.mode=scalarphase \
             sol.solint=1 sol.nchan=1 sol.smoothnessconstraint=0.1 sol.smoothnessreffrequency=54e6', \
-            log='$nameMS_solIONO.log', commandType="DP3")
+                           log='$nameMS_solIONO.log', commandType="DP3")
     if iono3rd:
-        lib_util.run_losoto(s, 'iono', [ms+'/iono.h5' for ms in MSs_concat_phaseup.getListStr()],
-            [parset_dir+'/losoto-plot-scalarph.parset', parset_dir+'/losoto-iono3rd.parset'])
+        lib_util.run_losoto(s, 'iono', [ms + '/iono.h5' for ms in MSs_concat_phaseup.getListStr()],
+                            [parset_dir + '/losoto-plot-scalarph.parset', parset_dir + '/losoto-iono3rd.parset'])
     elif MSs_concat_phaseup.isHBA:
         lib_util.run_losoto(s, 'iono', [ms + '/iono.h5' for ms in MSs_concat_phaseup.getListStr()],
                             [parset_dir + '/losoto-plot-scalarph.parset', parset_dir + '/losoto-iono-hba.parset'])
     else:
-        lib_util.run_losoto(s, 'iono', [ms+'/iono.h5' for ms in MSs_concat_phaseup.getListStr()],
-            [parset_dir+'/losoto-plot-scalarph.parset', parset_dir+'/losoto-iono.parset'])
-### DONE
-        
+        lib_util.run_losoto(s, 'iono', [ms + '/iono.h5' for ms in MSs_concat_phaseup.getListStr()],
+                            [parset_dir + '/losoto-plot-scalarph.parset', parset_dir + '/losoto-iono.parset'])
+### DONE
+
 # TEST
 # Solve cal_SB.MS:CORRECTED__DATA (only solve)
 # Use all MSs and smoothsol
@@ -552,19 +351,18 @@
 MSs_concat_phaseup.run('DP3 ' + parset_dir + '/DP3-soldd.parset msin=$pathMS msin.datacolumn=CORRECTED_DATA\
                 sol.h5parm=$pathMS/test.h5 sol.mode=fulljones \
                 sol.solint=1 sol.nchan=1', \
-                log='$nameMS_solTEST.log', commandType="DP3")
-lib_util.run_losoto(s, 'test', [ms+'/test.h5' for ms in MSs_concat_phaseup.getListStr()],
-                [parset_dir+'/losoto-plot-fullj.parset'])
+                       log='$nameMS_solTEST.log', commandType="DP3")
+lib_util.run_losoto(s, 'test', [ms + '/test.h5' for ms in MSs_concat_phaseup.getListStr()],
+                    [parset_dir + '/losoto-plot-fullj.parset'])
 # END TEST
 
->>>>>>> c2d876e2
 
 with w.if_todo('compressing_h5'):
     logger.info('Compressing caltables...')
-    #os.system('cp cal-pa.h5 fullcal-pa.h5')
-    #os.system('cp cal-fr.h5 fullcal-fr.h5') # no need to keep orig
-    #os.system('cp cal-bp.h5 fullcal-bp.h5')
-    #os.system('cp cal-iono.h5 fullcal-iono.h5')
+    # os.system('cp cal-pa.h5 fullcal-pa.h5')
+    # os.system('cp cal-fr.h5 fullcal-fr.h5') # no need to keep orig
+    # os.system('cp cal-bp.h5 fullcal-bp.h5')
+    # os.system('cp cal-iono.h5 fullcal-iono.h5')
     s.add('losoto -d sol000/amplitude000 cal-pa.h5', log='losoto-final.log', commandType="python")
     s.run()
     s.add('losoto -d sol000/phase000 cal-pa.h5', log='losoto-final.log', commandType="python")
@@ -586,7 +384,7 @@
     s.add('losoto -d sol000/phase000 cal-bp.h5', log='losoto-final.log', commandType="python")
     s.run()
     os.system('h5repack cal-bp.h5 cal-bp-compressed.h5; mv cal-bp-compressed.h5 cal-bp.h5')
-    
+
     s.add('losoto -d sol000/phase_offset000 cal-iono.h5', log='losoto-final.log', commandType="python")
     s.run()
     os.system('h5repack cal-iono.h5 cal-iono-compressed.h5; mv cal-iono-compressed.h5 cal-iono.h5')
@@ -603,45 +401,48 @@
 
         # Correct all CORRECTED_DATA (PA, beam, FR, BP corrected) -> CORRECTED_DATA
         logger.info('IONO correction...')
-        MSs_concat.run("DP3 " + parset_dir + '/DP3-cor.parset msin=$pathMS cor.parmdb=cal-iono_'+c+'.h5 \
+        MSs_concat.run("DP3 " + parset_dir + '/DP3-cor.parset msin=$pathMS cor.parmdb=cal-iono_' + c + '.h5 \
             cor.correction=phaseOrig000', log='$nameMS_corIONO.log', commandType="DP3")
 
         # Smooth data CORRECTED_DATA -> SMOOTHED_DATA (BL-based smoothing)
         logger.info('BL-smooth...')
-        MSs_concat.run('BLsmooth.py -r -q -c 4 -n 8 -i CORRECTED_DATA -o SMOOTHED_DATA $pathMS', log='$nameMS_smooth4.log',
-                commandType ='python', maxThreads=8)
-        
+        MSs_concat.run('BLsmooth.py -r -q -c 1 -n 8 -i CORRECTED_DATA -o SMOOTHED_DATA $pathMS',
+                       log='$nameMS_smooth4.log',
+                       commandType='python', maxThreads=8)
+
         # Solve cal_SB.MS:SMOOTHED_DATA (only solve)
         logger.info('Calibrating LEAK...')
-        MSs_concat.run('DP3 ' + parset_dir + '/DP3-soldd.parset msin=$pathMS sol.h5parm=$pathMS/leak_'+c+'.h5 sol.mode=fulljones sol.solint=1 sol.nchan=1 sol.minvisratio=0.8 \
+        MSs_concat.run('DP3 ' + parset_dir + '/DP3-soldd.parset msin=$pathMS sol.h5parm=$pathMS/leak_' + c + '.h5 sol.mode=fulljones sol.solint=1 sol.nchan=1 sol.minvisratio=0.8 \
                 sol.solint=1 sol.nchan=1', \
-                log='$nameMS_solLEAK.log', commandType="DP3")
-    
-        lib_util.run_losoto(s, 'leak_'+c, [ms+'/leak_'+c+'.h5' for ms in MSs_concat.getListStr()], \
-                [parset_dir+'/losoto-flag-leak.parset', parset_dir+'/losoto-plot-fullj.parset'])
+                       log='$nameMS_solLEAK.log', commandType="DP3")
+
+        lib_util.run_losoto(s, 'leak_' + c, [ms + '/leak_' + c + '.h5' for ms in MSs_concat.getListStr()], \
+                            [parset_dir + '/losoto-flag-leak.parset', parset_dir + '/losoto-plot-fullj.parset'])
 
         logger.info('LEAK correction...')
-        MSs_concat.run("DP3 " + parset_dir + '/DP3-cor.parset msin=$pathMS cor.parmdb=cal-leak_'+c+'.h5 cor.correction=fulljones\
+        MSs_concat.run("DP3 " + parset_dir + '/DP3-cor.parset msin=$pathMS cor.parmdb=cal-leak_' + c + '.h5 cor.correction=fulljones\
             cor.soltab=[amplitude000,phase000]', log='$nameMS_corIONO.log', commandType="DP3")
 
     ### DONE
 
     with w.if_todo('cal_imaging'):
         logger.info("Imaging section:")
-    
+
         lib_util.check_rm('img')
         os.makedirs('img')
-    
-        #imgsizepix = int(MSs.getListObj()[0].getFWHM()*3600/3)
-        imgsizepix = 1024 # debug
-        if imgsizepix%2 != 0: imgsizepix += 1 # prevent odd img sizes
-    
+
+        # imgsizepix = int(MSs.getListObj()[0].getFWHM()*3600/3)
+        imgsizepix = 1024  # debug
+        if imgsizepix % 2 != 0: imgsizepix += 1  # prevent odd img sizes
+
         logger.info('Cleaning normal...')
         imagename = 'img/cal'
-        lib_util.run_wsclean(s, 'wscleanA.log', MSs_concat.getStrWsclean(), name=imagename, size=imgsizepix, scale='3arcsec',
-                auto_mask=5, local_rms='', local_rms_method='rms-with-min',
-                weight='briggs -0.3', niter=100000, no_update_model_required='', minuv_l=30, mgain=0.5,
-                baseline_averaging='', auto_threshold=2, join_channels='', fit_spectral_pol=5, channels_out=12)
+        lib_util.run_wsclean(s, 'wscleanA.log', MSs_concat.getStrWsclean(), name=imagename, size=imgsizepix,
+                             scale='3arcsec',
+                             auto_mask=5, local_rms='', local_rms_method='rms-with-min',
+                             weight='briggs -0.3', niter=100000, no_update_model_required='', minuv_l=30, mgain=0.5,
+                             baseline_averaging='', auto_threshold=2, join_channels='', fit_spectral_pol=5,
+                             channels_out=12)
 
     ### DONE
 
