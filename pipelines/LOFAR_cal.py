--- conflicted
+++ resolved
@@ -35,13 +35,8 @@
     if not os.path.exists('img'):
         os.makedirs('img')
 
-<<<<<<< HEAD
-    imgsizepix = 1024
-    scale = '0.3arcsec' if MSs.hasIS() else '3arcsec'
-=======
     imgsizepix = 2048 if MSs.hasIS else 1024
     scale = '0.3arcsec' if MSs.hasIS else '3arcsec'
->>>>>>> add65186
 
     logger.info('Cleaning...')
     imagename = f'img/cal-{suffix}'
@@ -223,15 +218,9 @@
     # when available, add smoothnessspectralexponent once available
     # smoothnessconstraint limited by IS and active iono
     logger.info('Calibrating FR...')
-<<<<<<< HEAD
     MSs_small_phaseupFR.run('DP3 ' + parset_dir + '/DP3-soldd.parset msin=$pathMS msin.datacolumn=DATA \
-                             sol.h5parm=$pathMS/fr.h5 sol.mode=phaseonly sol.solint=4 sol.nchan=1 \
+                             sol.h5parm=$pathMS/fr.h5 sol.mode=phaseonly sol.solint=4 sol.nchan=4 \
                              sol.smoothnessconstraint=2e6 sol.smoothnessreffrequency=54e6',
-=======
-    MSs_small_phaseupFR.run(f'DP3 {parset_dir}/DP3-soldd.parset msin=$pathMS msin.datacolumn=DATA \
-                             sol.h5parm=$pathMS/fr.h5 sol.mode=phaseonly sol.solint=4 sol.nchan=1 \
-                             sol.smoothnessconstraint=0.4e6 sol.smoothnessreffrequency=54e6',
->>>>>>> add65186
                              log='$nameMS_solFR.log', commandType="DP3")
 
     lib_util.run_losoto(s, 'fr', [ms + '/fr.h5' for ms in MSs_small_phaseupFR.getListStr()],
