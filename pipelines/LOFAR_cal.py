#!/usr/bin/env python3
# -*- coding: utf-8 -*-

# Pipeline to run on the calibrator observation .
# It isolates various systematic effects and
# prepare them for the transfer to the target field.

# TODO debugplots currently broken
# TODO reset minvisration to 0.3 once bug fixed
# TODO apply model bandpass before calibrating to approximately get the weights correct? Otherwise, the edge channels dominate.
# TODO for IS, FR estimation could be moved to circ-basis to increase S/N

import sys, os, glob, re
import casacore.tables as pt
import numpy as np

########################################################
from LiLF import lib_ms, lib_img, lib_util, lib_log, lib_h5

logger_obj = lib_log.Logger('pipeline-cal')
logger = lib_log.logger
s = lib_util.Scheduler(log_dir=logger_obj.log_dir, dry=False)
w = lib_util.Walker('pipeline-cal.walker')

# parse parset
parset = lib_util.getParset()
logger.info('Parset: ' + str(dict(parset['LOFAR_cal'])))
parset_dir = parset.get('LOFAR_cal', 'parset_dir')
data_dir = parset.get('LOFAR_cal', 'data_dir')
skymodel = parset.get('LOFAR_cal', 'skymodel')
imaging = parset.getboolean('LOFAR_cal', 'imaging')
fillmissingedges = parset.getboolean('LOFAR_cal', 'fillmissingedges')
sparse_sb = parset.getboolean('LOFAR_cal', 'sparse_sb') # change flagging to hande data that uses only alternating sb
develop = parset.getboolean('LOFAR_cal', 'develop') # for development, don't delete files
bl2flag = parset.get('flag', 'stations')
debugplots = False

#############################################################

def debug_imaging(MSs, suffix, column='CORRECTED_DATA'):
    """
    Make an image of the calibrator
    Parameters
    ----------
    MSs
    suffix: name of the image
    """
    if not os.path.exists('img'):
        os.makedirs('img')

    imgsizepix = 2048 if MSs.hasIS else 1024
    scale = '0.3arcsec' if MSs.hasIS else '3arcsec'

    logger.info('Cleaning...')
    imagename = f'img/cal-{suffix}'
    lib_util.run_wsclean(s, 'wsclean.log', MSs.getStrWsclean(), name=imagename, size=imgsizepix, data_column=column,
                         scale=scale, pol='I,V', auto_mask=5, # local_rms='', local_rms_method='rms-with-min',
                         weight='briggs -0.3', niter=100000, no_update_model_required='', minuv_l=30, mgain=0.6,
                         baseline_averaging='', auto_threshold=2, join_channels='', fit_spectral_pol=3,
                         channels_out=MSs.getChout(4e6))

#############################################################

# unpack tar files if present
for tarfile in glob.glob(data_dir + '/*tar'):
    if not os.path.exists(tarfile.replace('.tar','')):
        s.add(f'tar xf {tarfile} --one-top-level={data_dir}', log='tar.log', commandType='general')
if len(s.action_list) > 0:
    logger.info('Untar files...')
    s.run(check=True, maxThreads=5)

MSs = lib_ms.AllMSs(glob.glob(data_dir + '/*MS'), s, check_flags=False)

### This part is done so that missing subbands get concatenated correctly.
for i, msg in enumerate(np.array_split(sorted(glob.glob(data_dir+'/*MS')), 1)):
    if fillmissingedges:
        min_nu = pt.table(MSs.getListStr()[0], ack=False).OBSERVATION[0]['LOFAR_OBSERVATION_FREQUENCY_MIN']
        max_nu = pt.table(MSs.getListStr()[0], ack=False).OBSERVATION[0]['LOFAR_OBSERVATION_FREQUENCY_MAX']
    else:
        min_nu = min(MSs.getFreqs())/1e6
        max_nu = max(MSs.getFreqs())/1e6
    num_init = lib_util.lofar_nu2num(min_nu) + 1  # +1 because FREQ_MIN/MAX somewhat have the lowest edge of the SB freq
    num_fin = lib_util.lofar_nu2num(max_nu) + 1
    prefix = re.sub('SB[0-9]*.MS', '', msg[0])
    msg = []
    for j in range(num_init, num_fin + 1):
        msg.append(prefix + 'SB%03i.MS' % j)

#msg = sorted(glob.glob(data_dir+'/*MS')) # does not fill gaps

if skymodel == '':  # default case
    if MSs.hasIS:
        skymodel = os.path.dirname(__file__) + '/../models/calib-highres.skymodel'
    else:
        skymodel = os.path.dirname(__file__) + '/../models/calib-simple.skymodel'

calname = MSs.getListObj()[0].getNameField()
nchan = MSs.mssListObj[0].getNchan()
tint = MSs.mssListObj[0].getTimeInt()
freqres = MSs.mssListObj[0].getChanband()

logger.info(f"Initial time res: {tint:.1f}, nchan: {nchan}")

with w.if_todo('concat_all'):
    freqstep = 1  # keep all channels
    timestep = int(np.rint(4 / tint))  # brings down to 4s
    # concat all SBs
    # SB.MS:DATA -> concat.MS:DATA
    logger.info('Concatenating data all (avg time %i)...' % timestep)
    lib_util.check_rm('concat_all.MS')
    s.add('DP3 ' + parset_dir + '/DP3-concat.parset msin="[' + ','.join(msg) + ']" msout=concat_all.MS \
              msin.baseline="*&" avg.freqstep=' + str(freqstep) + ' avg.timestep=' + str(timestep),
          log='concat.log', commandType='DP3')
    s.run(check=True)
### DONE

MSs_concat_all = lib_ms.AllMSs(['concat_all.MS'], s, check_flags=False)
MSs_concat_all.print_HAcov()
# for averaged data data set - the only purpose is to speed up the PA and FR solves
#small_freqres = 781248 # four SB -390624 # two SB - 195312 # one SB
small_freqstep = int(np.rint(781248/freqres))
small_timestep = 8 # to 32 s

if MSs_concat_all.hasIS:
    small_freqstep //= 2
#    small_timestep //= 2 # ~time variation not that different between RS and IS
if min(MSs_concat_all.getFreqs()) < 20.e6:
    small_freqstep //= 4
    small_timestep //= 2
elif min(MSs_concat_all.getFreqs()) < 40.e6:
    small_freqstep //= 2

uvlambdamin = 50 if min(MSs_concat_all.getFreqs()) < 30e6 else 100 # for Decameter we don't have any data otherwise...

######################################################
# flag bad stations, flags will propagate
with w.if_todo('flag'):
    logger.info("Flagging...")
    MSs_concat_all.run(f'DP3 {parset_dir}/DP3-flag.parset msin=$pathMS ant.baseline=\"{bl2flag}\"',
                       log="$nameMS_flag.log", commandType="DP3")
    # extend flags
    logger.info('Remove bad time/freq stamps...')
    MSs_concat_all.run('flagonmindata.py -f 0.5 $pathMS', log='$nameMS_flagonmindata.log', commandType='python')
### DONE

# Predict cal
with w.if_todo('predict_all'):
    logger.info(f'Add model of {calname} from {os.path.basename(skymodel)} to MODEL_DATA...')
    MSs_concat_all.run(f"DP3 {parset_dir}/DP3-predict.parset msin=$pathMS pre.sourcedb={skymodel} pre.sources={calname}",
                       log="$nameMS_pre.log", commandType="DP3")

if debugplots:
    # Smooth data concat_all-all DATA -> SMOOTHED_DATA (BL-based smoothing)
    MSs_concat_all.run_Blsmooth(nofreq=True, logstr='smooth3')

    # Solve cal_SB.MS:SMOOTHED_DATA (only solve)
    logger.info('Calibrating test...')
    MSs_concat_all.run(f'DP3 {parset_dir}/DP3-sol.parset msin=$pathMS\
            sol.h5parm=$pathMS/test.h5 sol.mode=fulljones \
            sol.solint=1 sol.nchan=1', \
            log='$nameMS_solTEST.log', commandType="DP3")
    lib_util.run_losoto(s, 'test-init', [ms + '/test.h5' for ms in MSs_concat_all.getListStr()],
                        [parset_dir + '/losoto-plot-fullj.parset', parset_dir + '/losoto-bp.parset'])

###################################################

# 1: PRE-calibration: remove the fast-wrapping scalarphase (clock+disp. delay + 3rd order).
# This is necessary to increase the solution intervals/channels for the PA rot+diag step, that otherwise becomes
# too noisy for international stations. Do this on FR-corrected data to reduce glitches from FR+PA interplay.
with w.if_todo('pre_cal'):
    # Correct beam concat_all.MS:DATA -> CORRECTED_DATA
    logger.info('Beam correction...')
    MSs_concat_all.run(f'DP3 {parset_dir}/DP3-beam.parset msin=$pathMS msin.datacolumn=DATA corrbeam.updateweights=True',
                       log='$nameMS_beam.log', commandType="DP3")
    # Smooth data concat_all.MS:CORRECTED_DATA -> SMOOTHED_DATA
    MSs_concat_all.run_Blsmooth(incol='CORRECTED_DATA', logstr='smooth')

    # Solve concat_all.MS:DATA (only solve on CS-CS BL)
    # not more smoothing since in rare case some CS have strong delay!
    # solint = 15 * 4s = 60s
    logger.info('Calibrating IONO (Core Stations)...')
    MSs_concat_all.run(f'DP3 {parset_dir}/DP3-sol.parset msin=$pathMS msin.datacolumn=SMOOTHED_DATA \
                        sol.h5parm=$pathMS/preiono.h5 sol.mode=scalarphase sol.datause=single sol.solint=8 sol.nchan=1 msin.baseline="CS*&CS*" \
                        sol.smoothnessconstraint=0.5e6 sol.uvlambdamin={uvlambdamin}', log='$nameMS_solIONO_CS.log',
                       commandType="DP3")

    lib_util.run_losoto(s, 'preiono-cs', [ms + '/preiono.h5' for ms in MSs_concat_all.getListStr()],
                        [parset_dir + '/losoto-plot-scalarph.parset', parset_dir + '/losoto-ionoCS.parset'])

    # Correct iono concat_all:CORRECTED_DATA -> CORRECTED_DATA (unit correction for RS)
    logger.info('Iono correction (Core Stations)...')
    MSs_concat_all.run(f'DP3 {parset_dir}/DP3-cor.parset msin=$pathMS cor.parmdb=cal-preiono-cs.h5 \
                cor.correction=phase000', log='$nameMS_corIONO_CS.log', commandType="DP3")

    # Phasing up the cose stations concat_all.MS:SMOOTHED_DATA -> concat_all-phaseupIONO.MS:DATA
    logger.info('Phasing up Core Stations...')
    lib_util.check_rm('concat_all-phaseupIONO.MS')
    MSs_concat_all.run(f'DP3 {parset_dir}/DP3-phaseup.parset msin=$pathMS msin.datacolumn=CORRECTED_DATA \
                        msout=concat_all-phaseupIONO.MS', log='$nameMS_phaseup.log', commandType="DP3")

    MSs_concat_phaseupIONO = lib_ms.AllMSs(['concat_all-phaseupIONO.MS'], s, check_flags=False)

    logger.info(f'Add model of {calname} from {os.path.basename(skymodel)} to MODEL_DATA...')
    MSs_concat_phaseupIONO.run(f"DP3 {parset_dir}/DP3-predict.parset msin=$pathMS pre.sourcedb={skymodel} pre.sources={calname}",
                       log="$nameMS_pre.log", commandType="DP3")

    # Smooth data concat_all.MS:DATA -> SMOOTHED_DATA
    # TODO RS and IS need very different smoothing - could do an extra iteration for the IS?
    MSs_concat_phaseupIONO.run_Blsmooth(incol='DATA', logstr='smooth')
    # Solve concat_all-phaseupIONO.MS:SMOOTHED_DATA (only solve)
    logger.info('Calibrating IONO (distant stations)...')
    MSs_concat_phaseupIONO.run(f'DP3 {parset_dir}/DP3-sol.parset msin=$pathMS msin.datacolumn=SMOOTHED_DATA \
                           sol.h5parm=$pathMS/preiono.h5 sol.mode=scalarphase sol.datause=single \
                           sol.solint=1 sol.nchan=1 sol.smoothnessconstraint=0.06e6 sol.smoothnessreffrequency=54e6', \
                           log='$nameMS_solIONO.log', commandType="DP3")

    if min(MSs_concat_all.getFreqs()) < 35.e6:
        lib_util.run_losoto(s, 'preiono', [ms + '/preiono.h5' for ms in MSs_concat_phaseupIONO.getListStr()],
                            [parset_dir + '/losoto-ref-ph.parset', parset_dir + '/losoto-plot-scalarph.parset']) # parset_dir + '/losoto-iono3rd.parset'
    else:
        lib_util.run_losoto(s, 'preiono', [ms + '/preiono.h5' for ms in MSs_concat_phaseupIONO.getListStr()],
                            [parset_dir + '/losoto-ref-ph.parset', parset_dir + '/losoto-plot-scalarph.parset']) # parset_dir + '/losoto-iono.parset'])
### DONE
########################################################

# 2: find PA
with w.if_todo('cal_pa'):
    # Correct iono concat_all:DATA -> CORRECTED_DATA
    logger.info('Iono correction (preliminary)...')
    MSs_concat_all.run(f'DP3 {parset_dir}/DP3-cor.parset msin=$pathMS cor.parmdb=cal-preiono-cs.h5 msin.datacolumn=DATA \
                cor.correction=phase000', log='$nameMS_corIONO_CS.log', commandType="DP3")
    MSs_concat_all.run(f'DP3 {parset_dir}/DP3-cor.parset msin=$pathMS cor.parmdb=cal-preiono.h5 \
                cor.correction=phase000', log='$nameMS_corIONO.log', commandType="DP3")
    # Smooth data concat_all:DATA -> SMOOTHED_DATA
    MSs_concat_all.run_Blsmooth(incol='CORRECTED_DATA', logstr='smooth')

    if MSs_concat_all.hasIS:
        # For IS data speedup: Concat+avg SMOOTHED_DATA -> concat_pa.MS:DATA
        # average a lot to speed up and increase S/N -> fast scalarphase is gone, so this should be fine.
        # the averaging here needs to be sufficient to catch the FR
        logger.info('Create small concatenated MS (averaging)...')
        lib_util.check_rm('concat_pa.MS')
        s.add(f'DP3 {parset_dir}/DP3-avg.parset msin=concat_all.MS msout=concat_pa.MS msin.datacolumn=SMOOTHED_DATA \
                   avg.timestep={small_timestep} avg.freqstep={small_freqstep}', log='concat_pa_model.log', commandType='DP3')
        s.run(check=True)
        MSs_pa = lib_ms.AllMSs(['concat_pa.MS'], s, check_flags=False)

        # predict the element-corrupted model
        logger.info('Add beam-corrupted model of %s from %s to MODEL_DATA...' % (calname, os.path.basename(skymodel)))
        MSs_pa.run(f"DP3 {parset_dir}/DP3-predict.parset msin=$pathMS pre.sourcedb={skymodel} pre.sources={calname} \
                  pre.usebeammodel=True, pre.beammode=element", log="$nameMS_pre.log", commandType="DP3")

        # HE: sol.rotationdiagonalmode diagonalphase seemes to give more stable results and surpresses the ~60 MHz bump weirdness
        # Solve concat_pa.MS:DATA (only solve)
        logger.info(f'Calibrating PA...')
        MSs_pa.run(f'DP3 {parset_dir}/DP3-sol.parset msin=$pathMS msin.datacolumn=DATA sol.h5parm=$pathMS/pa.h5 \
               sol.mode=rotation+diagonal sol.rotationdiagonalmode=diagonalphase \
               sol.solint=1 sol.nchan=1', log='$nameMS_solPA.log', commandType="DP3")

        lib_util.run_losoto(s, 'pa', [ms+'/pa.h5' for ms in MSs_pa.getListStr()],
                [parset_dir+'/losoto-plot-ph.parset', parset_dir+'/losoto-plot-rot.parset',  parset_dir+'/losoto-pa.parset'])

    else:
        # predict the element-corrupted model
        logger.info(f'Add beam-corrupted model of {calname} from {os.path.basename(skymodel)} to MODEL_DATA_BEAMCOR...')
        MSs_concat_all.run(f"DP3 {parset_dir}/DP3-predict.parset msin=$pathMS msout.datacolumn=MODEL_DATA_BEAMCOR \
                           pre.sourcedb={skymodel} pre.sources={calname} \
                           pre.usebeammodel=True, pre.beammode=element", log="$nameMS_pre.log", commandType="DP3")

        # Solve concat_pa.MS:DATA (only solve)
        logger.info('Calibrating PA...')
        MSs_concat_all.run(f'DP3 {parset_dir}/DP3-sol.parset msin=$pathMS  sol.h5parm=$pathMS/pa.h5 sol.modeldatacolumns=[MODEL_DATA_BEAMCOR] \
                   sol.mode=rotation+diagonal sol.rotationdiagonalmode=diagonalphase \
                   sol.solint={small_timestep} sol.nchan={small_freqstep}', log='$nameMS_solPA.log', commandType="DP3")

        lib_util.run_losoto(s, 'pa', [ms+'/pa.h5' for ms in MSs_concat_all.getListStr()],
                    [parset_dir+'/losoto-plot-ph.parset', parset_dir+'/losoto-plot-rot.parset',  parset_dir+'/losoto-pa.parset'])
        lib_util.run_losoto(s, 'pa', [ms+'/pa.h5' for ms in MSs_concat_all.getListStr()],
                [parset_dir+'/losoto-plot-ph.parset', parset_dir+'/losoto-plot-rot.parset',  parset_dir+'/losoto-pa.parset'])
### DONE

########################################################
# 3: find FR
with w.if_todo('cal_fr'):
    # Pol align correction concat_all.MS:DATA -> CORRECTED_DATA
    logger.info('Polalign correction...')
    MSs_concat_all.run(f'DP3 {parset_dir}/DP3-cor.parset msin=$pathMS msin.datacolumn=DATA \
                   cor.parmdb=cal-pa.h5 cor.correction=polalign', log='$nameMS_corPA.log', commandType="DP3")
    # Correct beam concat_all:CORRECTED_DATA -> CORRECTED_DATA
    logger.info('Beam correction...')
    MSs_concat_all.run(f'DP3 {parset_dir}/DP3-beam.parset msin=$pathMS corrbeam.updateweights=False',
                       log='$nameMS_beam.log', commandType="DP3")
    # Correct iono concat_all:CORRECTED_DATA -> CORRECTED_DATA
    logger.info('Iono correction (preliminary)...')
    MSs_concat_all.run(f'DP3 {parset_dir}/DP3-cor.parset msin=$pathMS cor.parmdb=cal-preiono-cs.h5 \
                    cor.correction=phase000', log='$nameMS_corIONO_CS.log', commandType="DP3")
    MSs_concat_all.run(f'DP3 {parset_dir}/DP3-cor.parset msin=$pathMS cor.parmdb=cal-preiono.h5 \
                    cor.correction=phase000', log='$nameMS_corIONO.log', commandType="DP3")
    # Smooth data concat_all:CORRECTED_DATA -> SMOOTHED_DATA
    MSs_concat_all.run_Blsmooth(incol='CORRECTED_DATA', logstr='smooth')

    # Solve concat_all.MS:SMOOTHED_DATA (only solve)
    logger.info('Calibrating FR...')
    # We solve for rot+diag or rot+scalar here and not just rot since we can have phase offsets from the preliminary iono!!
    # TODO can we add smoothnessconstraint here?
    MSs_concat_all.run(f'DP3 {parset_dir}/DP3-sol.parset msin=$pathMS sol.h5parm=$pathMS/fr.h5 \
               sol.mode=rotation+diagonal sol.rotationdiagonalmode=scalarphase\
               sol.solint={small_timestep} sol.nchan={small_freqstep}', log='$nameMS_solFR.log', commandType="DP3")

    # TODO add residual rotation plot after FR fit as soon as this option is present in LoSoTo!
    lib_util.run_losoto(s, 'fr', [ms + '/fr.h5' for ms in MSs_concat_all.getListStr()],
                        [parset_dir + '/losoto-plot-scalarph.parset', parset_dir + '/losoto-plot-rot.parset',
                         parset_dir + '/losoto-fr.parset'])

### DONE

#################################################

# 3: calibrate iono + clock
with w.if_todo('cal_iono'):
    # Pol align correction concat_all.MS:DATA -> CORRECTED_DATA
    logger.info('Polalign correction...')
    MSs_concat_all.run(f'DP3 {parset_dir}/DP3-cor.parset msin=$pathMS msin.datacolumn=DATA \
                   cor.parmdb=cal-pa.h5 cor.correction=polalign', log='$nameMS_corPA.log', commandType="DP3")
    # Correct beam concat_all.MS:CORRECTED_DATA -> CORRECTED_DATA
    logger.info('Beam correction...')
    MSs_concat_all.run(f'DP3 {parset_dir}/DP3-beam.parset msin=$pathMS corrbeam.updateweights=False',
                       log='$nameMS_beam.log', commandType="DP3")
    # Correct FR concat_all.MS:CORRECTED_DATA -> CORRECTED_DATA
    logger.info('Faraday rotation correction...')
    MSs_concat_all.run(f'DP3 {parset_dir}/DP3-cor.parset msin=$pathMS msin.datacolumn=CORRECTED_DATA cor.parmdb=cal-fr.h5 \
                   cor.correction=rotationmeasure000', log='$nameMS_corFR.log', commandType="DP3")
    # Smooth data concat_all.MS:CORRECTED_DATA -> SMOOTHED_DATA
    MSs_concat_all.run_Blsmooth(incol='CORRECTED_DATA', logstr='smooth')

    # Solve concat_all.MS:DATA (only solve on CS-CS BL)
    # not more smoothing since in rare case some CS have strong delay!
    logger.info('Calibrating IONO (Core Stations)...')
    MSs_concat_all.run(f'DP3 {parset_dir}/DP3-sol.parset msin=$pathMS msin.datacolumn=SMOOTHED_DATA \
                        sol.h5parm=$pathMS/iono.h5 sol.mode=scalarphase sol.datause=single sol.solint=8 sol.nchan=1 msin.baseline="CS*&CS*" \
                        sol.smoothnessconstraint=0.5e6 sol.uvlambdamin={uvlambdamin}', log='$nameMS_solIONO_CS.log',
                       commandType="DP3")

    lib_util.run_losoto(s, 'iono-cs', [ms + '/iono.h5' for ms in MSs_concat_all.getListStr()],
                        [parset_dir + '/losoto-plot-scalarph.parset', parset_dir + '/losoto-ionoCS.parset'])

    # Correct iono concat_all:CORRECTED_DATA -> CORRECTED_DATA (unit correction for others)
    logger.info('Iono correction (Core Stations)...')
    MSs_concat_all.run(f'DP3 {parset_dir}/DP3-cor.parset msin=$pathMS cor.parmdb=cal-iono-cs.h5 \
                cor.correction=phase000', log='$nameMS_corIONO_CS.log', commandType="DP3")


    # Phasing up the cose stations SMOOTHED_DATA -> concat_all-phaseupIONO.MS:DATA
    logger.info('Phasing up Core Stations...')
    lib_util.check_rm('concat_all-phaseupIONO.MS')
    MSs_concat_phaseupIONO.run(f'DP3 {parset_dir}/DP3-phaseup.parset msin=$pathMS msin.datacolumn=CORRECTED_DATA \
                        msout=concat_all-phaseupIONO.MS', log='$nameMS_phaseup.log', commandType="DP3")

    MSs_concat_phaseupIONO = lib_ms.AllMSs(['concat_all-phaseupIONO.MS'], s, check_flags=False)

    logger.info(f'Add model of {calname} from {os.path.basename(skymodel)} to MODEL_DATA...')
    os.system('cp -r %s %s' % (skymodel, MSs_concat_phaseupIONO.getListObj()[0].pathMS))
    MSs_concat_phaseupIONO.run(f'DP3 {parset_dir}/DP3-predict.parset msin=$pathMS pre.sourcedb={skymodel} pre.sources={calname}',
                               log="$nameMS_pre.log", commandType="DP3")

    # Smooth data concat_all.MS:DATA -> SMOOTHED_DATA
    MSs_concat_all.run_Blsmooth(incol='DATA', nofreq=True, logstr='smooth3')
    # Solve concat_all-phaseupIONO.MS:SMOOTHED_DATA (only solve)
    logger.info('Calibrating IONO (distant stations)...')
    MSs_concat_phaseupIONO.run(f'DP3 {parset_dir}/DP3-sol.parset msin=$pathMS msin.datacolumn=SMOOTHED_DATA \
                           sol.h5parm=$pathMS/iono.h5 sol.mode=scalarphase sol.datause=single \
                           sol.solint=1 sol.nchan=1 sol.smoothnessconstraint=0.06e6 sol.smoothnessreffrequency=54e6', \
                           log='$nameMS_solIONO.log', commandType="DP3")
   
    if (min(MSs_concat_phaseupIONO.getFreqs()) < 35.e6):
        lib_util.run_losoto(s, 'iono', [ms + '/iono.h5' for ms in MSs_concat_phaseupIONO.getListStr()],
                            [parset_dir + '/losoto-ref-ph.parset', parset_dir + '/losoto-plot-scalarph.parset', parset_dir + '/losoto-iono3rd.parset'])
    else:
        lib_util.run_losoto(s, 'iono', [ms + '/iono.h5' for ms in MSs_concat_phaseupIONO.getListStr()],
                            [parset_dir + '/losoto-ref-ph.parset', parset_dir + '/losoto-plot-scalarph.parset', parset_dir + '/losoto-iono.parset'])
### DONE

######################################################
# 4: find BP
with w.if_todo('cal_bp'):
    ## Pol align correction concat_all.MS:DATA -> CORRECTED_DATA
    logger.info('Polalign correction...')
    MSs_concat_all.run(f'DP3 {parset_dir}/DP3-cor.parset msin=$pathMS msin.datacolumn=DATA \
                   cor.parmdb=cal-pa.h5 cor.correction=polalign', log='$nameMS_corPA.log', commandType="DP3")
    # Correct beam concat_all.MS:CORRECTED_DATA -> CORRECTED_DATA
    logger.info('Beam correction...')
    MSs_concat_all.run(f'DP3 {parset_dir}/DP3-beam.parset msin=$pathMS corrbeam.updateweights=False',
                           log='$nameMS_beam.log', commandType="DP3")
    # FR corruption concat_all.MS:MODEL_DATA -> MODEL_DATA_FRCOR
    logger.info('Faraday rotation corruption (MODEL_DATA - > MODEL_DATA_FRCOR)...')
    MSs_concat_all.run(f'DP3 {parset_dir}/DP3-cor.parset msin=$pathMS msin.datacolumn=MODEL_DATA msout.datacolumn=MODEL_DATA_FRCOR \
                        cor.parmdb=cal-fr.h5 cor.correction=rotationmeasure000 cor.invert=False', log='$nameMS_corFR.log', commandType="DP3")
    # Correct iono concat_all:CORRECTED_DATA -> CORRECTED_DATA
    logger.info('Iono correction...')
    MSs_concat_all.run(f'DP3 {parset_dir}/DP3-cor.parset msin=$pathMS cor.parmdb=cal-iono-cs.h5 \
                cor.correction=phase000', log='$nameMS_corIONO_CS.log', commandType="DP3")
    MSs_concat_all.run(f'DP3 {parset_dir}/DP3-cor.parset msin=$pathMS cor.parmdb=cal-iono.h5 \
                cor.correction=phase000', log='$nameMS_corIONO.log', commandType="DP3")
    # Smooth data concat_all.MS:CORRECTED_DATA -> SMOOTHED_DATA
    MSs_concat_all.run_Blsmooth(incol='CORRECTED_DATA', nofreq=True, logstr='smooth')

    # Solve cal_SB.MS:SMOOTHED_DATA (only solve) against FR-corrupted MODEL_DATA
    logger.info('Calibrating BP...')
    timestep = int(np.rint(60 / tint))  # brings down to 60s
    MSs_concat_all.run(f'DP3 {parset_dir}/DP3-sol.parset msin=$pathMS sol.h5parm=$pathMS/bp.h5 sol.mode=diagonal sol.datause=dual \
                        sol.modeldatacolumns=[MODEL_DATA_FRCOR] sol.solint={str(timestep)} sol.nchan=1',
                       log='$nameMS_solBP.log', commandType="DP3")

    flag_parset = '/losoto-flag-sparse.parset' if sparse_sb else '/losoto-flag.parset'
    lib_util.run_losoto(s, 'bp', [ms + '/bp.h5' for ms in MSs_concat_all.getListStr()],
                        [parset_dir + flag_parset, parset_dir + '/losoto-bp.parset'])
### DONE

if debugplots:
    # Pol align correction DATA -> CORRECTED_DATA
    logger.info('Polalign correction...')
    MSs_concat_all.run('DP3 ' + parset_dir + '/DP3-cor.parset msin=$pathMS msin.datacolumn=DATA cor.parmdb=cal-pa.h5 \
                   cor.correction=polalign', log='$nameMS_corPA2.log', commandType="DP3")
    
    MSs_concat_all.run_Blsmooth(incol='CORRECTED_DATA', nofreq=True, logstr='smooth3')

    # Solve cal_SB.MS:SMOOTHED_DATA (only solve)
    logger.info('Calibrating test...')
    MSs_concat_all.run('DP3 ' + parset_dir + '/DP3-sol.parset msin=$pathMS\
                sol.h5parm=$pathMS/test.h5 sol.mode=fulljones \
                sol.solint=1 sol.nchan=1', \
                log='$nameMS_solTEST.log', commandType="DP3")
    lib_util.run_losoto(s, 'test-pa', [ms + '/test.h5' for ms in MSs_concat_all.getListStr()],
                [parset_dir + '/losoto-plot-fullj.parset', parset_dir + '/losoto-bp.parset'])

    # Beam correction CORRECTED_DATA -> CORRECTED_DATA
    logger.info('Beam correction...')
    MSs_concat_all.run("DP3 " + parset_dir + '/DP3-beam.parset msin=$pathMS corrbeam.updateweights=False', 
                           log='$nameMS_beam2.log', commandType="DP3")

    MSs_concat_all.run_Blsmooth(incol='CORRECTED_DATA', nofreq=True, logstr='smooth3')

    # Solve cal_SB.MS:SMOOTHED_DATA (only solve)
    logger.info('Calibrating test...')
    MSs_concat_all.run('DP3 ' + parset_dir + '/DP3-sol.parset msin=$pathMS\
                sol.h5parm=$pathMS/test.h5 sol.mode=fulljones \
                sol.solint=1 sol.nchan=1', \
                log='$nameMS_solTEST.log', commandType="DP3")
    lib_util.run_losoto(s, 'test-pabeam', [ms + '/test.h5' for ms in MSs_concat_all.getListStr()],
                [parset_dir + '/losoto-plot-fullj.parset', parset_dir + '/losoto-bp.parset'])

    # Correct amp BP CORRECTED_DATA -> CORRECTED_DATA
    logger.info('BP correction...')
    MSs_concat_all.run('DP3 ' + parset_dir + '/DP3-cor.parset msin=$pathMS cor.parmdb=cal-bp.h5 \
            cor.correction=fulljones cor.soltab=[amplitudeSmooth,phaseNull] cor.updateweights=False',
                           log='$nameMS_corBP.log', commandType="DP3")
    
    MSs_concat_all.run_Blsmooth(incol='CORRECTED_DATA', nofreq=True, logstr='smooth3')

    # Solve cal_SB.MS:SMOOTHED_DATA (only solve)
    logger.info('Calibrating test...')
    MSs_concat_all.run('DP3 ' + parset_dir + '/DP3-sol.parset msin=$pathMS\
                sol.h5parm=$pathMS/test.h5 sol.mode=fulljones \
                sol.solint=1 sol.nchan=1', \
                log='$nameMS_solTEST.log', commandType="DP3")
    lib_util.run_losoto(s, 'test-pabeambp', [ms + '/test.h5' for ms in MSs_concat_all.getListStr()],
                [parset_dir + '/losoto-plot-fullj.parset', parset_dir + '/losoto-bp.parset'])
    
    # Correct FR CORRECTED_DATA -> CORRECTED_DATA
    logger.info('Faraday rotation correction...')
    MSs_concat_all.run('DP3 ' + parset_dir + '/DP3-cor.parset msin=$pathMS cor.parmdb=cal-fr.h5 \
                   cor.correction=rotationmeasure000', log='$nameMS_corFR2.log', commandType="DP3")

    MSs_concat_all.run_Blsmooth(incol='CORRECTED_DATA', nofreq=True, logstr='smooth3')

    # Solve cal_SB.MS:SMOOTHED_DATA (only solve)
    logger.info('Calibrating test...')
    MSs_concat_all.run('DP3 ' + parset_dir + '/DP3-sol.parset msin=$pathMS\
                sol.h5parm=$pathMS/test.h5 sol.mode=fulljones \
                sol.solint=1 sol.nchan=1', \
                log='$nameMS_solTEST.log', commandType="DP3")
    lib_util.run_losoto(s, 'test-pabeambpfr', [ms + '/test.h5' for ms in MSs_concat_all.getListStr()],
                [parset_dir + '/losoto-plot-fullj.parset', parset_dir + '/losoto-bp.parset'])

    # Correct iono CORRECTED_DATA -> CORRECTED_DATA
    logger.info('Iono correction...')
    MSs_concat_all.run('DP3 ' + parset_dir + '/DP3-cor.parset msin=$pathMS cor.parmdb=cal-iono-cs.h5 \
                   cor.correction=phase000', log='$nameMS_corIONO2_CS.log', commandType="DP3")
    MSs_concat_all.run('DP3 ' + parset_dir + '/DP3-cor.parset msin=$pathMS cor.parmdb=cal-iono.h5 \
                   cor.correction=phase000', log='$nameMS_corIONO2.log', commandType="DP3")

    MSs_concat_all.run_Blsmooth(incol='CORRECTED_DATA', nofreq=True, logstr='smooth3')

    # Solve cal_SB.MS:SMOOTHED_DATA (only solve)
    logger.info('Calibrating test...')
    MSs_concat_all.run('DP3 ' + parset_dir + '/DP3-sol.parset msin=$pathMS\
                sol.h5parm=$pathMS/test.h5 sol.mode=fulljones \
                sol.solint=1 sol.nchan=1', \
                log='$nameMS_solTEST.log', commandType="DP3")
    lib_util.run_losoto(s, 'test-pabeambpfriono', [ms + '/test.h5' for ms in MSs_concat_all.getListStr()],
                [parset_dir + '/losoto-plot-fullj.parset', parset_dir + '/losoto-bp.parset'])

if not develop:
    with w.if_todo('compressing_h5'):
        logger.info('Compressing caltables...')
        # os.system('cp cal-pa.h5 fullcal-pa.h5')
        # os.system('cp cal-fr.h5 fullcal-fr.h5') # no need to keep orig
        # os.system('cp cal-bp.h5 fullcal-bp.h5')
        # os.system('cp cal-iono.h5 fullcal-iono.h5')
        s.add('losoto -d sol000/phaseOrig000 cal-pa.h5', log='losoto-final.log', commandType="python")
        s.add('losoto -d sol000/phase000 cal-pa.h5', log='losoto-final.log', commandType="python")
        s.add('losoto -d sol000/rotation000 cal-pa.h5', log='losoto-final.log', commandType="python")

        s.add('losoto -d sol000/phase000 cal-fr.h5', log='losoto-final.log', commandType="python")
        s.add('losoto -d sol000/rotation000 cal-fr.h5', log='losoto-final.log', commandType="python")

        s.add('losoto -d sol000/amplitude000 cal-bp.h5', log='losoto-final.log', commandType="python")
        s.add('losoto -d sol000/phase000 cal-bp.h5', log='losoto-final.log', commandType="python")
        #s.add('losoto -d sol000/amplitudeRes cal-bp.h5', log='losoto-final.log', commandType="python") # keep for quality evaluation

        s.add('losoto -d sol000/phase_offset000 cal-iono-cs.h5', log='losoto-final.log', commandType="python")
        s.add('losoto -d sol000/phaseResid000 cal-iono-cs.h5', log='losoto-final.log', commandType="python")

        s.add('losoto -d sol000/phase_offset000 cal-iono.h5', log='losoto-final.log', commandType="python")
        s.add('losoto -d sol000/phaseResid000 cal-iono.h5', log='losoto-final.log', commandType="python")

        s.run(maxThreads=1, check=True) # final check on losoto-final.log

        os.system('h5repack cal-pa.h5 cal-pa-compressed.h5; mv cal-pa-compressed.h5 cal-pa.h5')
        os.system('h5repack cal-fr.h5 cal-fr-compressed.h5; mv cal-fr-compressed.h5 cal-fr.h5')
        os.system('h5repack cal-bp.h5 cal-bp-compressed.h5; mv cal-bp-compressed.h5 cal-bp.h5')
        os.system('h5repack cal-iono-cs.h5 cal-iono-cs-compressed.h5; mv cal-iono-cs-compressed.h5 cal-iono-cs.h5')
        os.system('h5repack cal-iono.h5 cal-iono-compressed.h5; mv cal-iono-compressed.h5 cal-iono.h5')

        # remove unnecessary tables
        lib_util.check_rm('cal-preiono.h5 cal-preiono-cs.h5')

### DONE

# a debug image
if imaging:
<<<<<<< HEAD
    with w.if_todo('cal_leakage'):
        ## Pol align correction concat_all.MS:DATA -> CORRECTED_DATA
        logger.info('Polalign correction...')
        MSs_concat_all.run(f'DP3 {parset_dir}/DP3-cor.parset msin=$pathMS msin.datacolumn=DATA \
                       cor.parmdb=cal-pa.h5 cor.correction=polalign', log='$nameMS_corPA.log', commandType="DP3")
        # Correct beam concat_all.MS:CORRECTED_DATA -> CORRECTED_DATA
        logger.info('Beam correction...')
        MSs_concat_all.run(f'DP3 {parset_dir}/DP3-beam.parset msin=$pathMS corrbeam.updateweights=False',
                           log='$nameMS_beam.log', commandType="DP3")
        # Correct iono concat_all:CORRECTED_DATA -> CORRECTED_DATA
        logger.info('Iono correction...')
        MSs_concat_all.run(f'DP3 {parset_dir}/DP3-cor.parset msin=$pathMS cor.parmdb=cal-iono-cs.h5 \
                    cor.correction=phase000', log='$nameMS_corIONO_CS.log', commandType="DP3")
        MSs_concat_all.run(f'DP3 {parset_dir}/DP3-cor.parset msin=$pathMS cor.parmdb=cal-iono.h5 \
                    cor.correction=phase000', log='$nameMS_corIONO.log', commandType="DP3")
        # Correct amp BP CORRECTED_DATA -> CORRECTED_DATA
        logger.info('BP correction...')
        MSs_concat_all.run('DP3 ' + parset_dir + '/DP3-cor.parset msin=$pathMS cor.parmdb=cal-bp.h5 \
            cor.correction=amplitudeSmooth  cor.updateweights=True', log='$nameMS_corBP.log', commandType="DP3")
        # FR correction concat_all.MS:CORRECTED_DATA -> FR_CORRECTED_DATA
        logger.info('FR correction (for imaging)...')
        MSs_concat_all.run(f'DP3 {parset_dir}/DP3-cor.parset msin=$pathMS msout.datacolumn=FR_CORRECTED_DATA \
                            cor.parmdb=cal-fr.h5 cor.correction=rotationmeasure000', log='$nameMS_corFR.log', commandType="DP3")

        debug_imaging(MSs_concat_all, 'afterbp', column='FR_CORRECTED_DATA')

        # Here we solve for fast scalaramp - this should capture scintillations. BLsmooth might smear the scintillations for the CS, but seems to give better results in image space

        # Solve cal_SB.MS:SMOOTHED_DATA (only solve) against FR-corrupted MODEL_DATA
        logger.info('Calibrating amp scintillations...')
        MSs_concat_all.run(f'DP3 {parset_dir}/DP3-sol.parset msin=$pathMS msin.datacolumn=CORRECTED_DATA sol.h5parm=$pathMS/amp.h5 sol.mode=scalaramplitude sol.datause=single \
                            sol.modeldatacolumns=[MODEL_DATA_FRCOR] sol.solint=1 sol.nchan=1 sol.smoothnessconstraint=5e6',
                           log='$nameMS_solBP.log', commandType="DP3")

        lib_util.run_losoto(s, 'amp', [ms + '/amp.h5' for ms in MSs_concat_all.getListStr()],
                            [parset_dir + '/losoto-plot-scalaramp.parset'])

        # FR correction concat_all.MS:CORRECTED_DATA -> CORRECTED_DATA
        logger.info('Amp scintillation correction...')
        MSs_concat_all.run('DP3 ' + parset_dir + '/DP3-cor.parset msin=$pathMS cor.parmdb=cal-amp.h5 \
            cor.correction=amplitude000  cor.updateweights=True', log='$nameMS_corBP.log', commandType="DP3")

        # FR correction concat_all.MS:CORRECTED_DATA -> FR_CORRECTED_DATA
=======
    with w.if_todo('final_cor'):
        # Correct amp BP CORRECTED_DATA -> CORRECTED_DATA
        logger.info('BP correction...')
        MSs_concat_all.run(f'DP3 {parset_dir}/DP3-cor.parset msin=$pathMS cor.parmdb=cal-bp.h5 \
            cor.correction=amplitudeSmooth cor.updateweights=True', log='$nameMS_corBP.log', commandType="DP3")

        # FR correction concat_all.MS:CORRECTED_DATA -> CORRECTED_DATA
>>>>>>> 3a8af6ef
        logger.info('FR correction (for imaging)...')
        MSs_concat_all.run(f'DP3 {parset_dir}/DP3-cor.parset msin=$pathMS \
                            cor.parmdb=cal-fr.h5 cor.correction=rotationmeasure000', log='$nameMS_corFR.log', commandType="DP3")

<<<<<<< HEAD
        debug_imaging(MSs_concat_all, 'afteramp', column='FR_CORRECTED_DATA')

        # Smooth data concat_all.MS:CORRECTED_DATA -> SMOOTHED_DATA (BL-based smoothing)
        # Solve cal_SB.MS:SMOOTHED_DATA (only solve)
        logger.info('Calibrating slow leakage...')
        timestep = int(20*np.rint(120 / tint))  # brings down to 20min
        MSs_concat_all.run('DP3 ' + parset_dir + '/DP3-sol.parset msin=$pathMS msin.datacolumn=CORRECTED_DATA sol.h5parm=$pathMS/fj.h5 sol.mode=fulljones \
                            sol.modeldatacolumns=[MODEL_DATA_FRCOR] sol.solint=' + str(timestep) + ' sol.nchan=' + str(2*small_freqstep),
                           log='$nameMS_solFJ.log', commandType="DP3")

        lib_util.run_losoto(s, 'fj', [ms + '/fj.h5' for ms in MSs_concat_all.getListStr()],
                            [parset_dir + '/losoto-plot-fullj.parset'])

    with w.if_todo('cal_imaging'):

        # Correct amp BP CORRECTED_DATA -> CORRECTED_DATA
        logger.info('Leakage correction...')
        MSs_concat_all.run('DP3 ' + parset_dir + '/DP3-cor.parset msin=$pathMS cor.parmdb=cal-fj.h5 \
            cor.correction=fulljones cor.soltab=[amplitude000,phase000] cor.updateweights=False',
                           log='$nameMS_corBP.log', commandType="DP3")

        # Correct FR concat_all-phaseup.MS:CORRECTED_DATA -> CORRECTED_DATA
        logger.info('Faraday rotation correction...')
        MSs_concat_all.run('DP3 ' + parset_dir + '/DP3-cor.parset msin=$pathMS msin.datacolumn=CORRECTED_DATA cat cor.parmdb=cal-fr.h5 \
                       cor.correction=rotationmeasure000', log='$nameMS_corFR.log', commandType="DP3")
=======
#        debug_imaging(MSs_concat_all, 'afterbp', column='FR_CORRECTED_DATA')
#
#        # Smooth data concat_all.MS:CORRECTED_DATA -> SMOOTHED_DATA (BL-based smoothing)
#        MSs_concat_all.run_Blsmooth(incol='CORRECTED_DATA', logstr='smooth')  # now we can also smooth in time
#
#        # Solve cal_SB.MS:SMOOTHED_DATA (only solve) against FR-corrupted MODEL_DATA
#        logger.info('Calibrating amp...')
#        MSs_concat_all.run(f'DP3 {parset_dir}/DP3-sol.parset msin=$pathMS sol.h5parm=$pathMS/amp.h5 sol.mode=scalaramplitude sol.datause=single \
#                            sol.modeldatacolumns=[MODEL_DATA_FRCOR] sol.solint=1 sol.nchan=1 sol.smoothnessconstraint=3e6',
#                           log='$nameMS_solBP.log', commandType="DP3")
#
#        lib_util.run_losoto(s, 'amp', [ms + '/amp.h5' for ms in MSs_concat_all.getListStr()],
#                            [parset_dir + '/losoto-plot-scalaramp.parset'])
#
#        # FR correction concat_all.MS:CORRECTED_DATA -> CORRECTED_DATA
#        logger.info('amp correction...')
#        MSs_concat_all.run('DP3 ' + parset_dir + '/DP3-cor.parset msin=$pathMS cor.parmdb=cal-amp.h5 \
#            cor.correction=amplitude000  cor.updateweights=True', log='$nameMS_corBP.log', commandType="DP3")
#
#        # FR correction concat_all.MS:CORRECTED_DATA -> FR_CORRECTED_DATA
#        logger.info('FR correction (for imaging)...')
#        MSs_concat_all.run(f'DP3 {parset_dir}/DP3-cor.parset msin=$pathMS msout.datacolumn=FR_CORRECTED_DATA \
#                            cor.parmdb=cal-fr.h5 cor.correction=rotationmeasure000', log='$nameMS_corFR.log', commandType="DP3")
#
#        debug_imaging(MSs_concat_all, 'afteramp', column='FR_CORRECTED_DATA')
#
#        # Smooth data concat_all.MS:CORRECTED_DATA -> SMOOTHED_DATA (BL-based smoothing)
#        MSs_concat_all.run_Blsmooth(incol='CORRECTED_DATA', logstr='smooth')
#        # Solve cal_SB.MS:SMOOTHED_DATA (only solve)
#        logger.info('Calibrating Leakage...')
#        timestep = int(np.rint(120 / tint))  # brings down to 120s
#        MSs_concat_all.run('DP3 ' + parset_dir + '/DP3-sol.parset msin=$pathMS sol.h5parm=$pathMS/fj.h5 sol.mode=fulljones \
#                            sol.modeldatacolumns=[MODEL_DATA_FRCOR] sol.solint=' + str(timestep) + ' sol.nchan=' + str(nchan),
#                           log='$nameMS_solFJ.log', commandType="DP3")
#
#        lib_util.run_losoto(s, 'fj', [ms + '/fj.h5' for ms in MSs_concat_all.getListStr()],
#                            [parset_dir + '/losoto-plot-fullj.parset'])

    with w.if_todo('debug_img'):
>>>>>>> 3a8af6ef

        debug_imaging(MSs_concat_all, 'final')

    ### DONE

if not develop:
    logger.info('Cleaning up...')
    os.system('rm -r *MS')

w.alldone()<|MERGE_RESOLUTION|>--- conflicted
+++ resolved
@@ -539,7 +539,6 @@
 
 # a debug image
 if imaging:
-<<<<<<< HEAD
     with w.if_todo('cal_leakage'):
         ## Pol align correction concat_all.MS:DATA -> CORRECTED_DATA
         logger.info('Polalign correction...')
@@ -583,20 +582,10 @@
             cor.correction=amplitude000  cor.updateweights=True', log='$nameMS_corBP.log', commandType="DP3")
 
         # FR correction concat_all.MS:CORRECTED_DATA -> FR_CORRECTED_DATA
-=======
-    with w.if_todo('final_cor'):
-        # Correct amp BP CORRECTED_DATA -> CORRECTED_DATA
-        logger.info('BP correction...')
-        MSs_concat_all.run(f'DP3 {parset_dir}/DP3-cor.parset msin=$pathMS cor.parmdb=cal-bp.h5 \
-            cor.correction=amplitudeSmooth cor.updateweights=True', log='$nameMS_corBP.log', commandType="DP3")
-
-        # FR correction concat_all.MS:CORRECTED_DATA -> CORRECTED_DATA
->>>>>>> 3a8af6ef
         logger.info('FR correction (for imaging)...')
-        MSs_concat_all.run(f'DP3 {parset_dir}/DP3-cor.parset msin=$pathMS \
+        MSs_concat_all.run(f'DP3 {parset_dir}/DP3-cor.parset msin=$pathMS msout.datacolumn=FR_CORRECTED_DATA \
                             cor.parmdb=cal-fr.h5 cor.correction=rotationmeasure000', log='$nameMS_corFR.log', commandType="DP3")
 
-<<<<<<< HEAD
         debug_imaging(MSs_concat_all, 'afteramp', column='FR_CORRECTED_DATA')
 
         # Smooth data concat_all.MS:CORRECTED_DATA -> SMOOTHED_DATA (BL-based smoothing)
@@ -622,47 +611,6 @@
         logger.info('Faraday rotation correction...')
         MSs_concat_all.run('DP3 ' + parset_dir + '/DP3-cor.parset msin=$pathMS msin.datacolumn=CORRECTED_DATA cat cor.parmdb=cal-fr.h5 \
                        cor.correction=rotationmeasure000', log='$nameMS_corFR.log', commandType="DP3")
-=======
-#        debug_imaging(MSs_concat_all, 'afterbp', column='FR_CORRECTED_DATA')
-#
-#        # Smooth data concat_all.MS:CORRECTED_DATA -> SMOOTHED_DATA (BL-based smoothing)
-#        MSs_concat_all.run_Blsmooth(incol='CORRECTED_DATA', logstr='smooth')  # now we can also smooth in time
-#
-#        # Solve cal_SB.MS:SMOOTHED_DATA (only solve) against FR-corrupted MODEL_DATA
-#        logger.info('Calibrating amp...')
-#        MSs_concat_all.run(f'DP3 {parset_dir}/DP3-sol.parset msin=$pathMS sol.h5parm=$pathMS/amp.h5 sol.mode=scalaramplitude sol.datause=single \
-#                            sol.modeldatacolumns=[MODEL_DATA_FRCOR] sol.solint=1 sol.nchan=1 sol.smoothnessconstraint=3e6',
-#                           log='$nameMS_solBP.log', commandType="DP3")
-#
-#        lib_util.run_losoto(s, 'amp', [ms + '/amp.h5' for ms in MSs_concat_all.getListStr()],
-#                            [parset_dir + '/losoto-plot-scalaramp.parset'])
-#
-#        # FR correction concat_all.MS:CORRECTED_DATA -> CORRECTED_DATA
-#        logger.info('amp correction...')
-#        MSs_concat_all.run('DP3 ' + parset_dir + '/DP3-cor.parset msin=$pathMS cor.parmdb=cal-amp.h5 \
-#            cor.correction=amplitude000  cor.updateweights=True', log='$nameMS_corBP.log', commandType="DP3")
-#
-#        # FR correction concat_all.MS:CORRECTED_DATA -> FR_CORRECTED_DATA
-#        logger.info('FR correction (for imaging)...')
-#        MSs_concat_all.run(f'DP3 {parset_dir}/DP3-cor.parset msin=$pathMS msout.datacolumn=FR_CORRECTED_DATA \
-#                            cor.parmdb=cal-fr.h5 cor.correction=rotationmeasure000', log='$nameMS_corFR.log', commandType="DP3")
-#
-#        debug_imaging(MSs_concat_all, 'afteramp', column='FR_CORRECTED_DATA')
-#
-#        # Smooth data concat_all.MS:CORRECTED_DATA -> SMOOTHED_DATA (BL-based smoothing)
-#        MSs_concat_all.run_Blsmooth(incol='CORRECTED_DATA', logstr='smooth')
-#        # Solve cal_SB.MS:SMOOTHED_DATA (only solve)
-#        logger.info('Calibrating Leakage...')
-#        timestep = int(np.rint(120 / tint))  # brings down to 120s
-#        MSs_concat_all.run('DP3 ' + parset_dir + '/DP3-sol.parset msin=$pathMS sol.h5parm=$pathMS/fj.h5 sol.mode=fulljones \
-#                            sol.modeldatacolumns=[MODEL_DATA_FRCOR] sol.solint=' + str(timestep) + ' sol.nchan=' + str(nchan),
-#                           log='$nameMS_solFJ.log', commandType="DP3")
-#
-#        lib_util.run_losoto(s, 'fj', [ms + '/fj.h5' for ms in MSs_concat_all.getListStr()],
-#                            [parset_dir + '/losoto-plot-fullj.parset'])
-
-    with w.if_todo('debug_img'):
->>>>>>> 3a8af6ef
 
         debug_imaging(MSs_concat_all, 'final')
 
