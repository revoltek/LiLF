--- conflicted
+++ resolved
@@ -255,7 +255,7 @@
         MSs_pa.run(f'DP3 {parset_dir}/DP3-sol.parset msin=$pathMS msin.datacolumn=DATA sol.h5parm=$pathMS/pa.h5 \
                sol.mode=rotation+diagonal sol.rotationdiagonalmode=diagonalphase \
                sol.solint=1 sol.nchan=1', log='$nameMS_solPA.log', commandType="DP3")
-        
+
         lib_util.run_losoto(s, 'pa', [ms+'/pa.h5' for ms in MSs_pa.getListStr()],
                 [parset_dir+'/losoto-plot-ph.parset', parset_dir+'/losoto-plot-rot.parset',  parset_dir+'/losoto-pa.parset'])
 
@@ -273,11 +273,9 @@
                    sol.solint={small_timestep} sol.nchan={small_freqstep}', log='$nameMS_solPA.log', commandType="DP3")
 
         lib_util.run_losoto(s, 'pa', [ms+'/pa.h5' for ms in MSs_concat_all.getListStr()],
-<<<<<<< HEAD
                     [parset_dir+'/losoto-plot-ph.parset', parset_dir+'/losoto-plot-rot.parset',  parset_dir+'/losoto-pa.parset'])
-=======
+        lib_util.run_losoto(s, 'pa', [ms+'/pa.h5' for ms in MSs_concat_all.getListStr()],
                 [parset_dir+'/losoto-plot-ph.parset', parset_dir+'/losoto-plot-rot.parset',  parset_dir+'/losoto-pa.parset'])
->>>>>>> e7821e84
 ### DONE
 
 ########################################################
