--- conflicted
+++ resolved
@@ -34,11 +34,7 @@
 sparse_sb = parset.getboolean('LOFAR_cal', 'sparse_sb') # change flagging to hande data that uses only alternating sb
 develop = parset.getboolean('LOFAR_cal', 'develop') # for development, don't delete files
 bl2flag = parset.get('flag', 'stations')
-<<<<<<< HEAD
-debugplots = True
-=======
 debugplots = False
->>>>>>> 61aa8919
 
 #############################################################
 
