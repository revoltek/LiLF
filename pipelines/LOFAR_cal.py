#!/usr/bin/env python3
# -*- coding: utf-8 -*-

# Pipeline to run on the calibrator observation .
# It isolates various systematic effects and
# prepare them for the transfer to the target field.

import os, glob, re
import casacore.tables as pt
import numpy as np

########################################################
from LiLF import lib_ms, lib_util, lib_log, lib_h5

logger_obj = lib_log.Logger('pipeline-cal')
logger = lib_log.logger
s = lib_util.Scheduler(log_dir=logger_obj.log_dir, dry=False)
w = lib_util.Walker('pipeline-cal.walker')

# parse parset
parset = lib_util.getParset()
logger.info('Parset: ' + str(dict(parset['LOFAR_cal'])))
parset_dir = parset.get('LOFAR_cal', 'parset_dir')
data_dir = parset.get('LOFAR_cal', 'data_dir')
skymodel = parset.get('LOFAR_cal', 'skymodel')
imaging = parset.getboolean('LOFAR_cal', 'imaging')
fillmissingedges = parset.getboolean('LOFAR_cal', 'fillmissingedges')
less_aggressive_flag = parset.getboolean('LOFAR_cal', 'less_aggressive_flag') # change flagging to hande data that uses only alternating sb
develop = parset.getboolean('LOFAR_cal', 'develop') # for development, don't delete files
use_shm = parset.getboolean('LOFAR_cal', 'use_shm') # use shared memory for wsclean
bl2flag = parset.get('flag', 'stations')
use_GNSS = parset.getboolean('LOFAR_cal', 'use_GNSS') # Use GNSS for pre-TEC and FR
#############################################################

def debug_imaging(MSs, suffix, column='CORRECTED_DATA'):
    """
    Make an image of the calibrator
    Parameters
    ----------
    MSs
    suffix: name of the image
    """
    if not os.path.exists('img'):
        os.makedirs('img')

    imgsizepix = 2048 if MSs.hasIS else 1024
    scale = '0.3arcsec' if MSs.hasIS else '3arcsec'

    logger.info('Cleaning...')
    imagename = f'img/cal-{suffix}'
    lib_util.run_wsclean(s, 'wsclean.log', MSs.getStrWsclean(), name=imagename, size=imgsizepix, data_column=column,
                         scale=scale, pol='I,V', auto_mask=5, # local_rms='', local_rms_method='rms-with-min',
                         weight='briggs -0.3', niter=100000, no_update_model_required='', minuv_l=30, mgain=0.6,
                         baseline_averaging='', auto_threshold=2, join_channels='', fit_spectral_pol=3,
                         channels_out=MSs.getChout(4e6), use_shm=use_shm)

#############################################################
# Clear
with w.if_todo('cleaning'):
    logger.info('Cleaning...')
    lib_util.check_rm('plots-preiono plots-preiono-cs plots-fr plots-bp plots-bp-sub plots-fj plots-iono plots-iono-cs plots-pa plots-amp plots-weights plots-test*}')
    lib_util.check_rm('cal*.h5')
    lib_util.check_rm('ionex*') # spinifex iono data
### DONE

# unpack tar files if present
for tarfile in glob.glob(data_dir + '/*tar'):
    if not os.path.exists(tarfile.replace('.tar','')):
        s.add(f'tar xf {tarfile} --one-top-level={data_dir}', log='tar.log', commandType='general')
if len(s.action_list) > 0:
    logger.info('Untar files...')
    s.run(check=True, maxProcs=5)

MSs = lib_ms.AllMSs(glob.glob(data_dir + '/*MS'), s, check_flags=False)

### This part is done so that missing subbands get concatenated correctly.
for i, msg in enumerate(np.array_split(sorted(glob.glob(data_dir + '/*MS')), 1)):
    if fillmissingedges:
        min_nu = pt.table(MSs.getListStr()[0], ack=False).OBSERVATION[0]['LOFAR_OBSERVATION_FREQUENCY_MIN']
        max_nu = pt.table(MSs.getListStr()[0], ack=False).OBSERVATION[0]['LOFAR_OBSERVATION_FREQUENCY_MAX']
    else:
        min_nu = min(MSs.getFreqs()) / 1e6
        max_nu = max(MSs.getFreqs()) / 1e6
    num_init = lib_util.lofar_nu2num(min_nu) + 1  # +1 because FREQ_MIN/MAX somewhat have the lowest edge of the SB freq
    num_fin = lib_util.lofar_nu2num(max_nu) + 1
    prefix = re.sub('SB[0-9]*.MS', '', msg[0])
    msg = []
    for j in range(num_init, num_fin + 1):
        msg.append(prefix + 'SB%03i.MS' % j)

#msg = sorted(glob.glob(data_dir+'/*MS')) # does not fill gaps

calname = MSs.getListObj()[0].getNameField(checkCalName=True)
nchan = MSs.mssListObj[0].getNchan()
tint = MSs.mssListObj[0].getTimeInt()
freqres = MSs.mssListObj[0].getChanband()

if skymodel == '':  # default case
    if MSs.hasIS:
        logger.warning('Sub-arcsecond models for LBA only partially tested! '
                       '3C196 is usable but not optimal and on the wrong scale. 3C380 is usable and scales between 40 and 70 MHz.'
                       'For 3C48 and 3C147, using S&H point sources which may give reasonable results.')
        if calname.lower() in ['3c196', '3c380']:
            skymodel = os.path.dirname(__file__) + '/../models/calib-highres.skymodel'
        elif calname.lower() in ['3c48', '3c147']:
            skymodel = os.path.dirname(__file__) + '/../models/calib-simple.skymodel'
    else:
        skymodel = os.path.dirname(__file__) + '/../models/calib-simple.skymodel'

logger.info(f"Initial time res: {tint:.1f}, nchan: {nchan}")

with w.if_todo('concat_all'):
    freqstep = 1  # keep all channels
    timestep = round(4 / tint)  # brings down to 4s
    # concat all SBs
    # SB.MS:DATA -> concat_all.MS:DATA
    logger.info('Concatenating data all (avg time %i)...' % timestep)
    lib_util.check_rm('concat_all.MS')
    s.add('DP3 ' + parset_dir + '/DP3-concat.parset msin="[' + ','.join(msg) + ']" msout=concat_all.MS \
              avg.freqstep=' + str(freqstep) + ' avg.timestep=' + str(timestep),
          log='concat.log', commandType='DP3')
    s.run(check=True)
### DONE

MSs_concat_all = lib_ms.AllMSs(['concat_all.MS'], s, check_flags=False)
MSs_concat_all.print_HAcov()
# for averaged data data set - the only purpose is to speed up the PA and FR solves
# small_freqres = 781248 # four SB - 390624 # two SB - 195312 # one SB
small_freqstep = round(781248/freqres)
small_timestep = 8 # to 32 s

# relax in case of IS or decamenter
if MSs_concat_all.hasIS:
    small_freqstep //= 2
#    small_timestep //= 2 # ~time variation not that different between RS and IS
if min(MSs_concat_all.getFreqs()) < 20.e6:
    small_freqstep //= 4
    small_timestep //= 2
elif min(MSs_concat_all.getFreqs()) < 40.e6:
    small_freqstep //= 2

uvlambdamin = 50 if min(MSs_concat_all.getFreqs()) < 30e6 else 100 # for Decameter we don't have any data otherwise...

######################################################
# rescale data to expected theoretical bandpass
with w.if_todo('scale_bp'):
    # check weights
    MSs_concat_all.run('reweight.py $pathMS -v -p -a %s' % (MSs_concat_all.getListObj()[0].getAntennas()[0]),
                log='$nameMS_weights.log', commandType='python')
    os.system('mkdir plots-weights; mv *png plots-weights/prebptheo.png')
    
    logger.info("Scale data to expected bandpass...")
    # Solve concat_all.MS:DATA
    # dummy call to create template
    MSs_concat_all.run(
        f'DP3 {parset_dir}/DP3-sol.parset msin=concat_all.MS msin.datacolumn=DATA sol.h5parm=cal-bp-theo.h5 sol.solint={round(20 / tint)} sol.nchan=1 \
            sol.maxiter=0 sol.mode=diagonalamplitude sol.modeldatacolumns="[DATA]" sol.datause=dual',
            log='$nameMS_bptemplate.log', commandType='DP3')
    lib_h5.create_h5bandpass(MSs_concat_all.getListObj()[0], 'cal-bp-theo.h5')
    # Correct avg BP concat_all:DATA -> DATA
    MSs_concat_all.run(f'DP3 {parset_dir}/DP3-cor.parset msin=$pathMS msin.datacolumn=DATA msout.datacolumn=DATA '
                       f'cor.parmdb=cal-bp-theo.h5 cor.correction=amplitude000 cor.updateweights=True',
                       log="$nameMS_bpscale.log", commandType="DP3")

    # check weights
    MSs_concat_all.run('reweight.py $pathMS -v -p -a %s' % (MSs_concat_all.getListObj()[0].getAntennas()[0]),
                log='$nameMS_weights.log', commandType='python')
    os.system('mv *png plots-weights/postbptheo.png')

# flag bad stations, flags will propagate
with w.if_todo('flag'):
    logger.info("Flagging...")
    MSs_concat_all.run(f'DP3 {parset_dir}/DP3-flag.parset msin=$pathMS ant.baseline=\"{bl2flag}\" \
            aoflagger.strategy={parset_dir}/LBAdefaultwideband.lua',
            log='$nameMS_flag.log', commandType='DP3')
    
    # extend flags on bad time/freq slots
    logger.info('Remove bad time/freq stamps...')
    MSs_concat_all.run('flagonmindata.py -f 0.5 $pathMS', log='$nameMS_flagonmindata.log', commandType='python')
### DONE

# Predict cal concat_all.MS:MODEL_DATA
with w.if_todo('predict_all'):
    logger.info(f'Add model of {calname} from {os.path.basename(skymodel)} to MODEL_DATA...')
    MSs_concat_all.run(
        f"DP3 {parset_dir}/DP3-predict.parset msin=$pathMS pre.sourcedb={skymodel} pre.sources={calname}",
        log="$nameMS_pre.log", commandType="DP3")

if use_GNSS:
    with w.if_todo('get_gps_tec_rm'):
        lib_util.check_rm('cal-gps*.h5')
        # Get tec h5 parm from GPS data using spinifex (https://git.astron.nl/RD/spinifex).
        logger.info('Get RM from GPS data (spinifex)...')
        MSs_concat_all.run('spinifex get_rm_h5parm_from_ms $pathMS -o cal-gps-rm.h5',
                           log='spinifex_gps_rm.log', commandType='general')
        lib_util.run_losoto(s, 'cal-gps-rm.h5', ['cal-gps-rm.h5'], [parset_dir + '/losoto-plot-rm.parset'], plots_dir='plots-gps-rm')
        logger.info('Get TEC from GPS data (spinifex)...')
        MSs_concat_all.run('spinifex get_tec_h5parm_from_ms $pathMS -o cal-gps-tec.h5',
                           log='spinifex_gps_tec.log', commandType='general')
        # smooth gps TEC. (fitting works better on smoothed data)
        s.add("smooth_gps_tec.py cal-gps-tec.h5 tec", log='smooth_gps_tec.log', commandType='python')
        s.run()    
        
        lib_util.run_losoto(s, 'cal-gps-tec.h5', ['cal-gps-tec.h5'], [parset_dir + '/losoto-plot-tec.parset'], plots_dir='plots-gps-tec')

# if develop:
#     # Smooth data concat_all-all DATA -> SMOOTHED_DATA (BL-based smoothing)
#     MSs_concat_all.run_Blsmooth(nofreq=True, logstr='smooth3')
#
#     # Solve cal_SB.MS:SMOOTHED_DATA (only solve)
#     logger.info('Calibrating test...')
#     MSs_concat_all.run(f'DP3 {parset_dir}/DP3-sol.parset msin=$pathMS\
#             sol.h5parm=$pathMS/test.h5 sol.mode=fulljones \
#             sol.solint=1 sol.nchan=1', \
#             log='$nameMS_solTEST.log', commandType="DP3")
#     lib_util.run_losoto(s, 'test-init', [ms + '/test.h5' for ms in MSs_concat_all.getListStr()],
#                         [parset_dir + '/losoto-plot-fullj.parset', parset_dir + '/losoto-bp.parset'])

###################################################

# 1: PRE-calibration: remove the fast-wrapping scalarphase (clock+disp. delay + 3rd order).
# This is necessary to increase the solution intervals/channels for the PA rot+diag step, that otherwise becomes
# too noisy for international stations. Do this on FR-corrected data to reduce glitches from FR+PA interplay.
# order is correct
with w.if_todo('pre_iono'):
    # Correct beam concat_all.MS:DATA -> CORRECTED_DATA
    logger.info('Beam correction...')
    MSs_concat_all.run(
        f'DP3 {parset_dir}/DP3-beam.parset msin=$pathMS msin.datacolumn=DATA corrbeam.updateweights=True',
        log='$nameMS_beam.log', commandType="DP3")

    # check weights
    MSs_concat_all.run(
        'reweight.py $pathMS -v -p -a %s' % (MSs_concat_all.getListObj()[0].getAntennas()[0]),
        log='$nameMS_weights.log', commandType='python')
    os.system('mv *png plots-weights/postbeam.png')

    if use_GNSS:
        # Preliminary rm correction concat_all.MS:CORRECTED_DATA -> CORRECTED_DATA
        logger.info('pre-correcion RM from GPS...')
        MSs_concat_all.run(f'DP3 {parset_dir}/DP3-cor.parset msin=$pathMS cor.parmdb=cal-gps-rm.h5 \
                    cor.correction=rotationmeasure000', log='$nameMS_cor-gps-rm.log', commandType="DP3")
        # Preliminary tec correction concat_all.MS:CORRECTED_DATA -> CORRECTED_DATA
        logger.info('pre-correcion TEC from GPS...')
        MSs_concat_all.run(f'DP3 {parset_dir}/DP3-cor.parset msin=$pathMS cor.parmdb=cal-gps-tec.h5 \
                    cor.correction=tec000', log='$nameMS_cor-gps-tec.log', commandType="DP3")

    # Smooth data concat_all.MS:CORRECTED_DATA -> SMOOTHED_DATA
    MSs_concat_all.run_Blsmooth(incol='CORRECTED_DATA', logstr='smooth')

    # Solve concat_all.MS:SMOOTHED_DATA (only solve on CS-CS BL)
    # not more smoothing since in rare case some CS have strong delay!
    # solint = 8 * 4s = 32s
    logger.info('Calibrating IONO (Core Stations)...')
    MSs_concat_all.run(f'DP3 {parset_dir}/DP3-sol.parset msin=$pathMS msin.datacolumn=SMOOTHED_DATA \
                        sol.h5parm=$pathMS/preiono.h5 sol.mode=scalarphase sol.datause=single sol.solint=8 sol.nchan=1 msin.baseline="CS*&CS*" \
                        sol.smoothnessconstraint=0.5e6 sol.uvlambdamin={uvlambdamin}', log='$nameMS-preIONO_sol.log',
                       commandType="DP3")

    lib_util.run_losoto(s, 'preiono-cs', [ms + '/preiono.h5' for ms in MSs_concat_all.getListStr()],
                        [parset_dir + '/losoto-plot-scalarph.parset', parset_dir + '/losoto-ionoCS.parset'])

    # Correct iono concat_all:CORRECTED_DATA -> CORRECTED_DATA (unit correction for RS)
    logger.info('Iono correction (Core Stations)...')
    MSs_concat_all.run(f'DP3 {parset_dir}/DP3-cor.parset msin=$pathMS cor.parmdb=cal-preiono-cs.h5 \
                cor.correction=phase000', log='$nameMS-preIONO_cor.log', commandType="DP3")

    # Phasing up the cose stations concat_all.MS:SMOOTHED_DATA -> concat_all-phaseup-preIONO.MS:DATA
    logger.info('Phasing up Core Stations...')
    lib_util.check_rm('concat_all-phaseup-preIONO.MS')
    MSs_concat_all.run(f'DP3 {parset_dir}/DP3-phaseup.parset msin=$pathMS msin.datacolumn=CORRECTED_DATA \
                        msout=concat_all-phaseup-preIONO.MS', log='$nameMS_phaseup.log', commandType="DP3")

    MSs_concat_phaseupIONO = lib_ms.AllMSs(['concat_all-phaseup-preIONO.MS'], s, check_flags=False)

    # Predict cal concat_all.MS:MODEL_DATA
    logger.info(f'Add model of {calname} from {os.path.basename(skymodel)} to MODEL_DATA...')
    MSs_concat_phaseupIONO.run(
        f"DP3 {parset_dir}/DP3-predict.parset msin=$pathMS pre.sourcedb={skymodel} pre.sources={calname}",
        log="$nameMS_pre.log", commandType="DP3")
    # TODO RS and IS need very different smoothing - could do an extra iteration for the IS?
    # Equation for allowed smoothing, assuming ONLY TEC and kernel is one sixth of the bandwidth it takes for one wrap at 54 MHz
    # kernelsize_smoothnessconstraint [MHz] = 0.3 / dTEC [TECU]
    # For RS: Expect up to 0.5 TECU, kernel should be ~0.6 MHz (smaller since we also have clock)
    # FOR IS: Expect up to 5 TECU, kernel should be ~0.1 MHz
    # Smooth data concat_all.MS:DATA -> SMOOTHED_DATA
    MSs_concat_phaseupIONO.run_Blsmooth(incol='DATA', logstr='smooth')
    # Solve concat_all-phaseupIONO.MS:SMOOTHED_DATA (only solve)
    logger.info('Calibrating IONO (distant stations)...')
    smoothnessconstraint = '0.1e6' if MSs_concat_all.hasIS else '0.5e6'
    MSs_concat_phaseupIONO.run(f'DP3 {parset_dir}/DP3-sol.parset msin=$pathMS msin.datacolumn=SMOOTHED_DATA \
                           sol.h5parm=$pathMS/preiono.h5 sol.mode=scalarphase  sol.datause=single \
                           sol.solint=1 sol.nchan=1 sol.smoothnessconstraint={smoothnessconstraint} sol.smoothnessreffrequency=54e6', \
                           log='$nameMS_sol.log', commandType="DP3")

    lib_util.run_losoto(s, 'preiono', [ms + '/preiono.h5' for ms in MSs_concat_phaseupIONO.getListStr()],
                        [parset_dir + '/losoto-ref-ph.parset', parset_dir + '/losoto-plot-scalarph.parset'])
    if use_GNSS:
        lib_util.check_rm('cal-dtec.h5')
        logger.info('fit residual dTEC...')
        s.add("dtec_finder.py --gps_corrected cal-preiono.h5", log='dtec_finder.log', commandType='python')
        s.run(check=True)
        lib_util.run_losoto(s, 'cal-dtec.h5', ['cal-dtec.h5'], [parset_dir + '/losoto-plot-tec.parset'], plots_dir='plots-dtec-finder')

### DONE
########################################################

# 2: find PA
# correct order:
# corrupt pre-iono, corrupt beam
with w.if_todo('cal_pa'):
<<<<<<< HEAD
    if use_GNSS:
        # Correct gps-tec concat_all:DATA -> CORRECTED_DATA
        logger.info('TEC correction (GPS)...')
        MSs_concat_all.run(f'DP3 {parset_dir}/DP3-cor.parset msin=$pathMS cor.parmdb=cal-gps-tec.h5 msin.datacolumn=DATA\
                    cor.correction=tec000', log='$nameMS_cor-gps-tec.log', commandType="DP3")
    else:
        # Correct pre-iono concat_all:CORRECTED_DATA -> CORRECTED_DATA
        logger.info('Iono correction (preliminary)...')
        MSs_concat_all.run(f'DP3 {parset_dir}/DP3-cor.parset msin=$pathMS cor.parmdb=cal-preiono-cs.h5 \
                    cor.correction=phase000', log='$nameMS_cor-preIONO.log', commandType="DP3")
        MSs_concat_all.run(f'DP3 {parset_dir}/DP3-cor.parset msin=$pathMS cor.parmdb=cal-preiono.h5 \
                    cor.correction=phase000', log='$nameMS_cor-preIONO.log', commandType="DP3")
=======
    # Correct pre-iono concat_all:DATA -> CORRECTED_DATA
    logger.info('Iono correction (preliminary)...')
    MSs_concat_all.run(f'DP3 {parset_dir}/DP3-cor.parset msin=$pathMS cor.parmdb=cal-preiono-cs.h5 msin.datacolumn=MODEL_DATA  \
                cor.correction=phase000 msout.datacolumn=MODEL_DATA_PREIONO cor.invert=False', log='$nameMS_cor-preIONO.log', commandType="DP3")
    MSs_concat_all.run(f'DP3 {parset_dir}/DP3-cor.parset msin=$pathMS cor.parmdb=cal-preiono.h5 msin.datacolumn=MODEL_DATA_PREIONO \
                cor.invert=False msout.datacolumn=MODEL_DATA_PREIONO cor.correction=phase000', log='$nameMS_cor-preIONO.log', commandType="DP3")
    #Corrupt beam 
    MSs_concat_all.run(f'DP3 {parset_dir}/DP3-beam.parset msin=$pathMS msin.datacolumn=MODEL_DATA_PREIONO msout.datacolumn=MODEL_DATA_BEAMCOR \
                       corrbeam.invert=False setbeam.beammode=element', log='$nameMS_cor-preIONO.log', commandType='DP3')
>>>>>>> 7bdbd2cc
    # Smooth data concat_all:CORRECTED_DATA -> SMOOTHED_DATA
    MSs_concat_all.run_Blsmooth(incol='DATA', logstr='smooth')

    if MSs_concat_all.hasIS:
        # For IS data speedup: Concat+avg SMOOTHED_DATA -> concat_pa.MS:DATA
        # average a lot to speed up and increase S/N -> fast scalarphase is gone, so this should be fine.
        # the averaging here needs to be sufficient to catch the FR
        logger.info('Create small concatenated MS (averaging)...')
        lib_util.check_rm('concat_pa.MS')
        s.add(f'DP3 {parset_dir}/DP3-avg.parset msin=concat_all.MS msout=concat_pa.MS msin.datacolumn=SMOOTHED_DATA \
                   avg.timestep={small_timestep} avg.freqstep={small_freqstep}', log='concat_pa.log', commandType='DP3')
        s.run(check=True)
        MSs_pa = lib_ms.AllMSs(['concat_pa.MS'], s, check_flags=False)

        # predict the element-corrupted model
        logger.info(f'Add beam-corrupted model of {calname} from {os.path.basename(skymodel)} to MODEL_DATA...')
        MSs_pa.run(f"DP3 {parset_dir}/DP3-predict.parset msin=$pathMS pre.sourcedb={skymodel} pre.sources={calname} \
                  pre.usebeammodel=True, pre.beammode=element pre.beam_interval=120", log="$nameMS_pre.log", commandType="DP3")
        if use_GNSS:
            # FR corruption concat_pa.MS:MODEL_DATA -> MODEL_DATA
            logger.info('Faraday rotation corruption (MODEL_DATA - > MODEL_DATA)...')
            MSs_pa.run(f'DP3 {parset_dir}/DP3-cor.parset msin=$pathMS msin.datacolumn=MODEL_DATA msout.datacolumn=MODEL_DATA \
                                cor.parmdb=cal-gps-rm.h5 cor.correction=rotationmeasure000 cor.invert=False',
                       log='$nameMS_corGPSFR.log', commandType="DP3")
        # Beam corruption concat_pa.MS:MODEL_DATA -> MODEL_DATA
        logger.info(f'Beam model corruption (MODEL_DATA - > MODEL_DATA)...')
        phase_center = MSs_pa.getListObj()[0].getPhaseCentre()
        MSs_pa.run(f'DP3 {parset_dir}/DP3-beam.parset msin=$pathMS msin.datacolumn=MODEL_DATA msout.datacolumn=MODEL_DATA setbeam.beammode=Element corrbeam.updateweights=False corrbeam.invert=False',
            log='$nameMS_beam.log', commandType="DP3")
        # HE: sol.rotationdiagonalmode diagonalphase seemes to give more stable results and surpresses the ~60 MHz bump weirdness
        # HE: do not use smoothnessconstraint, gives quite bad results here, at least at 1-2 MHz kernel and above!
        # Solve concat_pa.MS:DATA (only solve)
        logger.info('Calibrating PA...')
        MSs_pa.run(f'DP3 {parset_dir}/DP3-sol.parset msin=$pathMS msin.datacolumn=DATA sol.h5parm=$pathMS/pa.h5 \
               sol.mode=rotation+diagonal sol.rotationdiagonalmode=diagonalphase sol.datause=full \
               sol.solint=1 sol.nchan=1', log='$nameMS_solPA.log', commandType="DP3")

        lib_util.run_losoto(s, 'pa', [ms+'/pa.h5' for ms in MSs_pa.getListStr()],
                [parset_dir+'/losoto-plot-ph.parset', parset_dir+'/losoto-plot-rot.parset',  parset_dir+'/losoto-pa.parset'])

    else:
        # predict the element-corrupted model
        logger.info(f'Add beam-corrupted model of {calname} from {os.path.basename(skymodel)} to MODEL_DATA_BEAMCOR...')
<<<<<<< HEAD
        MSs_concat_all.run(f"DP3 {parset_dir}/DP3-predict.parset msin=$pathMS msout.datacolumn=MODEL_DATA_BEAMCOR \
                           pre.sourcedb={skymodel} pre.sources={calname} pre.beam_interval=120 \
                           pre.usebeammodel=True, pre.beammode=element", log="$nameMS_pre.log", commandType="DP3")
        if use_GNSS:
            # FR corruption concat_concat_all.MS:MODEL_DATA_BEAMCOR -> MODEL_DATA_BEAMCOR
            MSs_concat_all.run(f'DP3 {parset_dir}/DP3-cor.parset msin=$pathMS msin.datacolumn=MODEL_DATA_BEAMCOR msout.datacolumn=MODEL_DATA_BEAMCOR \
                                cor.parmdb=cal-gps-rm.h5 cor.correction=rotationmeasure000 cor.invert=False',
                            log='$nameMS_corGPSFR.log', commandType="DP3")
=======
        # MSs_concat_all.run(f"DP3 {parset_dir}/DP3-predict.parset msin=$pathMS msout.datacolumn=MODEL_DATA_BEAMCOR \
                        #    pre.sourcedb={skymodel} pre.sources={calname} pre.beam_interval=120 \
                        #    pre.usebeammodel=True, pre.beammode=element", log="$nameMS_pre.log", commandType="DP3")
>>>>>>> 7bdbd2cc

        # Solve concat_all.MS:SMOOTHED_DATA (only solve)
        logger.info('Calibrating PA...')
        MSs_concat_all.run(f'DP3 {parset_dir}/DP3-sol.parset msin=$pathMS sol.h5parm=$pathMS/pa.h5 sol.modeldatacolumns=[MODEL_DATA_BEAMCOR] \
                   sol.mode=rotation+diagonal sol.rotationdiagonalmode=diagonalphase sol.datause=full \
                   sol.solint={small_timestep} sol.nchan={small_freqstep}', log='$nameMS_solPA.log', commandType="DP3")

        lib_util.run_losoto(s, 'pa', [ms+'/pa.h5' for ms in MSs_concat_all.getListStr()],
                    [parset_dir+'/losoto-plot-ph.parset', parset_dir+'/losoto-plot-rot.parset',  parset_dir+'/losoto-pa.parset'])
        
### DONE
########################################################
# 3: find FR
# Correct order.
with w.if_todo('cal_fr'):
    # Pol align correction concat_all.MS:DATA -> CORRECTED_DATA
    logger.info('Polalign correction...')
    MSs_concat_all.run(f'DP3 {parset_dir}/DP3-cor.parset msin=$pathMS msin.datacolumn=DATA \
                   cor.parmdb=cal-pa.h5 cor.correction=polalign', log='$nameMS_corPA.log', commandType="DP3")
    # Correct beam concat_all:CORRECTED_DATA -> CORRECTED_DATA
    logger.info('Beam correction...')
    MSs_concat_all.run(f'DP3 {parset_dir}/DP3-beam.parset msin=$pathMS corrbeam.updateweights=False',
                       log='$nameMS_beam.log', commandType="DP3")
    if use_GNSS:
        # Preliminary RM correction concat_all.MS:CORRECTED_DATA -> CORRECTED_DATA
        logger.info('FR pre-correction (GPS)...')
        MSs_concat_all.run(f'DP3 {parset_dir}/DP3-cor.parset msin=$pathMS cor.parmdb=cal-gps-rm.h5 \
                    cor.correction=rotationmeasure000', log='$nameMS_cor-gps-rm.log', commandType="DP3")
        # Correct gps-tec concat_all:CORRECTED_DATA -> CORRECTED_DATA
        logger.info('TEC pre-correction (GPS)...')
        MSs_concat_all.run(f'DP3 {parset_dir}/DP3-cor.parset msin=$pathMS cor.parmdb=cal-gps-tec.h5 \
                    cor.correction=tec000', log='$nameMS_cor-gps-tec.log', commandType="DP3")
        # Correct TEC concat_all:CORRECTED_DATA -> CORRECTED_DATA
        logger.info('dTEC correction (fitted)...')
        MSs_concat_all.run(f'DP3 {parset_dir}/DP3-cor.parset msin=$pathMS cor.parmdb=cal-dtec.h5 \
                    cor.correction=tec000', log='$nameMS_cor-dtec.log', commandType="DP3")
    else:
        logger.info('Iono correction (preliminary)...')
        MSs_concat_all.run(f'DP3 {parset_dir}/DP3-cor.parset msin=$pathMS cor.parmdb=cal-preiono-cs.h5 \
                    cor.correction=phase000', log='$nameMS_cor-preIONO.log', commandType="DP3")
        MSs_concat_all.run(f'DP3 {parset_dir}/DP3-cor.parset msin=$pathMS cor.parmdb=cal-preiono.h5 \
                        cor.correction=phase000', log='$nameMS_cor-preIONO.log', commandType="DP3")
        
    # Smooth data concat_all:CORRECTED_DATA -> SMOOTHED_DATA
    MSs_concat_all.run_Blsmooth(incol='CORRECTED_DATA', logstr='smooth')

    # Solve concat_all.MS:SMOOTHED_DATA (only solve)
    logger.info('Calibrating FR...')
    # We solve for rot+diag or rot+scalar here and not just rot since we can have phase offsets from the preliminary iono!!
    # HE: do not use smoothnessconstraint, gives quite bad results here, at least at 1-2 MHz kernel and above!
    MSs_concat_all.run(
        f'DP3 {parset_dir}/DP3-sol.parset msin=$pathMS sol.h5parm=$pathMS/fr.h5 \
        sol.mode=rotation+diagonal sol.rotationdiagonalmode=scalarphase sol.datause=full \
        sol.solint={small_timestep} sol.nchan={int(small_freqstep / 2)}', 
        log='$nameMS_solFR.log', commandType="DP3")

    if (min(MSs_concat_all.getFreqs()) < 30.e6):
        lib_util.run_losoto(s, 'fr', [ms + '/fr.h5' for ms in MSs_concat_all.getListStr()],
                            [parset_dir + '/losoto-plot-scalarph.parset', parset_dir + '/losoto-plot-rot.parset',
                             parset_dir + '/losoto-fr-low.parset'])
    elif MSs_concat_all.hasIS:
        lib_util.run_losoto(s, 'fr', [ms + '/fr.h5' for ms in MSs_concat_all.getListStr()],
                            [parset_dir + '/losoto-plot-scalarph.parset', parset_dir + '/losoto-plot-rot.parset',
                             parset_dir + '/losoto-fr-IS.parset'])
        # workaround to remove all flags from cal-fr.h5
        #logger.info('unflag cal-fr.h5...')
        #s.add("h5_remove_flags.py cal-fr.h5 rotationmeasure", log='h5_remove_flag.log', commandType='python')
        #s.run()
        #os.system('mv cal-fr.h5 cal-fr-original.h5')
        #os.system('mv cal-fr-noflag.h5 cal-fr.h5')
    else:
        lib_util.run_losoto(s, 'fr', [ms + '/fr.h5' for ms in MSs_concat_all.getListStr()],
                            [parset_dir + '/losoto-plot-scalarph.parset', parset_dir + '/losoto-plot-rot.parset',
                             parset_dir + '/losoto-fr.parset'])

### DONE
#################################################

# 4: calibrate iono + clock
with w.if_todo('cal_iono'):
    # Correct sequence:
    # apply PA, apply beam, corrupt FR
    # Pol align correction concat_all.MS:DATA -> CORRECTED_DATA
    logger.info('Polalign correction...')
    MSs_concat_all.run(f'DP3 {parset_dir}/DP3-cor.parset msin=$pathMS msin.datacolumn=DATA \
                   cor.parmdb=cal-pa.h5 cor.correction=polalign', log='$nameMS_corPA.log', commandType="DP3")
    # Correct beam concat_all.MS:CORRECTED_DATA -> CORRECTED_DATA
    logger.info('Beam correction...')
    MSs_concat_all.run(f'DP3 {parset_dir}/DP3-beam.parset msin=$pathMS corrbeam.updateweights=False',
                       log='$nameMS_beam.log', commandType="DP3")
<<<<<<< HEAD
    if use_GNSS:
        # Correct gps-tec concat_all:CORRECTED_DATA -> CORRECTED_DATA
        logger.info('TEC correction (GPS)...')
        MSs_concat_all.run(f'DP3 {parset_dir}/DP3-cor.parset msin=$pathMS cor.parmdb=cal-gps-tec.h5 \
                    cor.correction=tec000', log='$nameMS_cor-gps-tec.log', commandType="DP3")
        # Correct TEC concat_all:CORRECTED_DATA -> CORRECTED_DATA
        logger.info('dTEC correction (fitted)...')
        MSs_concat_all.run(f'DP3 {parset_dir}/DP3-cor.parset msin=$pathMS cor.parmdb=cal-dtec.h5 \
                    cor.correction=tec000', log='$nameMS_cor-dtec.log', commandType="DP3")
        # Correct FR concat_all.MS:CORRECTED_DATA -> CORRECTED_DATA
        logger.info('Faraday rotation pre-correction (GPS)...')
        MSs_concat_all.run(f'DP3 {parset_dir}/DP3-cor.parset msin=$pathMS msin.datacolumn=CORRECTED_DATA cor.parmdb=cal-gps-rm.h5 \
                      cor.correction=rotationmeasure000', log='$nameMS_corFR.log', commandType="DP3")
    # Correct FR concat_all.MS:CORRECTED_DATA -> CORRECTED_DATA
    logger.info('Faraday rotation correction...')
    MSs_concat_all.run(f'DP3 {parset_dir}/DP3-cor.parset msin=$pathMS msin.datacolumn=CORRECTED_DATA cor.parmdb=cal-fr.h5 \
                   cor.correction=rotationmeasure000', log='$nameMS_corFR.log', commandType="DP3")
=======
    # Correct FR concat_all.MS:CORRECTED_DATA -> CORRECTED_DATA 
    # Corrupt FR
    logger.info('Faraday rotation corruption...')
    MSs_concat_all.run(f'DP3 {parset_dir}/DP3-cor.parset msin=$pathMS msin.datacolumn=MODEL_DATA cor.parmdb=cal-fr.h5 \
                   cor.correction=rotationmeasure000 cor.invert=False msout.datacolumn=MODEL_DATA_FR', log='$nameMS_corFR.log', commandType="DP3")
>>>>>>> 7bdbd2cc
    # Smooth data concat_all.MS:CORRECTED_DATA -> SMOOTHED_DATA
    MSs_concat_all.run_Blsmooth(incol='CORRECTED_DATA', logstr='smooth')

    # Solve concat_all.MS:DATA (only solve on CS-CS BL)
    # not more smoothing since in rare case some CS have strong delay!
    logger.info('Calibrating IONO (Core Stations)...')
    MSs_concat_all.run(f'DP3 {parset_dir}/DP3-sol.parset msin=$pathMS msin.datacolumn=SMOOTHED_DATA sol.modeldatacolumns=[MODEL_DATA_FR] \
                        sol.h5parm=$pathMS/iono.h5 sol.mode=scalarphase sol.datause=single sol.solint=8 sol.nchan=1 msin.baseline="CS*&CS*" \
                        sol.smoothnessconstraint=0.5e6 sol.uvlambdamin={uvlambdamin}', log='$nameMS_solIONO.log',
                       commandType="DP3")

    lib_util.run_losoto(s, 'iono-cs', [ms + '/iono.h5' for ms in MSs_concat_all.getListStr()],
                        [parset_dir + '/losoto-plot-scalarph.parset', parset_dir + '/losoto-ionoCS.parset'])

    # Correct iono concat_all:CORRECTED_DATA -> CORRECTED_DATA (unit correction for others)
    logger.info('Iono correction (Core Stations)...')
    MSs_concat_all.run(f'DP3 {parset_dir}/DP3-cor.parset msin=$pathMS cor.parmdb=cal-iono-cs.h5 \
                         cor.correction=phase000', log='$nameMS_corIONO.log', commandType="DP3")

    # Phasing up the cose stations CORRECTED_DATA -> concat_all-phaseup-IONO.MS:DATA
    logger.info('Phasing up Core Stations...')
    lib_util.check_rm('concat_all-phaseup-IONO.MS')
    MSs_concat_all.run(f'DP3 {parset_dir}/DP3-phaseup.parset msin=$pathMS msin.datacolumn=CORRECTED_DATA \
                        msout=concat_all-phaseup-IONO.MS', log='$nameMS_phaseup.log', commandType="DP3")

    MSs_concat_phaseupIONO = lib_ms.AllMSs(['concat_all-phaseup-IONO.MS'], s, check_flags=False)

    logger.info(f'Add model of {calname} from {os.path.basename(skymodel)} to MODEL_DATA...')
    os.system('cp -r %s %s' % (skymodel, MSs_concat_phaseupIONO.getListObj()[0].pathMS))
<<<<<<< HEAD
    MSs_concat_phaseupIONO.run(
        f'DP3 {parset_dir}/DP3-predict.parset msin=$pathMS pre.sourcedb={skymodel} pre.sources={calname}',
        log="$nameMS_pre.log", commandType="DP3")
=======
    MSs_concat_phaseupIONO.run(f'DP3 {parset_dir}/DP3-predict.parset msin=$pathMS pre.sourcedb={skymodel} pre.sources={calname}',
                               log="$nameMS_pre.log", commandType="DP3")
    MSs_concat_phaseupIONO.run(f'DP3 {parset_dir}/DP3-cor.parset msin=$pathMS msin.datacolumn=MODEL_DATA msout.datacolumn=MODEL_DATA_FR \
                                cor.parmdb=cal-fr.h5 cor.correction=rotationmeasure000 cor.invert=False',log='$nameMS_pre.log', commandType="DP3")
>>>>>>> 7bdbd2cc

    # Smooth data concat_all-phaseup-IONO.MS:DATA -> SMOOTHED_DATA
    MSs_concat_phaseupIONO.run_Blsmooth(incol='DATA', nofreq=True, logstr='smooth')
    # Solve concat_all-phaseup-IONO.MS:SMOOTHED_DATA (only solve)
    logger.info('Calibrating IONO (distant stations)...')
    smoothnessconstraint = '0.1e6' if MSs_concat_all.hasIS else '0.5e6'
    MSs_concat_phaseupIONO.run(f'DP3 {parset_dir}/DP3-sol.parset msin=$pathMS sol.modeldatacolumns=[MODEL_DATA_FR]\
                           sol.h5parm=$pathMS/iono.h5 sol.mode=scalarphase sol.datause=single \
                           sol.solint=1 sol.nchan=1 sol.smoothnessconstraint={smoothnessconstraint} sol.smoothnessreffrequency=54e6', \
                           log='$nameMS_sol.log', commandType="DP3")

    if (min(MSs_concat_phaseupIONO.getFreqs()) < 35.e6):
        lib_util.run_losoto(s, 'iono', [ms + '/iono.h5' for ms in MSs_concat_phaseupIONO.getListStr()],
                            [parset_dir + '/losoto-ref-ph.parset', parset_dir + '/losoto-plot-scalarph.parset',
                             parset_dir + '/losoto-iono3rd.parset'])
    else:
        lib_util.run_losoto(s, 'iono', [ms + '/iono.h5' for ms in MSs_concat_phaseupIONO.getListStr()],
                            [parset_dir + '/losoto-ref-ph.parset', parset_dir + '/losoto-plot-scalarph.parset',
                             parset_dir + '/losoto-iono.parset'])
### DONE
######################################################

# 5: find BP
# EVERYTHING IS A CORRUPT
with w.if_todo('cal_bp'):
    ## Pol align correction concat_all.MS:DATA -> CORRECTED_DATA
    # logger.info('Polalign correction...')
    # MSs_concat_all.run(f'DP3 {parset_dir}/DP3-cor.parset msin=$pathMS msin.datacolumn=DATA \
                #    cor.parmdb=cal-pa.h5 cor.correction=polalign', log='$nameMS_corPA.log', commandType="DP3")
    # Correct beam concat_all.MS:CORRECTED_DATA -> CORRECTED_DATA
    # logger.info('Beam correction...')
    # MSs_concat_all.run(f'DP3 {parset_dir}/DP3-beam.parset msin=$pathMS corrbeam.updateweights=False',
                        #    log='$nameMS_beam.log', commandType="DP3")
    # FR corruption concat_all.MS:MODEL_DATA -> MODEL_DATA_FRCOR
    logger.info('Faraday rotation corruption (MODEL_DATA - > MODEL_DATA_FRCOR)...')
    MSs_concat_all.run(f'DP3 {parset_dir}/DP3-cor.parset msin=$pathMS msin.datacolumn=MODEL_DATA msout.datacolumn=MODEL_DATA_FRCOR \
                        cor.parmdb=cal-fr.h5 cor.correction=rotationmeasure000 cor.invert=False',
                       log='$nameMS_corFR.log', commandType="DP3")
    if use_GNSS:
        # Correct gps-TEC concat_all:CORRECTED_DATA -> CORRECTED_DATA
        logger.info('TEC correction (GPS)...')
        MSs_concat_all.run(f'DP3 {parset_dir}/DP3-cor.parset msin=$pathMS cor.parmdb=cal-gps-tec.h5 \
                    cor.correction=tec000', log='$nameMS_cor-gps-tec.log', commandType="DP3")
        # Correct TEC concat_all:CORRECTED_DATA -> CORRECTED_DATA
        logger.info('dTEC correction (fitted)...')
        MSs_concat_all.run(f'DP3 {parset_dir}/DP3-cor.parset msin=$pathMS cor.parmdb=cal-dtec.h5 \
                    cor.correction=tec000', log='$nameMS_cor-dtec.log', commandType="DP3")
        # FR - prepcorruption concat_all.MS:MODEL_DATA_FRCOR -> MODEL_DATA_FRCOR
        logger.info('Faraday rotation pre-corruption (GPS) (MODEL_DATA_FRCOR - > MODEL_DATA_FRCOR)...')
        MSs_concat_all.run(f'DP3 {parset_dir}/DP3-cor.parset msin=$pathMS msin.datacolumn=MODEL_DATA_FRCOR msout.datacolumn=MODEL_DATA_FRCOR \
                            cor.parmdb=cal-gps-rm.h5 cor.correction=rotationmeasure000 cor.invert=False',
                           log='$nameMS_corFR.log', commandType="DP3")
    # Correct iono concat_all:CORRECTED_DATA -> CORRECTED_DATA
    logger.info('Iono corruption...')
    MSs_concat_all.run(f'DP3 {parset_dir}/DP3-cor.parset msin=$pathMS cor.parmdb=cal-iono-cs.h5 msin.datacolumn=MODEL_DATA_FRCOR \
                msout.datacolumn=MODEL_DATA_IONO cor.invert=False cor.correction=phase000', log='$nameMS_corIONO_CS.log', commandType="DP3")
    MSs_concat_all.run(f'DP3 {parset_dir}/DP3-cor.parset msin=$pathMS cor.parmdb=cal-iono.h5 msin.datacolumn=MODEL_DATA_IONO \
                msout.datacolumn=MODEL_DATA_IONO cor.invert=False cor.correction=phase000', log='$nameMS_corIONO.log', commandType="DP3")
    
    logger.info("Beam corruption")
    # Corrupt beam concat_all.MS:MODEL_DATA_IONO -> MODEL_DATA_BEAMCOR
    MSs_concat_all.run(f'DP3 {parset_dir}/DP3-beam.parset msin=$pathMS msin.datacolumn=MODEL_DATA_IONO \
                       msout.datacolumn=MODEL_DATA_BEAMCOR setbeam.beammode=element corrbeam.invert=False', log='$nameMS_corIONO.log', commandType='DP3')
    
    logger.info("Polalign corruption")
    # Corrupt polalign concat_all.MS:MODEL_DATA_BEAMCOR -> MODEL_DATA_PA
    MSs_concat_all.run(f'DP3 {parset_dir}/DP3-cor.parset msin=$pathMS msin.datacolumn=MODEL_DATA_BEAMCOR \
                       msout.datacolumn=MODEL_DATA_PA cor.parmdb=cal-pa.h5 cor.correction=polalign cor.invert=False',
                       log='$nameMS_corPA.log', commandType="DP3")
        
    # Smooth data concat_all.MS:CORRECTED_DATA -> SMOOTHED_DATA
    MSs_concat_all.run_Blsmooth(incol='DATA', nofreq=True, logstr='smooth')

    # Solve cal_SB.MS:SMOOTHED_DATA (only solve) against FR-corrupted MODEL_DATA
    # do not use datause=dual since the cross-hands are NOT trivial (FR-corrupted)
    logger.info('Calibrating BP...')
    timestep = round(20 / tint)  # brings down to 20s
<<<<<<< HEAD
    if min(MSs_concat_all.getFreqs()) < 20.e6:
        MSs_concat_all.run(f'DP3 {parset_dir}/DP3-sol.parset msin=$pathMS sol.h5parm=$pathMS/bp-sub.h5 sol.mode=diagonal sol.datause=full \
                            sol.modeldatacolumns=[MODEL_DATA_FRCOR] sol.solint={str(timestep)} sol.nchan=1 sol.smoothnessconstraint=1e6 \
                            sol.smoothnessreffrequency=0. ',
                           log='$nameMS_solBP.log', commandType="DP3")
    else:
        MSs_concat_all.run(f'DP3 {parset_dir}/DP3-sol.parset msin=$pathMS sol.h5parm=$pathMS/bp-sub.h5 sol.mode=diagonal sol.datause=full \
                            sol.modeldatacolumns=[MODEL_DATA_FRCOR] sol.solint={str(timestep)} sol.nchan=1',
                           log='$nameMS_solBP.log', commandType="DP3")
=======
    MSs_concat_all.run(f'DP3 {parset_dir}/DP3-sol.parset msin=$pathMS sol.h5parm=$pathMS/bp-sub.h5 sol.mode=diagonal sol.datause=full \
                       sol.modeldatacolumns=[MODEL_DATA_PA] sol.solint={str(timestep)} sol.nchan=1 sol.smoothnessconstraint=8e6 sol.smoothnessreffrequency=20e6' ,
                       log='$nameMS_solBP.log', commandType="DP3")
>>>>>>> 7bdbd2cc

    flag_parset = '/losoto-flag-lessaggressive.parset' if less_aggressive_flag else '/losoto-flag.parset'
    lib_util.run_losoto(s, 'bp-sub', [ms + '/bp-sub.h5' for ms in MSs_concat_all.getListStr()],
                        [parset_dir + flag_parset])

    # merge the solution with the bandpass before losoto
    s.add('h5_merger.py --h5_out cal-bp.h5 --h5_tables cal-bp-sub.h5 cal-bp-theo.h5 --propagate_flags'
            , log='h5_merger.log', commandType='python')
    s.run(check=True)

    # Custom losoto script for decameter
    if min(MSs_concat_all.getFreqs()) < 20.e6:
        lib_util.run_losoto(s, 'cal-bp.h5', 'cal-bp.h5', [parset_dir + '/losoto-bp-decameter.parset'], plots_dir='plots-bp')
    else:
        lib_util.run_losoto(s, 'cal-bp.h5', 'cal-bp.h5', [parset_dir + '/losoto-bp.parset'], plots_dir='plots-bp')
### DONE

if develop:
    # Restore original DATA
    MSs_concat_all.run(f'DP3 {parset_dir}/DP3-cor.parset msin=$pathMS msin.datacolumn=DATA msout.datacolumn=DATA '
                       f'cor.parmdb=cal-bp-theo.h5 cor.correction=amplitude000 cor.invert=False',
                       log="$nameMS_bpscaleTEST.log", commandType="DP3")

    # Pol align correction DATA -> CORRECTED_DATA
    logger.info('Polalign correction...')
    MSs_concat_all.run(f'DP3 {parset_dir}/DP3-cor.parset msin=$pathMS msin.datacolumn=DATA cor.parmdb=cal-pa.h5 \
                   cor.correction=polalign', log='$nameMS_corPATEST.log', commandType="DP3")

    MSs_concat_all.run_Blsmooth(incol='CORRECTED_DATA', nofreq=True, logstr='smooth')

    # Solve cal_SB.MS:SMOOTHED_DATA (only solve)
    logger.info('Calibrating test...')
    MSs_concat_all.run(f'DP3 {parset_dir}/DP3-sol.parset msin=$pathMS\
                sol.h5parm=$pathMS/test.h5 sol.mode=fulljones \
                sol.solint=1 sol.nchan=1', \
                log='$nameMS_solTEST.log', commandType="DP3")
    lib_util.run_losoto(s, 'test-pa', [ms + '/test.h5' for ms in MSs_concat_all.getListStr()],
                [parset_dir + '/losoto-plot-fullj.parset', parset_dir + '/losoto-bp.parset'])

    # Beam correction CORRECTED_DATA -> CORRECTED_DATA
    logger.info('Beam correction...')
    MSs_concat_all.run(f'DP3 {parset_dir}/DP3-beam.parset msin=$pathMS corrbeam.updateweights=False',
                           log='$nameMS_beamTEST.log', commandType="DP3")

    MSs_concat_all.run_Blsmooth(incol='CORRECTED_DATA', nofreq=True, logstr='smooth')

    # Solve cal_SB.MS:SMOOTHED_DATA (only solve)
    logger.info('Calibrating test...')
    MSs_concat_all.run(f'DP3 {parset_dir}/DP3-sol.parset msin=$pathMS\
                sol.h5parm=$pathMS/test.h5 sol.mode=fulljones \
                sol.solint=1 sol.nchan=1', \
                log='$nameMS_solTEST.log', commandType="DP3")
    lib_util.run_losoto(s, 'test-pabeam', [ms + '/test.h5' for ms in MSs_concat_all.getListStr()],
                [parset_dir + '/losoto-plot-fullj.parset', parset_dir + '/losoto-bp.parset'])

    # Correct amp BP CORRECTED_DATA -> CORRECTED_DATA
    logger.info('BP correction...')
    MSs_concat_all.run(f'DP3 {parset_dir}/DP3-cor.parset msin=$pathMS cor.parmdb=cal-bp.h5 \
                cor.correction=amplitudeSmooth cor.updateweights=False',
                log='$nameMS_corBPTEST.log', commandType="DP3")

    MSs_concat_all.run_Blsmooth(incol='CORRECTED_DATA', nofreq=True, logstr='smooth')

    # Solve cal_SB.MS:SMOOTHED_DATA (only solve)
    logger.info('Calibrating test...')
    MSs_concat_all.run(f'DP3 {parset_dir}/DP3-sol.parset msin=$pathMS\
                sol.h5parm=$pathMS/test.h5 sol.mode=fulljones \
                sol.solint=1 sol.nchan=1', \
                log='$nameMS_solTEST.log', commandType="DP3")
    lib_util.run_losoto(s, 'test-pabeambp', [ms + '/test.h5' for ms in MSs_concat_all.getListStr()],
                [parset_dir + '/losoto-plot-fullj.parset', parset_dir + '/losoto-bp.parset'])

    # Correct FR CORRECTED_DATA -> CORRECTED_DATA
    logger.info('Faraday rotation correction...')
    MSs_concat_all.run(f'DP3 {parset_dir}/DP3-cor.parset msin=$pathMS cor.parmdb=cal-fr.h5 \
                   cor.correction=rotationmeasure000', log='$nameMS_corFR-TEST.log', commandType="DP3")

    MSs_concat_all.run_Blsmooth(incol='CORRECTED_DATA', nofreq=True, logstr='smooth')

    # Solve cal_SB.MS:SMOOTHED_DATA (only solve)
    logger.info('Calibrating test...')
    MSs_concat_all.run(f'DP3 {parset_dir}/DP3-sol.parset msin=$pathMS\
                sol.h5parm=$pathMS/test.h5 sol.mode=fulljones \
                sol.solint=1 sol.nchan=1', \
                log='$nameMS_solTEST.log', commandType="DP3")
    lib_util.run_losoto(s, 'test-pabeambpfr', [ms + '/test.h5' for ms in MSs_concat_all.getListStr()],
                [parset_dir + '/losoto-plot-fullj.parset', parset_dir + '/losoto-bp.parset'])

    # Correct iono CORRECTED_DATA -> CORRECTED_DATA
    logger.info('Iono correction...')
    MSs_concat_all.run('DP3 ' + parset_dir + '/DP3-cor.parset msin=$pathMS cor.parmdb=cal-iono-cs.h5 \
                   cor.correction=phase000', log='$nameMS_corIONO_CS-TEST.log', commandType="DP3")
    MSs_concat_all.run('DP3 ' + parset_dir + '/DP3-cor.parset msin=$pathMS cor.parmdb=cal-iono.h5 \
                   cor.correction=phase000', log='$nameMS_corIONO-TEST.log', commandType="DP3")

    MSs_concat_all.run_Blsmooth(incol='CORRECTED_DATA', nofreq=True, logstr='smooth')

    # Solve cal_SB.MS:SMOOTHED_DATA (only solve)
    logger.info('Calibrating test...')
    MSs_concat_all.run(f'DP3 {parset_dir}/DP3-sol.parset msin=$pathMS\
                sol.h5parm=$pathMS/test.h5 sol.mode=fulljones \
                sol.solint=1 sol.nchan=1', \
                log='$nameMS_solTEST.log', commandType="DP3")
    lib_util.run_losoto(s, 'test-pabeambpfriono', [ms + '/test.h5' for ms in MSs_concat_all.getListStr()],
                [parset_dir + '/losoto-plot-fullj.parset', parset_dir + '/losoto-bp.parset'])

if not develop:
    with w.if_todo('compressing_h5'):
        logger.info('Compressing caltables...')
        # os.system('cp cal-pa.h5 fullcal-pa.h5')
        # os.system('cp cal-fr.h5 fullcal-fr.h5') # no need to keep orig
        # os.system('cp cal-bp.h5 fullcal-bp.h5')
        # os.system('cp cal-iono.h5 fullcal-iono.h5')
        s.add('losoto -d sol000/phaseOrig000 cal-pa.h5', log='losoto-compress.log', commandType="python")
        s.add('losoto -d sol000/phase000 cal-pa.h5', log='losoto-compress.log', commandType="python")
        s.add('losoto -d sol000/rotation000 cal-pa.h5', log='losoto-compress.log', commandType="python")

        s.add('losoto -d sol000/phase000 cal-fr.h5', log='losoto-compress.log', commandType="python")
        s.add('losoto -d sol000/rotation000 cal-fr.h5', log='losoto-compress.log', commandType="python")
        s.add('losoto -d sol000/rotationResid000 cal-fr.h5', log='losoto-compress.log', commandType="python")

        s.add('losoto -d sol000/amplitude000 cal-bp.h5', log='losoto-compress.log', commandType="python")
        s.add('losoto -d sol000/phase000 cal-bp.h5', log='losoto-compress.log', commandType="python")
        #s.add('losoto -d sol000/amplitudeRes cal-bp.h5', log='losoto-compress.log', commandType="python") # keep for quality evaluation

        s.add('losoto -d sol000/phase_offset000 cal-iono-cs.h5', log='losoto-compress.log', commandType="python")
        s.add('losoto -d sol000/phaseResid000 cal-iono-cs.h5', log='losoto-compress.log', commandType="python")

        s.add('losoto -d sol000/phase_offset000 cal-iono.h5', log='losoto-compress.log', commandType="python")
        s.add('losoto -d sol000/phaseResid000 cal-iono.h5', log='losoto-compress.log', commandType="python")

        s.run(maxProcs=1, check=True) # final check on losoto-compress.log

        os.system('h5repack cal-pa.h5 cal-pa-compressed.h5; mv cal-pa-compressed.h5 cal-pa.h5')
        os.system('h5repack cal-fr.h5 cal-fr-compressed.h5; mv cal-fr-compressed.h5 cal-fr.h5')
        os.system('h5repack cal-bp.h5 cal-bp-compressed.h5; mv cal-bp-compressed.h5 cal-bp.h5')
        os.system('h5repack cal-iono-cs.h5 cal-iono-cs-compressed.h5; mv cal-iono-cs-compressed.h5 cal-iono-cs.h5')
        os.system('h5repack cal-iono.h5 cal-iono-compressed.h5; mv cal-iono-compressed.h5 cal-iono.h5')
### DONE

# a debug image
if imaging:
    with w.if_todo('cal_final'):
        # Pol align correction concat_all.MS:DATA -> CORRECTED_DATA
        logger.info('Polalign correction...')
        MSs_concat_all.run(f'DP3 {parset_dir}/DP3-cor.parset msin=$pathMS msin.datacolumn=DATA \
                       cor.parmdb=cal-pa.h5 cor.correction=polalign', log='$nameMS_corPA.log', commandType="DP3")
        # Correct beam concat_all.MS:CORRECTED_DATA -> CORRECTED_DATA
        logger.info('Beam correction...')
        MSs_concat_all.run(f'DP3 {parset_dir}/DP3-beam.parset msin=$pathMS corrbeam.updateweights=False',
                           log='$nameMS_beam.log', commandType="DP3")
        # Correct amp BP concat_all.MS:CORRECTED_DATA -> CORRECTED_DATA
        logger.info('BP correction...')
        MSs_concat_all.run('DP3 ' + parset_dir + '/DP3-cor.parset msin=$pathMS cor.parmdb=cal-bp-sub.h5 \
            cor.correction=amplitude000 cor.updateweights=True', log='$nameMS_corBP.log', commandType="DP3")
        # Correct iono concat_all:CORRECTED_DATA -> CORRECTED_DATA
        logger.info('Iono correction...')
        MSs_concat_all.run(f'DP3 {parset_dir}/DP3-cor.parset msin=$pathMS cor.parmdb=cal-iono-cs.h5 \
                    cor.correction=phase000', log='$nameMS_corIONO_CS.log', commandType="DP3")
        MSs_concat_all.run(f'DP3 {parset_dir}/DP3-cor.parset msin=$pathMS cor.parmdb=cal-iono.h5 \
                    cor.correction=phase000', log='$nameMS_corIONO.log', commandType="DP3")

        
        # check weights
        #MSs_concat_all.run('reweight.py $pathMS -v -p -a %s' % (MSs_concat_all.getListObj()[0].getAntennas()[0]),
        #        log='$nameMS_weights.log', commandType='python')
        #os.system('mv *png plots-weights/postbp.png')

        ### DEBUG
        # FR correction concat_all.MS:CORRECTED_DATA -> CORRECTED_DATA_FR
        #logger.info('FR correction (for imaging)...')
        #MSs_concat_all.run(f'DP3 {parset_dir}/DP3-cor.parset msin=$pathMS msout.datacolumn=CORRECTED_DATA_FR \
        #                    cor.parmdb=cal-fr.h5 cor.correction=rotationmeasure000', log='$nameMS_corFR.log', commandType="DP3")
        #debug_imaging(MSs_concat_all, 'afterbp', column='CORRECTED_DATA_FR')
        ###

        # Here we solve for fast scalaramp - this should capture scintillations. BLsmooth might smear the scintillations for the CS, but seems to give better results in image space
        # Solve concat_all.MS:CORRECTED_DATA (only solve) against FR-corrupted MODEL_DATA
        #logger.info('Calibrating amp scintillations...')
        #MSs_concat_all.run(f'DP3 {parset_dir}/DP3-sol.parset msin=$pathMS msin.datacolumn=CORRECTED_DATA sol.h5parm=$pathMS/amp.h5 sol.mode=scalaramplitude sol.datause=full \
        #                    sol.modeldatacolumns=[MODEL_DATA_FRCOR] sol.solint=1 sol.nchan=1 sol.smoothnessconstraint=5e6',
        #                   log='$nameMS_solBP.log', commandType="DP3")

        #lib_util.run_losoto(s, 'amp', [ms + '/amp.h5' for ms in MSs_concat_all.getListStr()],
        #                    [parset_dir + '/losoto-plot-scalaramp.parset'])

        # Fast amp correction concat_all.MS:CORRECTED_DATA -> CORRECTED_DATA
        #logger.info('Amp scintillation correction...')
        #MSs_concat_all.run(f'DP3 {parset_dir}/DP3-cor.parset msin=$pathMS cor.parmdb=cal-amp.h5 \
        #    cor.correction=amplitude000  cor.updateweights=True', log='$nameMS_corBP.log', commandType="DP3")

        # check weights
        #MSs_concat_all.run('reweight.py $pathMS -v -p -a %s' % (MSs_concat_all.getListObj()[0].getAntennas()[0]),
        #        log='$nameMS_weights.log', commandType='python')
        #os.system('mv *png plots-weights/postfastamp.png')

        ### DEBUG
        # FR correction concat_all.MS:CORRECTED_DATA -> CORRECTED_DATA_FR
        #logger.info('FR correction (for imaging)...')
        #MSs_concat_all.run(f'DP3 {parset_dir}/DP3-cor.parset msin=$pathMS msout.datacolumn=CORRECTED_DATA_FR \
        #                    cor.parmdb=cal-fr.h5 cor.correction=rotationmeasure000', log='$nameMS_corFR.log', commandType="DP3")
        #debug_imaging(MSs_concat_all, 'afteramp', column='CORRECTED_DATA_FR')
        ###

        # Solve concat_all.MS:CORRECTED_DATA (only solve)
        #logger.info('Calibrating slow leakage...')
        #timestep = 20*round(120 / tint)  # brings down to 20min
        #MSs_concat_all.run(f'DP3 {parset_dir}/DP3-sol.parset msin=$pathMS msin.datacolumn=CORRECTED_DATA \
        #                   sol.h5parm=$pathMS/fj.h5 sol.mode=fulljones sol.minvisratio=0 \
        #                   sol.modeldatacolumns=[MODEL_DATA_FRCOR] sol.solint={str(timestep)} sol.smoothnessconstraint=5e6',
        #                   log='$nameMS_solFJ.log', commandType="DP3")

        #lib_util.run_losoto(s, 'fj', [ms + '/fj.h5' for ms in MSs_concat_all.getListStr()],
        #                    [parset_dir + '/losoto-plot-fullj.parset'])
        
        # Correct amp BP concat_all.MS:CORRECTED_DATA -> CORRECTED_DATA
        #logger.info('Leakage correction...')
        #MSs_concat_all.run(f'DP3 {parset_dir}/DP3-cor.parset msin=$pathMS cor.parmdb=cal-fj.h5 \
        #                    cor.correction=fulljones cor.soltab=[amplitude000,phase000] cor.updateweights=False',
        #                    log='$nameMS_corBP.log', commandType="DP3")

        # Correct FR concat_all.MS:CORRECTED_DATA -> CORRECTED_DATA
        #logger.info('Faraday rotation correction...')
        #MSs_concat_all.run(f'DP3 {parset_dir}/DP3-cor.parset msin=$pathMS cor.parmdb=cal-fr.h5 \
        #               cor.correction=rotationmeasure000', log='$nameMS_corFR.log', commandType="DP3")

    with w.if_todo('cal_imaging'):
        debug_imaging(MSs_concat_all, 'final')
        logger.info('Source to peel: set SUBTRACTED_CORRECTED_DATA = CORRECTED_DATA - MODEL_DATA_FRCOR')
        MSs_concat_all.addcol('SUBTRACTED_CORRECTED_DATA', 'DATA', log='$nameMS_addcol.log')
        MSs_concat_all.run('taql "update $pathMS set SUBTRACTED_CORRECTED_DATA = CORRECTED_DATA - MODEL_DATA_FRCOR"', \
                        log='$nameMS_taql.log', commandType='general')
        debug_imaging(MSs_concat_all, 'subtractedcorr', column='SUBTRACTED_CORRECTED_DATA')
    ### DONE

    with w.if_todo('model_corruption'):
        MSs_concat_all.addcol('MODEL_DATA_CORRUPT', 'MODEL_DATA', log='$nameMS_addcol.log')
        # Correct FR concat_all.MS:MODEL_DATA -> MODEL_DATA_CORRUPT
        logger.info('Faraday rotation corruption...')
        MSs_concat_all.run(f'DP3 {parset_dir}/DP3-cor.parset msin=$pathMS cor.parmdb=cal-fr.h5 msin.datacolumn=MODEL_DATA msout.datacolumn=MODEL_DATA_CORRUPT\
                       cor.correction=rotationmeasure000 cor.invert=False', log='$nameMS_corFR.log', commandType="DP3")
        # Correct iono concat_all:MODEL_DATA_CORRUPT -> MODEL_DATA_CORRUPT
        logger.info('Iono corruption...')
        MSs_concat_all.run(f'DP3 {parset_dir}/DP3-cor.parset msin=$pathMS msin.datacolumn=MODEL_DATA_CORRUPT msout.datacolumn=MODEL_DATA_CORRUPT \
                           cor.parmdb=cal-iono-cs.h5 cor.correction=phase000  cor.invert=False', log='$nameMS_corIONO_CS.log', commandType="DP3")
        MSs_concat_all.run(f'DP3 {parset_dir}/DP3-cor.parset msin=$pathMS msin.datacolumn=MODEL_DATA_CORRUPT msout.datacolumn=MODEL_DATA_CORRUPT \
                           cor.parmdb=cal-iono.h5 cor.correction=phase000 cor.invert=False', log='$nameMS_corIONO.log', commandType="DP3")
        # Correct amp BP concat_all.MS:MODEL_DATA_CORRUPT -> MODEL_DATA_CORRUPT
        logger.info('BP corruption...')
        MSs_concat_all.run('DP3 ' + parset_dir + '/DP3-cor.parset msin=$pathMS msin.datacolumn=MODEL_DATA_CORRUPT msout.datacolumn=MODEL_DATA_CORRUPT \
                           cor.parmdb=cal-bp-sub.h5 cor.correction=amplitude000 cor.updateweights=False cor.invert=False', log='$nameMS_corBP.log', commandType="DP3")
        # Correct beam concat_all.MS:MODEL_DATA_CORRUPT -> MODEL_DATA_CORRUPT
        logger.info('Beam corruption...')
        MSs_concat_all.run('DP3 '+parset_dir+'/DP3-beam.parset msin=$pathMS msin.datacolumn=MODEL_DATA_CORRUPT msout.datacolumn=MODEL_DATA_CORRUPT \
                        setbeam.beammode=element corrbeam.invert=False', log='$nameMS_beam.log', commandType='DP3')
        # Pol align correction concat_all.MS:MODEL_DATA_CORRUPT -> MODEL_DATA_CORRUPT
        logger.info('Polalign corruption...')
        MSs_concat_all.run(f'DP3 {parset_dir}/DP3-cor.parset msin=$pathMS msin.datacolumn=MODEL_DATA_CORRUPT msout.datacolumn=MODEL_DATA_CORRUPT \
                       cor.parmdb=cal-pa.h5 cor.correction=polalign cor.invert=False', log='$nameMS_corPA.log', commandType="DP3")
        
        logger.info('Source to peel: set SUBTRACTED_DATA = DATA - MODEL_DATA_CORRUPT')
        MSs_concat_all.addcol('SUBTRACTED_DATA', 'DATA', log='$nameMS_addcol.log')
        MSs_concat_all.run('taql "update $pathMS set SUBTRACTED_DATA = DATA - MODEL_DATA_CORRUPT"', \
                        log='$nameMS_taql.log', commandType='general')
        debug_imaging(MSs_concat_all, 'subtracted', column='SUBTRACTED_DATA')


if not develop:
    logger.info('Cleaning up...')
    lib_util.check_rm('cal-preiono.h5 cal-preiono-cs.h5 cal-bp-sub.h5 cal-bp-theo.h5')
    os.system('rm -r *MS')

w.alldone()<|MERGE_RESOLUTION|>--- conflicted
+++ resolved
@@ -309,7 +309,6 @@
 # correct order:
 # corrupt pre-iono, corrupt beam
 with w.if_todo('cal_pa'):
-<<<<<<< HEAD
     if use_GNSS:
         # Correct gps-tec concat_all:DATA -> CORRECTED_DATA
         logger.info('TEC correction (GPS)...')
@@ -322,17 +321,6 @@
                     cor.correction=phase000', log='$nameMS_cor-preIONO.log', commandType="DP3")
         MSs_concat_all.run(f'DP3 {parset_dir}/DP3-cor.parset msin=$pathMS cor.parmdb=cal-preiono.h5 \
                     cor.correction=phase000', log='$nameMS_cor-preIONO.log', commandType="DP3")
-=======
-    # Correct pre-iono concat_all:DATA -> CORRECTED_DATA
-    logger.info('Iono correction (preliminary)...')
-    MSs_concat_all.run(f'DP3 {parset_dir}/DP3-cor.parset msin=$pathMS cor.parmdb=cal-preiono-cs.h5 msin.datacolumn=MODEL_DATA  \
-                cor.correction=phase000 msout.datacolumn=MODEL_DATA_PREIONO cor.invert=False', log='$nameMS_cor-preIONO.log', commandType="DP3")
-    MSs_concat_all.run(f'DP3 {parset_dir}/DP3-cor.parset msin=$pathMS cor.parmdb=cal-preiono.h5 msin.datacolumn=MODEL_DATA_PREIONO \
-                cor.invert=False msout.datacolumn=MODEL_DATA_PREIONO cor.correction=phase000', log='$nameMS_cor-preIONO.log', commandType="DP3")
-    #Corrupt beam 
-    MSs_concat_all.run(f'DP3 {parset_dir}/DP3-beam.parset msin=$pathMS msin.datacolumn=MODEL_DATA_PREIONO msout.datacolumn=MODEL_DATA_BEAMCOR \
-                       corrbeam.invert=False setbeam.beammode=element', log='$nameMS_cor-preIONO.log', commandType='DP3')
->>>>>>> 7bdbd2cc
     # Smooth data concat_all:CORRECTED_DATA -> SMOOTHED_DATA
     MSs_concat_all.run_Blsmooth(incol='DATA', logstr='smooth')
 
@@ -376,7 +364,6 @@
     else:
         # predict the element-corrupted model
         logger.info(f'Add beam-corrupted model of {calname} from {os.path.basename(skymodel)} to MODEL_DATA_BEAMCOR...')
-<<<<<<< HEAD
         MSs_concat_all.run(f"DP3 {parset_dir}/DP3-predict.parset msin=$pathMS msout.datacolumn=MODEL_DATA_BEAMCOR \
                            pre.sourcedb={skymodel} pre.sources={calname} pre.beam_interval=120 \
                            pre.usebeammodel=True, pre.beammode=element", log="$nameMS_pre.log", commandType="DP3")
@@ -385,11 +372,6 @@
             MSs_concat_all.run(f'DP3 {parset_dir}/DP3-cor.parset msin=$pathMS msin.datacolumn=MODEL_DATA_BEAMCOR msout.datacolumn=MODEL_DATA_BEAMCOR \
                                 cor.parmdb=cal-gps-rm.h5 cor.correction=rotationmeasure000 cor.invert=False',
                             log='$nameMS_corGPSFR.log', commandType="DP3")
-=======
-        # MSs_concat_all.run(f"DP3 {parset_dir}/DP3-predict.parset msin=$pathMS msout.datacolumn=MODEL_DATA_BEAMCOR \
-                        #    pre.sourcedb={skymodel} pre.sources={calname} pre.beam_interval=120 \
-                        #    pre.usebeammodel=True, pre.beammode=element", log="$nameMS_pre.log", commandType="DP3")
->>>>>>> 7bdbd2cc
 
         # Solve concat_all.MS:SMOOTHED_DATA (only solve)
         logger.info('Calibrating PA...')
@@ -480,7 +462,6 @@
     logger.info('Beam correction...')
     MSs_concat_all.run(f'DP3 {parset_dir}/DP3-beam.parset msin=$pathMS corrbeam.updateweights=False',
                        log='$nameMS_beam.log', commandType="DP3")
-<<<<<<< HEAD
     if use_GNSS:
         # Correct gps-tec concat_all:CORRECTED_DATA -> CORRECTED_DATA
         logger.info('TEC correction (GPS)...')
@@ -498,13 +479,6 @@
     logger.info('Faraday rotation correction...')
     MSs_concat_all.run(f'DP3 {parset_dir}/DP3-cor.parset msin=$pathMS msin.datacolumn=CORRECTED_DATA cor.parmdb=cal-fr.h5 \
                    cor.correction=rotationmeasure000', log='$nameMS_corFR.log', commandType="DP3")
-=======
-    # Correct FR concat_all.MS:CORRECTED_DATA -> CORRECTED_DATA 
-    # Corrupt FR
-    logger.info('Faraday rotation corruption...')
-    MSs_concat_all.run(f'DP3 {parset_dir}/DP3-cor.parset msin=$pathMS msin.datacolumn=MODEL_DATA cor.parmdb=cal-fr.h5 \
-                   cor.correction=rotationmeasure000 cor.invert=False msout.datacolumn=MODEL_DATA_FR', log='$nameMS_corFR.log', commandType="DP3")
->>>>>>> 7bdbd2cc
     # Smooth data concat_all.MS:CORRECTED_DATA -> SMOOTHED_DATA
     MSs_concat_all.run_Blsmooth(incol='CORRECTED_DATA', logstr='smooth')
 
@@ -534,16 +508,9 @@
 
     logger.info(f'Add model of {calname} from {os.path.basename(skymodel)} to MODEL_DATA...')
     os.system('cp -r %s %s' % (skymodel, MSs_concat_phaseupIONO.getListObj()[0].pathMS))
-<<<<<<< HEAD
     MSs_concat_phaseupIONO.run(
         f'DP3 {parset_dir}/DP3-predict.parset msin=$pathMS pre.sourcedb={skymodel} pre.sources={calname}',
         log="$nameMS_pre.log", commandType="DP3")
-=======
-    MSs_concat_phaseupIONO.run(f'DP3 {parset_dir}/DP3-predict.parset msin=$pathMS pre.sourcedb={skymodel} pre.sources={calname}',
-                               log="$nameMS_pre.log", commandType="DP3")
-    MSs_concat_phaseupIONO.run(f'DP3 {parset_dir}/DP3-cor.parset msin=$pathMS msin.datacolumn=MODEL_DATA msout.datacolumn=MODEL_DATA_FR \
-                                cor.parmdb=cal-fr.h5 cor.correction=rotationmeasure000 cor.invert=False',log='$nameMS_pre.log', commandType="DP3")
->>>>>>> 7bdbd2cc
 
     # Smooth data concat_all-phaseup-IONO.MS:DATA -> SMOOTHED_DATA
     MSs_concat_phaseupIONO.run_Blsmooth(incol='DATA', nofreq=True, logstr='smooth')
@@ -621,7 +588,6 @@
     # do not use datause=dual since the cross-hands are NOT trivial (FR-corrupted)
     logger.info('Calibrating BP...')
     timestep = round(20 / tint)  # brings down to 20s
-<<<<<<< HEAD
     if min(MSs_concat_all.getFreqs()) < 20.e6:
         MSs_concat_all.run(f'DP3 {parset_dir}/DP3-sol.parset msin=$pathMS sol.h5parm=$pathMS/bp-sub.h5 sol.mode=diagonal sol.datause=full \
                             sol.modeldatacolumns=[MODEL_DATA_FRCOR] sol.solint={str(timestep)} sol.nchan=1 sol.smoothnessconstraint=1e6 \
@@ -631,11 +597,6 @@
         MSs_concat_all.run(f'DP3 {parset_dir}/DP3-sol.parset msin=$pathMS sol.h5parm=$pathMS/bp-sub.h5 sol.mode=diagonal sol.datause=full \
                             sol.modeldatacolumns=[MODEL_DATA_FRCOR] sol.solint={str(timestep)} sol.nchan=1',
                            log='$nameMS_solBP.log', commandType="DP3")
-=======
-    MSs_concat_all.run(f'DP3 {parset_dir}/DP3-sol.parset msin=$pathMS sol.h5parm=$pathMS/bp-sub.h5 sol.mode=diagonal sol.datause=full \
-                       sol.modeldatacolumns=[MODEL_DATA_PA] sol.solint={str(timestep)} sol.nchan=1 sol.smoothnessconstraint=8e6 sol.smoothnessreffrequency=20e6' ,
-                       log='$nameMS_solBP.log', commandType="DP3")
->>>>>>> 7bdbd2cc
 
     flag_parset = '/losoto-flag-lessaggressive.parset' if less_aggressive_flag else '/losoto-flag.parset'
     lib_util.run_losoto(s, 'bp-sub', [ms + '/bp-sub.h5' for ms in MSs_concat_all.getListStr()],
