#!/usr/bin/env python
# -*- coding: utf-8 -*-

# Pipeline to run on the calibrator observation.
# It isolates various systematic effects and
# prepare them for the transfer to the target field.

import sys, os, glob, re
import numpy as np

parset_dir = "/home/fdg/scripts/LiLF/parsets/LOFAR_cal"
imaging    = False

# Temporary!
if 'tooth' in os.getcwd(): # tooth 2013
    datadir = '../cals-bkp/'
    bl2flag = 'CS031LBA'
elif 'bootes' in os.getcwd() and not 'bootes2' in os.getcwd(): # bootes 2013
    datadir = '../cals-bkp/'
    bl2flag = 'CS013LBA\;CS031LBA\;RS310LBA'
elif 'bootes2' in os.getcwd(): # bootes 2017
    datadir = '../cals-bkp/'
    bl2flag = 'CS013LBA\;CS031LBA'
<<<<<<< HEAD
    iono3rd = True
elif 'LBAsurvey' in os.getcwd():
=======
elif 'survey' in os.getcwd():
>>>>>>> 4fad01a7
    obs     = os.getcwd().split('/')[-2] # assumes .../c??-o??/3c196
    calname = os.getcwd().split('/')[-1] # assumes .../c??-o??/3c196
    datadir = '../../download/%s/%s' % (obs, calname)
    bl2flag = 'CS031LBA'
    if 'c05' in os.getcwd(): bl2flag = 'RS409LBA'
    if 'c09' in os.getcwd(): bl2flag = 'CS031LBA\;CS013LBA'
<<<<<<< HEAD
    iono3rd = False
elif '3Csurvey' in os.getcwd():
    datadir = '../cals-bkp/'
    bl2flag = 'CS031LBA\;CS013LBA'
    iono3rd = False
=======
>>>>>>> 4fad01a7
else:
    datadir = '../cals-bkp/'
    bl2flag = ''

########################################################
from LiLF import lib_ms, lib_img, lib_util, lib_log
lib_log.set_logger('pipeline-cal.logger')
logger = lib_log.logger
lib_util.check_rm('logs')
s = lib_util.Scheduler(dry = False)
MSs = lib_ms.AllMSs( glob.glob(datadir+'/*MS'), s )

# copy data
logger.info('Copy data...')
for MS in MSs.getListObj():
    MS.move(MS.nameMS+'.MS', keepOrig=True)
MSs = lib_ms.AllMSs( glob.glob('*MS'), s )
calname = MSs.getListObj()[0].getNameField()
# find min freq
if min(MSs.getFreqs()) < 40.e6: iono3rd = True
else: iono3rd = False

###################################################
# flag bad stations, flags will propagate
logger.info("Flagging...")
MSs.run("DPPP " + parset_dir + "/DPPP-flag.parset msin=$pathMS flag1.baseline=" + bl2flag, log="$nameMS_flag.log", commandType="DPPP")

# predict to save time ms:MODEL_DATA
logger.info('Add model to MODEL_DATA...')
skymodel = "/home/fdg/scripts/LiLF/models/calib-simple.skydb"
MSs.run("DPPP " + parset_dir + "/DPPP-predict.parset msin=$pathMS pre.sourcedb=" + skymodel + " pre.sources=" + calname, log="$nameMS_pre.log", commandType="DPPP")

###################################################
# 1: find PA

# Smooth data DATA -> SMOOTHED_DATA (BL-based smoothing)
logger.info('BL-smooth...')
MSs.run('BLsmooth.py -r -i DATA -o SMOOTHED_DATA $pathMS', log='$nameMS_smooth1.log', commandType ='python', maxThreads=20)

# Solve cal_SB.MS:SMOOTHED_DATA (only solve)
logger.info('Calibrating...')
for MS in MSs.getListStr():
    lib_util.check_rm(MS+'/pa.h5')
MSs.run('DPPP ' + parset_dir + '/DPPP-soldd.parset msin=$pathMS sol.h5parm=$pathMS/pa.h5 sol.mode=rotation+diagonal \
            sol.sourcedb='+skymodel+' sol.directions=['+calname+']', log='$nameMS_solPA.log', commandType="DPPP")
#MSs.run('DPPP ' + parset_dir + '/DPPP-sol.parset msin=$pathMS sol.parmdb=$pathMS/pa.h5', log='$nameMS_solPA.log', commandType="DPPP")

# BBS test
#MSs.run('calibrate-stand-alone -f --parmdb-name instrument-rot $nameMS.MS ' + parset_dir + '/bbs-circ.parset /home/fdg/scripts/LiLF/models/calib-simple.skymodel', log='$nameMS_solPA.log', commandType="BBS")
#lib_util.check_rm('globaldb')
#os.makedirs('globaldb')
#for MS in MSs.getListStr():
#    os.system('cp -r %s/instrument-rot globaldb/instrument_%s' % (MS,MS))
#os.system('cp -r %s/ANTENNA %s/FIELD %s/sky globaldb' % (MS,MS,MS))
#lib_util.check_rm('cal-pa.h5')
#os.system('H5parm_importer.py -V cal-pa.h5 globaldb')
#sys.exit()

lib_util.run_losoto(s, 'pa', [ms+'/pa.h5' for ms in MSs.getListStr()], \
        [parset_dir+'/losoto-plot-ph.parset', parset_dir+'/losoto-plot-rot.parset', parset_dir+'/losoto-plot-amp.parset', parset_dir+'/losoto-pa.parset'])

# Pol align correction DATA -> CORRECTED_DATA
logger.info('Polalign correction...')
MSs.run('DPPP '+parset_dir+'/DPPP-cor.parset msin=$pathMS msin.datacolumn=DATA cor.parmdb=cal-pa.h5 cor.correction=polalign', log='$nameMS_corPA.log', commandType="DPPP")

####################################################
# 2: find FR

# Beam correction CORRECTED_DATA -> CORRECTED_DATA
logger.info('Beam correction...')
MSs.run("DPPP " + parset_dir + '/DPPP-beam.parset msin=$pathMS msin.datacolumn=CORRECTED_DATA corrbeam.updateweights=True', log='$nameMS_beam.log', commandType="DPPP")

# Convert to circular CORRECTED_DATA -> CORRECTED_DATA
#logger.info('Converting to circular...')
#MSs.run('mslin2circ.py -i $pathMS:CORRECTED_DATA -o $pathMS:CORRECTED_DATA', log='$nameMS_circ2lin.log', commandType ='python')

# Smooth data CORRECTED_DATA -> SMOOTHED_DATA (BL-based smoothing)
logger.info('BL-smooth...')
MSs.run('BLsmooth.py -r -i CORRECTED_DATA -o SMOOTHED_DATA $pathMS', log='$nameMS_smooth2.log', commandType ='python', maxThreads=20)

# Solve cal_SB.MS:SMOOTHED_DATA (only solve)
logger.info('Calibrating...')
for MS in MSs.getListStr():
    lib_util.check_rm(MS+'/fr.h5')
MSs.run('DPPP ' + parset_dir + '/DPPP-soldd.parset msin=$pathMS sol.h5parm=$pathMS/fr.h5 sol.mode=rotation+diagonal \
            sol.sourcedb='+skymodel+' sol.directions=['+calname+']', log='$nameMS_solFR.log', commandType="DPPP")
#MSs.run('DPPP ' + parset_dir + '/DPPP-sol.parset msin=$pathMS sol.parmdb=$pathMS/fr.h5', log='$nameMS_sol1.log', commandType="DPPP")

lib_util.run_losoto(s, 'fr', [ms+'/fr.h5' for ms in MSs.getListStr()], \
        #[parset_dir+'/losoto-plot-rot.parset', parset_dir+'/losoto-fr.parset'])
        [parset_dir+'/losoto-plot-ph.parset', parset_dir+'/losoto-plot-rot.parset', parset_dir+'/losoto-plot-amp.parset', parset_dir+'/losoto-fr.parset'])

# Convert to linear CORRECTED_DATA -> CORRECTED_DATA
#logger.info('Converting to linear...')
#MSs.run('mslin2circ.py -r -i $pathMS:CORRECTED_DATA -o $pathMS:CORRECTED_DATA', log='$nameMS_circ2lin.log', commandType ='python')

# Correct FR CORRECTED_DATA -> CORRECTED_DATA
logger.info('Faraday rotation correction...')
MSs.run('DPPP ' + parset_dir + '/DPPP-cor.parset msin=$pathMS cor.parmdb=cal-fr.h5 cor.correction=rotationmeasure000', log='$nameMS_corFR.log', commandType="DPPP")

#####################################################
# 3: find amplitude

# Smooth data CORRECTED_DATA -> SMOOTHED_DATA (BL-based smoothing)
logger.info('BL-smooth...')
MSs.run('BLsmooth.py -r -i CORRECTED_DATA -o SMOOTHED_DATA $pathMS', log='$nameMS_smooth3.log', commandType ='python', maxThreads=20)

# Solve cal_SB.MS:SMOOTHED_DATA (only solve)
logger.info('Calibrating...')
for MS in MSs.getListStr():
    lib_util.check_rm(MS+'/amp.h5')
MSs.run('DPPP ' + parset_dir + '/DPPP-sol.parset msin=$pathMS sol.parmdb=$pathMS/amp.h5', log='$nameMS_solG.log', commandType="DPPP")

lib_util.run_losoto(s, 'amp', [ms+'/amp.h5' for ms in MSs.getListStr()], \
        [parset_dir + '/losoto-flag.parset',parset_dir+'/losoto-plot-amp.parset',parset_dir+'/losoto-bp.parset'])

###################################################
# redo correcitons in right order

# Pol align correction DATA -> CORRECTED_DATA
logger.info('Polalign correction...')
MSs.run('DPPP '+parset_dir+'/DPPP-cor.parset msin=$pathMS msin.datacolumn=DATA cor.parmdb=cal-pa.h5 cor.correction=polalign', log='$nameMS_corPA2.log', commandType="DPPP")
# Correct amp BP CORRECTED_DATA -> CORRECTED_DATA
logger.info('AmpBP correction...')
MSs.run('DPPP '+parset_dir+'/DPPP-cor.parset msin=$pathMS msin.datacolumn=CORRECTED_DATA cor.parmdb=cal-amp.h5 \
        cor.correction=amplitudeSmooth000 cor.updateweights=True', log='$nameMS_corAMP.log', commandType="DPPP")
# Beam correction CORRECTED_DATA -> CORRECTED_DATA
logger.info('Beam correction...')
MSs.run("DPPP " + parset_dir + '/DPPP-beam.parset msin=$pathMS msin.datacolumn=CORRECTED_DATA corrbeam.updateweights=True', log='$nameMS_beam2.log', commandType="DPPP")
# Correct FR CORRECTED_DATA -> CORRECTED_DATA
logger.info('Faraday rotation correction...')
MSs.run('DPPP ' + parset_dir + '/DPPP-cor.parset msin=$pathMS cor.parmdb=cal-fr.h5 cor.correction=rotationmeasure000', log='$nameMS_corFR2.log', commandType="DPPP")

##################################################
# 4: find iono

# Smooth data CORRECTED_DATA -> SMOOTHED_DATA (BL-based smoothing)
logger.info('BL-smooth...')
MSs.run('BLsmooth.py -r -i CORRECTED_DATA -o SMOOTHED_DATA $pathMS', log='$nameMS_smooth4.log', commandType ='python', maxThreads=20)

# Solve cal_SB.MS:SMOOTHED_DATA (only solve)
logger.info('Calibrating...')
for MS in MSs.getListStr():
    lib_util.check_rm(MS+'/iono.h5')
MSs.run('DPPP '+parset_dir+'/DPPP-sol.parset msin=$pathMS sol.parmdb=$pathMS/iono.h5', log='$nameMS_solG2.log', commandType="DPPP")

# if field model available, subtract it
field_model = '/home/fdg/scripts/LiLF/models/calfields/'+calname+'-field.skydb'
if os.path.exists(field_model):
    logger.info('Removing field sources...')

    logger.info('Ft+corrupt model...')
    MSs.run('DPPP '+parset_dir+'/DPPP-predict.parset msin=$pathMS pre.sourcedb='+field_model+' \
                pre.applycal.parmdb=$pathMS/iono.h5 pre.applycal.correction=phase000', log='$nameMS_field_pre.log', commandType="DPPP")

    # Remove the field sources CORRECTED_DATA -> CORRECTED_DATA - MODEL_DATA
    logger.info('Subtract model...')
    MSs.run('taql "update $pathMS set CORRECTED_DATA = CORRECTED_DATA - MODEL_DATA"', log='$nameMS_field_taql1.log', commandType ='general')

    # Smooth data CORRECTED_DATA -> SMOOTHED_DATA (BL-based smoothing)
    logger.info('BL-smooth...')
    MSs.run('BLsmooth.py -r -i CORRECTED_DATA -o SMOOTHED_DATA $pathMS', log='$nameMS_field_smooth.log', commandType ='python', maxThreads=20)

    # Solve cal_SB.MS:SMOOTHED_DATA (only solve)
    logger.info('Calibrating...')
    for MS in MSs.getListStr():
        lib_util.check_rm(ms+'/iono.h5')
    MSs.run('DPPP '+parset_dir+'/DPPP-sol.parset msin=$pathMS sol.parmdb=$pathMS/iono.h5', log='$nameMS_field_sol.log', commandType="DPPP")

if iono3rd:
    lib_util.run_losoto(s, 'iono', [ms+'/iono.h5' for ms in MSs.getListStr()], \
            [parset_dir+'/losoto-flag.parset', parset_dir+'/losoto-plot-ph.parset', parset_dir+'/losoto-iono3rd.parset'])
else:
    lib_util.run_losoto(s, 'iono', [ms+'/iono.h5' for ms in MSs.getListStr()], \
            [parset_dir+'/losoto-flag.parset', parset_dir+'/losoto-plot-ph.parset', parset_dir+'/losoto-iono.parset'])

if 'survey' in os.getcwd():
    logger.info('Copy survey caltable...')
    cal = 'cal_'+os.getcwd().split('/')[-2]+'_'+calname
    logger.info('Copy: cal*h5 -> dsk:/disks/paradata/fdg/LBAsurvey/%s' % cal)
    os.system('ssh dsk "rm -rf /disks/paradata/fdg/LBAsurvey/%s"' % cal)
    os.system('ssh dsk "mkdir /disks/paradata/fdg/LBAsurvey/%s"' % cal)
    os.system('scp -q cal*h5 dsk:/disks/paradata/fdg/LBAsurvey/%s' % cal)

# a debug image
if imaging:
    logger.info("Imaging section:")

    if 'bootes2' in os.getcwd():
        fourth = int(len(glob.glob('./*MS'))/4.)
        MSs = lib_ms.AllMSs( sorted(glob.glob('./*MS'))[1*fourth:3*fourth], s ) # keep only upper band
    elif not 'survey' in os.getcwd():
        MSs = lib_ms.AllMSs( sorted(glob.glob('./*MS'))[int(len(glob.glob('./*MS'))/2.):], s ) # keep only upper band

    # Correct all CORRECTED_DATA (PA, beam, FR, BP corrected) -> CORRECTED_DATA
    logger.info('Amp/ph correction...')
    MSs.run("DPPP " + parset_dir + '/DPPP-cor.parset msin=$pathMS cor.steps=[ph,amp] cor.ph.parmdb=cal-iono.h5 cor.amp.parmdb=cal-iono.h5 \
        cor.ph.correction=phaseOrig000 cor.amp.correction=amplitude000 cor.amp.updateweights=False', log='$nameMS_corG.log', commandType="DPPP")

    logger.info('Subtract model...')
    MSs.run('taql "update $pathMS set CORRECTED_DATA = CORRECTED_DATA - MODEL_DATA"', log='$nameMS_taql2.log', commandType ='general')

    logger.info('Flag...')
    MSs.run('DPPP '+parset_dir+'/DPPP-flag2.parset msin=$pathMS', log='$nameMS_flag2.log', commandType='DPPP')

    logger.info('Cleaning...')
    lib_util.check_rm('img')
    os.makedirs('img')
    imagename = 'img/cal'
    s.add('wsclean -reorder -name ' + imagename + ' -size 4000 4000 -mem 90 -j '+str(s.max_processors)+' -baseline-averaging 2.0 \
            -scale 5arcsec -weight briggs 0.0 -niter 100000 -no-update-model-required -mgain 0.9 -minuv-l 100 \
            -pol I -join-channels -fit-spectral-pol 2 -channels-out 10 -auto-threshold 20 '+MSs.getStrWsclean(), \
            log='wscleanA.log', commandType ='wsclean', processors='max')
    s.run(check = True)

    # make mask
    im = lib_img.Image(imagename+'-MFS-image.fits')
    im.makeMask(threshisl = 5)

    logger.info('Cleaning w/ mask...')
    imagename = 'img/calM'
    # -apply-primary-beam -use-differential-lofar-beam
    s.add('wsclean -reorder -name ' + imagename + ' -size 4000 4000 -mem 90 -j '+str(s.max_processors)+' -baseline-averaging 2.0 \
            -scale 5arcsec -weight briggs 0.0 -niter 100000 -no-update-model-required -mgain 0.8 -minuv-l 100 \
            -pol I -join-channels -fit-spectral-pol 2 -channels-out 10 -auto-threshold 0.1 -save-source-list \
            -fits-mask '+im.maskname+' '+MSs.getStrWsclean(), \
            log='wscleanB.log', commandType='wsclean', processors = 'max')
    s.run(check = True)

    # make mask
    im = lib_img.Image(imagename+'-MFS-image.fits')
    im.makeMask(threshisl = 3)

    # apply mask
    import lsmtool
    logger.info('Predict (apply mask)...')
    lsm = lsmtool.load(imagename+'-sources.txt')
    lsm.select('%s == True' % (imagename+'-mask.fits'))
    cRA, cDEC = MSs.getListObj()[0].getPhaseCentre()
    lsm.select( lsm.getDistance(cRA, cDEC) > 0.1 ) # remove very centra part
    lsm.group('every')
    lsm.write(imagename+'-sources-cut.txt', format='makesourcedb', clobber = True)
    del lsm

logger.info("Done.")<|MERGE_RESOLUTION|>--- conflicted
+++ resolved
@@ -21,26 +21,16 @@
 elif 'bootes2' in os.getcwd(): # bootes 2017
     datadir = '../cals-bkp/'
     bl2flag = 'CS013LBA\;CS031LBA'
-<<<<<<< HEAD
-    iono3rd = True
 elif 'LBAsurvey' in os.getcwd():
-=======
-elif 'survey' in os.getcwd():
->>>>>>> 4fad01a7
     obs     = os.getcwd().split('/')[-2] # assumes .../c??-o??/3c196
     calname = os.getcwd().split('/')[-1] # assumes .../c??-o??/3c196
     datadir = '../../download/%s/%s' % (obs, calname)
     bl2flag = 'CS031LBA'
     if 'c05' in os.getcwd(): bl2flag = 'RS409LBA'
     if 'c09' in os.getcwd(): bl2flag = 'CS031LBA\;CS013LBA'
-<<<<<<< HEAD
-    iono3rd = False
 elif '3Csurvey' in os.getcwd():
     datadir = '../cals-bkp/'
     bl2flag = 'CS031LBA\;CS013LBA'
-    iono3rd = False
-=======
->>>>>>> 4fad01a7
 else:
     datadir = '../cals-bkp/'
     bl2flag = ''
