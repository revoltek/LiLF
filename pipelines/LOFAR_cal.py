#!/usr/bin/env python
# -*- coding: utf-8 -*-

# Pipeline to run on the calibrator observation.
# It isolates various systematic effects and
# prepare them for the transfer to the target field.

import sys, os, glob, re
import numpy as np

parset_dir = "/home/fdg/scripts/LiLF/parsets/LOFAR_cal"
imaging    = False

# Temporary!
if 'tooth' in os.getcwd(): # tooth 2013
    datadir = '../cals-bkp/'
    bl2flag = 'CS031LBA'
<<<<<<< HEAD
elif 'bootes' in os.getcwd() and not 'bootes2' in os.getcwd(): # bootes 2013
    datadir = '../cals-bkp/'
    bl2flag = 'CS013LBA\;CS031LBA\;RS310LBA'
elif 'bootes2' in os.getcwd(): # bootes 2017
=======
    iono3rd = True
elif 'bootes' in os.getcwd(): # bootes 2013
>>>>>>> b9563c01
    datadir = '../cals-bkp/'
    bl2flag = 'CS013LBA\;CS031LBA'
    iono3rd = True
elif 'survey' in os.getcwd():
    obs     = os.getcwd().split('/')[-2] # assumes .../c??-o??/3c196
    calname = os.getcwd().split('/')[-1] # assumes .../c??-o??/3c196
    datadir = '../../download/%s/%s' % (obs, calname)
    bl2flag = 'CS031LBA'
    if 'c09' in os.getcwd(): bl2flag = 'CS031LBA\;CS013LBA'
    iono3rd = False
else:
    datadir = '../cals-bkp/'
    bl2flag = ''
    iono3rd = True

########################################################
from LiLF import lib_ms, lib_img, lib_util, lib_log
lib_log.set_logger('pipeline-cal.logger')
logger = lib_log.logger
lib_util.check_rm('logs')
s = lib_util.Scheduler(dry = False)
MSs = lib_ms.AllMSs( glob.glob(datadir+'/*MS'), s )

# copy data
logger.info('Copy data...')
for MS in MSs.getListObj():
    MS.move(MS.nameMS+'.MS', keepOrig=True)
MSs = lib_ms.AllMSs( glob.glob('*MS'), s )
calname = MSs.getListObj()[0].getNameField()

######################################################
# flag bad stations, flags will propagate
logger.info("Flagging...")
MSs.run("DPPP " + parset_dir + "/DPPP-flag.parset msin=$pathMS flag1.baseline=" + bl2flag, log="$nameMS_flag.log", commandType="DPPP")

# predict to save time ms:MODEL_DATA
logger.info('Add model to MODEL_DATA...')
skymodel = "/home/fdg/scripts/LiLF/models/calib-simple.skydb"
MSs.run("DPPP " + parset_dir + "/DPPP-predict.parset msin=$pathMS pre.sourcedb=" + skymodel + " pre.sources=" + calname, log="$nameMS_pre.log", commandType="DPPP")

##################################################
# 1: find PA

# Smooth data DATA -> SMOOTHED_DATA (BL-based smoothing)
logger.info('BL-smooth...')
MSs.run('BLsmooth.py -r -i DATA -o SMOOTHED_DATA $pathMS', log='$nameMS_smooth1.log', commandType ='python', maxThreads=20)

# Solve cal_SB.MS:SMOOTHED_DATA (only solve)
logger.info('Calibrating...')
for MS in MSs.getListStr():
    lib_util.check_rm(MS+'/pa.h5')
MSs.run('DPPP ' + parset_dir + '/DPPP-sol.parset msin=$pathMS sol.parmdb=$pathMS/pa.h5', log='$nameMS_solPA.log', commandType="DPPP")

lib_util.run_losoto(s, 'pa', [ms+'/pa.h5' for ms in MSs.getListStr()], [parset_dir+'/losoto-pa.parset'])

# TEST
#MSs.run('taql "update $pathMS set CORRECTED_DATA = DATA"', log='$nameMS_field_taql1.log', commandType ='general')
#for MS in MSs.getListStr():
#    lib_util.check_rm(MS+'/instrument-rot')
#MSs.run('calibrate-stand-alone -f --parmdb-name instrument-rot $nameMS.MS ' + parset_dir + '/bbs-circ.parset /home/fdg/scripts/LiLF/models/calib-simple.skymodel', log='$nameMS_solPA.log', commandType="BBS")
#lib_util.check_rm('globaldb')
#os.makedirs('globaldb')
#for MS in MSs.getListStr():
#    os.system('cp -r %s/instrument-rot globaldb/instrument_%s' % (MS,MS))
#os.system('cp -r %s/ANTENNA %s/FIELD %s/sky globaldb' % (MS,MS,MS))
#lib_util.check_rm('cal-pa.h5')
#os.system('H5parm_importer.py -V cal-pa.h5 globaldb')
#lib_util.run_losoto(s, 'pa', ['cal-pa.h5'], [parset_dir+'/losoto-pa.parset'])

# Pol align correction DATA -> CORRECTED_DATA
logger.info('Polalign correction...')
MSs.run('DPPP '+parset_dir+'/DPPP-cor.parset msin=$pathMS msin.datacolumn=DATA cor.parmdb=cal-pa.h5 cor.correction=polalign', log='$nameMS_corPA.log', commandType="DPPP")

## Beam correction CORRECTED_DATA -> CORRECTED_DATA
#logger.info('Beam correction...')
#MSs.run("DPPP " + parset_dir + '/DPPP-beam.parset msin=$pathMS msin.datacolumn=CORRECTED_DATA corrbeam.updateweights=True', log='$nameMS_beam.log', commandType="DPPP")
#
## TEST
#for MS in MSs.getListStr():
#    lib_util.check_rm(MS+'/instrument-rot2')
#MSs.run('calibrate-stand-alone -f --parmdb-name instrument-rot $nameMS.MS ' + parset_dir + '/bbs-circ.parset /home/fdg/scripts/LiLF/models/calib-simple.skymodel', log='$nameMS_solPA.log', commandType="BBS")
#lib_util.check_rm('globaldb2')
#os.makedirs('globaldb2')
#for MS in MSs.getListStr():
#    os.system('cp -r %s/instrument-rot2 globaldb2/instrument_%s' % (MS,MS))
#os.system('cp -r %s/ANTENNA %s/FIELD %s/sky globaldb' % (MS,MS,MS))
#lib_util.check_rm('cal-amp.h5')
#os.system('H5parm_importer.py -V cal-amp.h5 globaldb')
#lib_util.run_losoto(s, 'amp', ['cal-amp.h5'], [parset_dir+'/losoto-amp.parset'])
#sys.exit()

####################################################
# 2: find FR

# Beam correction CORRECTED_DATA -> CORRECTED_DATA
logger.info('Beam correction...')
MSs.run("DPPP " + parset_dir + '/DPPP-beam.parset msin=$pathMS msin.datacolumn=CORRECTED_DATA corrbeam.updateweights=True', log='$nameMS_beam.log', commandType="DPPP")

# Convert to circular CORRECTED_DATA -> CORRECTED_DATA
logger.info('Converting to circular...')
MSs.run('mslin2circ.py -i $pathMS:CORRECTED_DATA -o $pathMS:CORRECTED_DATA', log='$nameMS_circ2lin.log', commandType ='python')

# Smooth data CORRECTED_DATA -> SMOOTHED_DATA (BL-based smoothing)
logger.info('BL-smooth...')
MSs.run('BLsmooth.py -r -i CORRECTED_DATA -o SMOOTHED_DATA $pathMS', log='$nameMS_smooth1.log', commandType ='python', maxThreads=20)

# Solve cal_SB.MS:SMOOTHED_DATA (only solve)
logger.info('Calibrating...')
for MS in MSs.getListStr():
    lib_util.check_rm(MS+'/fr.h5')
MSs.run('DPPP ' + parset_dir + '/DPPP-sol.parset msin=$pathMS sol.parmdb=$pathMS/fr.h5', log='$nameMS_sol1.log', commandType="DPPP")

lib_util.run_losoto(s, 'fr', [ms+'/fr.h5' for ms in MSs.getListStr()], [parset_dir + '/losoto-fr.parset'])

# Convert to linear CORRECTED_DATA -> CORRECTED_DATA
logger.info('Converting to linear...')
MSs.run('mslin2circ.py -r -i $pathMS:CORRECTED_DATA -o $pathMS:CORRECTED_DATA', log='$nameMS_circ2lin.log', commandType ='python')

# Correct FR CORRECTED_DATA -> CORRECTED_DATA
logger.info('Faraday rotation correction...')
MSs.run('DPPP ' + parset_dir + '/DPPP-cor.parset msin=$pathMS cor.parmdb=cal-fr.h5 cor.correction=rotationmeasure000', log='$nameMS_corFR.log', commandType="DPPP")

#####################################################
# 3: find amplitude

# Smooth data CORRECTED_DATA -> SMOOTHED_DATA (BL-based smoothing)
logger.info('BL-smooth...')
MSs.run('BLsmooth.py -r -i CORRECTED_DATA -o SMOOTHED_DATA $pathMS', log='$nameMS_smooth2.log', commandType ='python', maxThreads=20)

# Solve cal_SB.MS:SMOOTHED_DATA (only solve)
logger.info('Calibrating...')
for MS in MSs.getListStr():
    lib_util.check_rm(MS+'/amp.h5')
MSs.run('DPPP ' + parset_dir + '/DPPP-sol.parset msin=$pathMS sol.parmdb=$pathMS/amp.h5', log='$nameMS_sol2.log', commandType="DPPP")

# TODO: remove pa
lib_util.run_losoto(s, 'amp', [ms+'/amp.h5' for ms in MSs.getListStr()], [parset_dir + '/losoto-flag.parset',parset_dir+'/losoto-amp.parset',parset_dir+'/losoto-pa.parset'])

###################################################
# redo correcitons in right order

# Pol align correction DATA -> CORRECTED_DATA
logger.info('Polalign correction...')
MSs.run('DPPP '+parset_dir+'/DPPP-cor.parset msin=$pathMS msin.datacolumn=DATA cor.parmdb=cal-pa.h5 cor.correction=polalign', log='$nameMS_corPA.log', commandType="DPPP")
# Correct amp BP CORRECTED_DATA -> CORRECTED_DATA
logger.info('AmpBP correction...')
MSs.run('DPPP '+parset_dir+'/DPPP-cor.parset msin=$pathMS msin.datacolumn=CORRECTED_DATA cor.parmdb=cal-amp.h5 \
        cor.correction=amplitudeSmooth000 cor.updateweights=True', log='$nameMS_corAMP.log', commandType="DPPP")
# Beam correction CORRECTED_DATA -> CORRECTED_DATA
logger.info('Beam correction...')
MSs.run("DPPP " + parset_dir + '/DPPP-beam.parset msin=$pathMS msin.datacolumn=CORRECTED_DATA corrbeam.updateweights=True', log='$nameMS_beam.log', commandType="DPPP")
# Correct FR CORRECTED_DATA -> CORRECTED_DATA
logger.info('Faraday rotation correction...')
MSs.run('DPPP ' + parset_dir + '/DPPP-cor.parset msin=$pathMS cor.parmdb=cal-fr.h5 cor.correction=rotationmeasure000', log='$nameMS_corFR.log', commandType="DPPP")

##################################################
# 4: find iono

# Smooth data CORRECTED_DATA -> SMOOTHED_DATA (BL-based smoothing)
logger.info('BL-smooth...')
MSs.run('BLsmooth.py -r -i CORRECTED_DATA -o SMOOTHED_DATA $pathMS', log='$nameMS_smooth3.log', commandType ='python', maxThreads=20)

# Solve cal_SB.MS:SMOOTHED_DATA (only solve)
logger.info('Calibrating...')
for MS in MSs.getListStr():
    lib_util.check_rm(MS+'/iono.h5')
MSs.run('DPPP '+parset_dir+'/DPPP-sol.parset msin=$pathMS sol.parmdb=$pathMS/iono.h5', log='$nameMS_sol3.log', commandType="DPPP")

# if field model available, subtract it
field_model = '/home/fdg/scripts/LiLF/models/calfields/'+calname+'-field.skydb'
if os.path.exists(field_model):
    logger.info('Removing field sources...')

    logger.info('Ft+corrupt model...')
    MSs.run('DPPP '+parset_dir+'/DPPP-predict.parset msin=$pathMS pre.sourcedb='+field_model+' \
                pre.applycal.parmdb=$pathMS/iono.h5 pre.applycal.correction=phase000', log='$nameMS_field_pre.log', commandType="DPPP")

    # Remove the field sources CORRECTED_DATA -> CORRECTED_DATA - MODEL_DATA
    logger.info('Subtract model...')
    MSs.run('taql "update $pathMS set CORRECTED_DATA = CORRECTED_DATA - MODEL_DATA"', log='$nameMS_field_taql1.log', commandType ='general')

    # Smooth data CORRECTED_DATA -> SMOOTHED_DATA (BL-based smoothing)
    logger.info('BL-smooth...')
    MSs.run('BLsmooth.py -r -i CORRECTED_DATA -o SMOOTHED_DATA $pathMS', log='$nameMS_field_smooth.log', commandType ='python', maxThreads=20)

    # Solve cal_SB.MS:SMOOTHED_DATA (only solve)
    logger.info('Calibrating...')
    for MS in MSs.getListStr():
        lib_util.check_rm(ms+'/iono.h5')
    MSs.run('DPPP '+parset_dir+'/DPPP-sol.parset msin=$pathMS sol.parmdb=$pathMS/iono.h5', log='$nameMS_field_sol.log', commandType="DPPP")

if iono3rd:
    lib_util.run_losoto(s, 'iono', [ms+'/iono.h5' for ms in MSs.getListStr()], [parset_dir + '/losoto-flag.parset', parset_dir + '/losoto-iono3rd.parset'])
else:
    lib_util.run_losoto(s, 'iono', [ms+'/iono.h5' for ms in MSs.getListStr()], [parset_dir + '/losoto-flag.parset', parset_dir + '/losoto-iono.parset'])

if 'survey' in os.getcwd():
    logger.info('Copy survey caltable...')
    cal = 'cal_'+os.getcwd().split('/')[-2]+'_'+calname
    logger.info('Copy: cal*h5 -> dsk:/disks/paradata/fdg/LBAsurvey/%s' % cal)
    os.system('ssh dsk "rm -rf /disks/paradata/fdg/LBAsurvey/%s"' % cal)
    os.system('ssh dsk "mkdir /disks/paradata/fdg/LBAsurvey/%s"' % cal)
    os.system('scp -q cal*h5 dsk:/disks/paradata/fdg/LBAsurvey/%s' % cal)

# a debug image
if imaging:
    logger.info("Imaging section:")

    if not 'survey' in os.getcwd():
        MSs = lib_ms.AllMSs( sorted(glob.glob('./*MS'))[int(len(glob.glob('./*MS'))/2.):], s ) # keep only upper band

    # Correct all CORRECTED_DATA (PA, beam, FR, BP corrected) -> CORRECTED_DATA
    logger.info('Amp/ph correction...')
    MSs.run("DPPP " + parset_dir + '/DPPP-cor.parset msin=$pathMS cor.steps=[ph,amp] cor.ph.parmdb=cal-iono.h5 cor.amp.parmdb=cal-iono.h5 \
        cor.ph.correction=phaseOrig000 cor.amp.correction=amplitude000 cor.amp.updateweights=False', log='$nameMS_corG.log', commandType="DPPP")

    logger.info('Subtract model...')
    MSs.run('taql "update $pathMS set CORRECTED_DATA = CORRECTED_DATA - MODEL_DATA"', log='$nameMS_taql2.log', commandType ='general')

    logger.info('Flag...')
    MSs.run('DPPP '+parset_dir+'/DPPP-flag2.parset msin=$pathMS', log='$nameMS_flag2.log', commandType='DPPP')

    logger.info('Cleaning...')
    lib_util.check_rm('img')
    os.makedirs('img')
    imagename = 'img/wide'
    s.add('wsclean -reorder -name ' + imagename + ' -size 4000 4000 -mem 90 -j '+str(s.max_processors)+' -baseline-averaging 2.0 \
            -scale 5arcsec -weight briggs 0.0 -niter 100000 -no-update-model-required -mgain 0.9 -minuv-l 100 \
            -pol I -join-channels -fit-spectral-pol 2 -channels-out 10 -auto-threshold 20 '+MSs.getStrWsclean(), \
            log='wscleanA.log', commandType ='wsclean', processors='max')
    s.run(check = True)

    # make mask
    im = lib_img.Image(imagename+'-MFS-image.fits')
    im.makeMask(threshisl = 5)

    logger.info('Cleaning w/ mask...')
    imagename = 'img/wideM'
    # -apply-primary-beam -use-differential-lofar-beam
    s.add('wsclean -reorder -name ' + imagename + ' -size 4000 4000 -mem 90 -j '+str(s.max_processors)+' -baseline-averaging 2.0 \
            -scale 5arcsec -weight briggs 0.0 -niter 100000 -no-update-model-required -mgain 0.8 -minuv-l 100 \
            -pol I -join-channels -fit-spectral-pol 2 -channels-out 10 -auto-threshold 0.1 -save-source-list \
            -fits-mask '+im.maskname+' '+MSs.getStrWsclean(), \
            log='wscleanB.log', commandType='wsclean', processors = 'max')
    s.run(check = True)

    # make mask
    im = lib_img.Image(imagename+'-MFS-image.fits')
    im.makeMask(threshisl = 3)

    # apply mask
    import lsmtool
    logger.info('Predict (apply mask)...')
    lsm = lsmtool.load(imagename+'-sources.txt')
    lsm.select('%s == True' % (imagename+'-mask.fits'))
    cRA, cDEC = MSs.getListObj()[0].getPhaseCentre()
    lsm.select( lsm.getDistance(cRA, cDEC) > 0.1 ) # remove very centra part
    lsm.group('every')
    lsm.write(imagename+'-sources-cut.txt', format='makesourcedb', clobber = True)
    del lsm

logger.info("Done.")<|MERGE_RESOLUTION|>--- conflicted
+++ resolved
@@ -15,15 +15,12 @@
 if 'tooth' in os.getcwd(): # tooth 2013
     datadir = '../cals-bkp/'
     bl2flag = 'CS031LBA'
-<<<<<<< HEAD
+    iono3rd = True
 elif 'bootes' in os.getcwd() and not 'bootes2' in os.getcwd(): # bootes 2013
     datadir = '../cals-bkp/'
     bl2flag = 'CS013LBA\;CS031LBA\;RS310LBA'
+    iono3rd = True
 elif 'bootes2' in os.getcwd(): # bootes 2017
-=======
-    iono3rd = True
-elif 'bootes' in os.getcwd(): # bootes 2013
->>>>>>> b9563c01
     datadir = '../cals-bkp/'
     bl2flag = 'CS013LBA\;CS031LBA'
     iono3rd = True
