--- conflicted
+++ resolved
@@ -140,11 +140,8 @@
 # rescale data to expected theoretical bandpass
 with w.if_todo('scale_bp'):
     logger.info("Scale data to expected bandpass...")
-<<<<<<< HEAD
     # Solve concat_all.MS:DATA
-=======
     # dummy call to create template
->>>>>>> 91309ccd
     MSs_concat_all.run(
         f'DP3 {parset_dir}/DP3-sol.parset msin=concat_all.MS msin.datacolumn=DATA sol.h5parm=cal-bp-theo.h5 sol.solint={int(np.rint(20 / tint))} sol.nchan=1 \
             sol.maxiter=0 sol.mode=diagonalamplitude sol.modeldatacolumns="[DATA]" sol.datause=dual',
@@ -173,20 +170,6 @@
     MSs_concat_all.run(f"DP3 {parset_dir}/DP3-predict.parset msin=$pathMS pre.sourcedb={skymodel} pre.sources={calname}",
                        log="$nameMS_pre.log", commandType="DP3")
 
-<<<<<<< HEAD
-if develop:
-    # Smooth data concat_all-all DATA -> SMOOTHED_DATA (BL-based smoothing)
-    MSs_concat_all.run_Blsmooth(nofreq=True, logstr='smooth')
-
-    # Solve cal_SB.MS:SMOOTHED_DATA (only solve)
-    logger.info('Calibrating test...')
-    MSs_concat_all.run(f'DP3 {parset_dir}/DP3-sol.parset msin=$pathMS\
-            sol.h5parm=$pathMS/test.h5 sol.mode=fulljones \
-            sol.solint=1 sol.nchan=1', \
-            log='$nameMS_solTEST.log', commandType="DP3")
-    lib_util.run_losoto(s, 'test-init', [ms + '/test.h5' for ms in MSs_concat_all.getListStr()],
-                        [parset_dir + '/losoto-plot-fullj.parset', parset_dir + '/losoto-bp.parset'])
-=======
 # if develop:
 #     # Smooth data concat_all-all DATA -> SMOOTHED_DATA (BL-based smoothing)
 #     MSs_concat_all.run_Blsmooth(nofreq=True, logstr='smooth3')
@@ -199,7 +182,6 @@
 #             log='$nameMS_solTEST.log', commandType="DP3")
 #     lib_util.run_losoto(s, 'test-init', [ms + '/test.h5' for ms in MSs_concat_all.getListStr()],
 #                         [parset_dir + '/losoto-plot-fullj.parset', parset_dir + '/losoto-bp.parset'])
->>>>>>> 91309ccd
 
 ###################################################
 
@@ -463,7 +445,6 @@
     lib_util.run_losoto(s, 'cal-bp.h5', 'cal-bp.h5', [parset_dir + '/losoto-bp.parset'], plots_dir='plots-bp')
 ### DONE
 
-<<<<<<< HEAD
 if develop:
     # Pol align correction DATA -> CORRECTED_DATA
     logger.info('Polalign correction...')
@@ -547,91 +528,6 @@
                 log='$nameMS_solTEST.log', commandType="DP3")
     lib_util.run_losoto(s, 'test-pabeambpfriono', [ms + '/test.h5' for ms in MSs_concat_all.getListStr()],
                 [parset_dir + '/losoto-plot-fullj.parset', parset_dir + '/losoto-bp.parset'])
-=======
-# if develop:
-#     # Pol align correction DATA -> CORRECTED_DATA
-#     logger.info('Polalign correction...')
-#     MSs_concat_all.run('DP3 ' + parset_dir + '/DP3-cor.parset msin=$pathMS msin.datacolumn=DATA cor.parmdb=cal-pa.h5 \
-#                    cor.correction=polalign', log='$nameMS_corPA2.log', commandType="DP3")
-#
-#     MSs_concat_all.run_Blsmooth(incol='CORRECTED_DATA', nofreq=True, logstr='smooth3')
-#
-#     # Solve cal_SB.MS:SMOOTHED_DATA (only solve)
-#     logger.info('Calibrating test...')
-#     MSs_concat_all.run('DP3 ' + parset_dir + '/DP3-sol.parset msin=$pathMS\
-#                 sol.h5parm=$pathMS/test.h5 sol.mode=fulljones \
-#                 sol.solint=1 sol.nchan=1', \
-#                 log='$nameMS_solTEST.log', commandType="DP3")
-#     lib_util.run_losoto(s, 'test-pa', [ms + '/test.h5' for ms in MSs_concat_all.getListStr()],
-#                 [parset_dir + '/losoto-plot-fullj.parset', parset_dir + '/losoto-bp.parset'])
-#
-#     # Beam correction CORRECTED_DATA -> CORRECTED_DATA
-#     logger.info('Beam correction...')
-#     MSs_concat_all.run("DP3 " + parset_dir + '/DP3-beam.parset msin=$pathMS corrbeam.updateweights=False',
-#                            log='$nameMS_beam2.log', commandType="DP3")
-#
-#     MSs_concat_all.run_Blsmooth(incol='CORRECTED_DATA', nofreq=True, logstr='smooth3')
-#
-#     # Solve cal_SB.MS:SMOOTHED_DATA (only solve)
-#     logger.info('Calibrating test...')
-#     MSs_concat_all.run('DP3 ' + parset_dir + '/DP3-sol.parset msin=$pathMS\
-#                 sol.h5parm=$pathMS/test.h5 sol.mode=fulljones \
-#                 sol.solint=1 sol.nchan=1', \
-#                 log='$nameMS_solTEST.log', commandType="DP3")
-#     lib_util.run_losoto(s, 'test-pabeam', [ms + '/test.h5' for ms in MSs_concat_all.getListStr()],
-#                 [parset_dir + '/losoto-plot-fullj.parset', parset_dir + '/losoto-bp.parset'])
-#
-#     # Correct amp BP CORRECTED_DATA -> CORRECTED_DATA
-#     logger.info('BP correction...')
-#     MSs_concat_all.run('DP3 ' + parset_dir + '/DP3-cor.parset msin=$pathMS cor.parmdb=cal-bp.h5 \
-#                 cor.correction=amplitudeSmooth cor.updateweights=False',
-#                 log='$nameMS_corBP.log', commandType="DP3")
-#
-#     MSs_concat_all.run_Blsmooth(incol='CORRECTED_DATA', nofreq=True, logstr='smooth3')
-#
-#     # Solve cal_SB.MS:SMOOTHED_DATA (only solve)
-#     logger.info('Calibrating test...')
-#     MSs_concat_all.run('DP3 ' + parset_dir + '/DP3-sol.parset msin=$pathMS\
-#                 sol.h5parm=$pathMS/test.h5 sol.mode=fulljones \
-#                 sol.solint=1 sol.nchan=1', \
-#                 log='$nameMS_solTEST.log', commandType="DP3")
-#     lib_util.run_losoto(s, 'test-pabeambp', [ms + '/test.h5' for ms in MSs_concat_all.getListStr()],
-#                 [parset_dir + '/losoto-plot-fullj.parset', parset_dir + '/losoto-bp.parset'])
-#
-#     # Correct FR CORRECTED_DATA -> CORRECTED_DATA
-#     logger.info('Faraday rotation correction...')
-#     MSs_concat_all.run('DP3 ' + parset_dir + '/DP3-cor.parset msin=$pathMS cor.parmdb=cal-fr.h5 \
-#                    cor.correction=rotationmeasure000', log='$nameMS_corFR2.log', commandType="DP3")
-#
-#     MSs_concat_all.run_Blsmooth(incol='CORRECTED_DATA', nofreq=True, logstr='smooth3')
-#
-#     # Solve cal_SB.MS:SMOOTHED_DATA (only solve)
-#     logger.info('Calibrating test...')
-#     MSs_concat_all.run('DP3 ' + parset_dir + '/DP3-sol.parset msin=$pathMS\
-#                 sol.h5parm=$pathMS/test.h5 sol.mode=fulljones \
-#                 sol.solint=1 sol.nchan=1', \
-#                 log='$nameMS_solTEST.log', commandType="DP3")
-#     lib_util.run_losoto(s, 'test-pabeambpfr', [ms + '/test.h5' for ms in MSs_concat_all.getListStr()],
-#                 [parset_dir + '/losoto-plot-fullj.parset', parset_dir + '/losoto-bp.parset'])
-#
-#     # Correct iono CORRECTED_DATA -> CORRECTED_DATA
-#     logger.info('Iono correction...')
-#     MSs_concat_all.run('DP3 ' + parset_dir + '/DP3-cor.parset msin=$pathMS cor.parmdb=cal-iono-cs.h5 \
-#                    cor.correction=phase000', log='$nameMS_corIONO2_CS.log', commandType="DP3")
-#     MSs_concat_all.run('DP3 ' + parset_dir + '/DP3-cor.parset msin=$pathMS cor.parmdb=cal-iono.h5 \
-#                    cor.correction=phase000', log='$nameMS_corIONO2.log', commandType="DP3")
-#
-#     MSs_concat_all.run_Blsmooth(incol='CORRECTED_DATA', nofreq=True, logstr='smooth3')
-#
-#     # Solve cal_SB.MS:SMOOTHED_DATA (only solve)
-#     logger.info('Calibrating test...')
-#     MSs_concat_all.run('DP3 ' + parset_dir + '/DP3-sol.parset msin=$pathMS\
-#                 sol.h5parm=$pathMS/test.h5 sol.mode=fulljones \
-#                 sol.solint=1 sol.nchan=1', \
-#                 log='$nameMS_solTEST.log', commandType="DP3")
-#     lib_util.run_losoto(s, 'test-pabeambpfriono', [ms + '/test.h5' for ms in MSs_concat_all.getListStr()],
-#                 [parset_dir + '/losoto-plot-fullj.parset', parset_dir + '/losoto-bp.parset'])
->>>>>>> 91309ccd
 
 if not develop:
     with w.if_todo('compressing_h5'):
