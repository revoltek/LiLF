#!/usr/bin/env python
# -*- coding: utf-8 -*-

# perform self-calibration on a group of SBs concatenated in TCs.

import sys, os, glob, re
import numpy as np
import pyrap.tables as pt
import lsmtool

# Temporary
if 'LBAsurvey' in os.getcwd():
    obs = os.getcwd().split('/')[-1]
    if not os.path.exists('mss'):
        os.makedirs('mss')
        for i, tc in enumerate(glob.glob('../../c*-o*/%s/mss/*' % obs)):
            tc_ren = 'TC%02i.MS' % i
            print 'cp -r %s mss/%s' % (tc,tc_ren)
            os.system('cp -r %s mss/%s' % (tc,tc_ren))

########################################################
from LiLF import lib_ms, lib_img, lib_util, lib_log
logger_obj = lib_log.Logger('pipeline-self.logger')
logger = lib_log.logger
s = lib_util.Scheduler(log_dir = logger_obj.log_dir, dry = False)

parset = lib_util.getParset()
parset_dir = parset.get('LOFAR_self','parset_dir')
sourcedb = parset.get('model','sourcedb')
apparent = parset.getboolean('model','apparent')
userReg = parset.get('model','userReg')

niter = 2

#############################################################################
# Clear
logger.info('Cleaning...')

lib_util.check_rm('img')
os.makedirs('img')

# here images, models, solutions for each group will be saved
lib_util.check_rm('self')
if not os.path.exists('self/images'): os.makedirs('self/images')
if not os.path.exists('self/solutions'): os.makedirs('self/solutions')

MSs = lib_ms.AllMSs( glob.glob('mss/TC*[0-9].MS'), s )

# make beam
phasecentre = MSs.getListObj()[0].getPhaseCentre()
MSs.getListObj()[0].makeBeamReg('self/beam.reg') # SPARSE: go to 12 deg, first null - OUTER: go to 7 deg, first null
beamReg = 'self/beam.reg'

# set image size
imgsizepix =  1.2*MSs.getListObj()[0].getFWHM()*3600/10

#################################################################
# Get online model
if sourcedb is None:
    if not os.path.exists('tgts.skydb'):
        fwhm = MSs.getListObj()[0].getFWHM()
        radeg = phasecentre[0]
        decdeg = phasecentre[1]
        # get model the size of the image (radius=fwhm/2)
        os.system('wget -O tgts.skymodel "http://172.104.228.177/cgi-bin/gsmv1.cgi?coord=%f,%f&radius=%f"' % (radeg, decdeg, fwhm/2.))
        lsm = lsmtool.load('tgts.skymodel')#, beamMS=MSs.getListObj()[0])
        lsm.remove('I<1')
        lsm.write('tgts.skymodel', clobber=True)
        os.system('makesourcedb outtype="blob" format="<" in=tgts.skymodel out=tgts.skydb')
        apparent = False

    sourcedb = 'tgts.skydb'

##################################################################################################
# Add model to MODEL_DATA
# copy sourcedb into each MS to prevent concurrent access from multiprocessing to the sourcedb
#sourcedb_basename = sourcedb.split('/')[-1]
#for MS in MSs.getListStr():
#    lib_util.check_rm(MS+'/'+sourcedb_basename)
#    logger.debug('Copy: '+sourcedb+' -> '+MS)
#    os.system('cp -r '+sourcedb+' '+MS)
#
## Create columns (non compressed)
#logger.info('Creating MODEL_DATA_LOWRES and SUBTRACTED_DATA...')
#MSs.run('addcol2ms.py -m $pathMS -c MODEL_DATA_LOWRES,SUBTRACTED_DATA', log='$nameMS_addcol.log', commandType='python')
#
#logger.info('Add model to MODEL_DATA...')
#if apparent:
#    MSs.run('DPPP '+parset_dir+'/DPPP-predict.parset msin=$pathMS pre.usebeammodel=false pre.sourcedb=$pathMS/'+sourcedb_basename, log='$nameMS_pre.log', commandType='DPPP')
#else:
#    MSs.run('DPPP '+parset_dir+'/DPPP-predict.parset msin=$pathMS pre.usebeammodel=true pre.sourcedb=$pathMS/'+sourcedb_basename, log='$nameMS_pre.log', commandType='DPPP')

#####################################################################################################
# Self-cal cycle
for c in range(0, niter):

    logger.info('Start selfcal cycle: '+str(c))

    if c >= 1:
        incol = 'SUBTRACTED_DATA'
    else:
        incol = 'DATA'

    # Smooth DATA -> SMOOTHED_DATA
    #logger.info('BL-based smoothing...')
    #MSs.run('BLsmooth.py -r -f 0.2 -i '+incol+' -o SMOOTHED_DATA $pathMS', log='$nameMS_smooth1-c'+str(c)+'.log', commandType='python')

    logger.info('Solving G...')
<<<<<<< HEAD
    MSs.run('DPPP '+parset_dir+'/DPPP-solTECdd.parset msin=$pathMS ddecal.h5parm=$pathMS/tecsmooth05mhz.h5 ddecal.solint=1 ddecal.nchan=1 ddecal.smoothnessconstraint=0.5e6', \
=======
    MSs.run('DPPP '+parset_dir+'/DPPP-solTEC.parset msin=$pathMS ddecal.h5parm=$pathMS/tecmax70km.h5 ddecal.solint=3 ddecal.nchan=1', \
>>>>>>> 2966cb3f
                log='$nameMS_solG-c'+str(c)+'.log', commandType='DPPP')
    MSs.run('DPPP '+parset_dir+'/DPPP-solGdd.parset msin=$pathMS sol.h5parm=$pathMS/gspmax70kmavg3x12 sol.solint=3 sol.nchan=12 sol.mode=scalarphase sol.uvmmax=70e3', \
                log='$nameMS_solG-c'+str(c)+'.log', commandType='DPPP')
    sys.exit()

    # solve TEC - group*_TC.MS:SMOOTHED_DATA
    #logger.info('Solving TEC...')
    #MSs.run('DPPP '+parset_dir+'/DPPP-solTEC.parset msin=$pathMS ddecal.h5parm=$pathMS/tec.h5', \
    #            log='$nameMS_solTEC-c'+str(c)+'.log', commandType='DPPP')

    # LoSoTo plot
    lib_util.run_losoto(s, 'tec'+str(c), [MS+'/tec.h5' for MS in MSs.getListStr()], [parset_dir+'/losoto-tec.parset'])
    os.system('mv plots-tec'+str(c)+'* self/solutions/')
    os.system('mv cal-tec'+str(c)+'*.h5 self/solutions/')

    # correct TEC - group*_TC.MS:(SUBTRACTED_)DATA -> group*_TC.MS:CORRECTED_DATA
    logger.info('Correcting TEC...')
    MSs.run('DPPP '+parset_dir+'/DPPP-corTEC.parset msin=$pathMS msin.datacolumn='+incol+' cor.parmdb=self/solutions/cal-tec'+str(c)+'.h5', \
                log='$nameMS_corTEC-c'+str(c)+'.log', commandType='DPPP')

    #####################################################################################################
    # Faraday rotation correction
    #if c >= 0:
     
    #    # To circular - SB.MS:CORRECTED_DATA -> SB.MS:CORRECTED_DATA (circular)
    #    logger.info('Convert to circular...')
    #    MSs.run('mslin2circ.py -i $pathMS:CORRECTED_DATA -o $pathMS:CORRECTED_DATA', \
    #            log='$nameMS_circ2lin-c'+str(c)+'.log', commandType='python', maxThreads=4)
 
    #    # Smooth CORRECTED_DATA -> SMOOTHED_DATA
    #    logger.info('BL-based smoothing...')
    #    MSs.run('BLsmooth.py -r -f 0.5 -i CORRECTED_DATA -o SMOOTHED_DATA $pathMS', log='$nameMS_smooth2-c'+str(c)+'.log', commandType='python')

    #    # Solve G SB.MS:SMOOTHED_DATA (only solve)
    #    logger.info('Solving G...')
    #    #MSs.run('DPPP ' + parset_dir + '/DPPP-solGdd.parset msin=$pathMS sol.h5parm=$pathMS/fr.h5 sol.mode=rotation+diagonal sol.solint=30 sol.nchan=8 \
    #    MSs.run('DPPP '+parset_dir+'/DPPP-solG.parset msin=$pathMS sol.parmdb=$pathMS/fr.h5 sol.solint=30 sol.nchan=8', \
    #                 log='$nameMS_solFR.log', commandType="DPPP")

    #    #lib_util.run_losoto(s, 'fr'+str(c), [MS+'/fr.h5' for MS in MSs.getListStr()], [parset_dir+'/losoto-plot-rot.parset', parset_dir+'/losoto-fr.parset'])
    #    lib_util.run_losoto(s, 'fr'+str(c), [MS+'/fr.h5' for MS in MSs.getListStr()], [parset_dir+'/losoto-fr.parset'])
    #    os.system('mv plots-fr'+str(c)+'* self/solutions/')
    #    os.system('mv cal-fr'+str(c)+'*.h5 self/solutions/')
    #   
    #    # Correct FR SB.MS:(SUBTRACTED_)DATA -> CORRECTED_DATA
    #    logger.info('Faraday rotation correction...')
    #    h5 = 'self/solutions/cal-fr'+str(c)+'.h5'
    #    MSs.run('DPPP '+parset_dir+'/DPPP-cor.parset msin=$pathMS msin.datacolumn='+incol+' cor.parmdb='+h5+' cor.correction=rotationmeasure000', \
    #                log='$nameMS_corFR-c'+str(c)+'.log', commandType='DPPP')

    #    #################################
    #    # Smooth CORRECTED_DATA -> SMOOTHED_DATA
    #    logger.info('BL-based smoothing...')
    #    MSs.run('BLsmooth.py -r -f 0.5 -i CORRECTED_DATA -o SMOOTHED_DATA $pathMS', log='$nameMS_smooth3-c'+str(c)+'.log', commandType='python')

    #    # Solve G SB.MS:SMOOTHED_DATA (only solve)
    #    logger.info('Solving G...')
    #    MSs.run('DPPP '+parset_dir+'/DPPP-solGdd.parset msin=$pathMS sol.h5parm=$pathMS/amp.h5 sol.solint=60 sol.nchan=8', \
    #                log='$nameMS_solG-c'+str(c)+'.log', commandType='DPPP')

    #    lib_util.run_losoto(s, 'amp'+str(c), [MS+'/amp.h5' for MS in MSs.getListStr()], [parset_dir+'/losoto-amp.parset'])
    #    os.system('mv plots-amp'+str(c)+'* self/solutions/')
    #    os.system('mv cal-amp'+(str(c))+'*.h5 self/solutions/')

    #    # Correct beam amp SB.MS:SUBTRACTED_DATA->CORRECTED_DATA
    #    #logger.info('Beam amp correction...')
    #    #h5 = 'self/solutions/cal-amp'+str(c)+'.h5'
    #    #MSs.run('DPPP '+parset_dir+'/DPPP-cor.parset msin=$pathMS msin.datacolumn=SUBTRACTED_DATA cor.parmdb='+h5+' cor.correction=amplitude000', \
    #    #        log='$nameMS_corAMP-c'+str(c)+'.log', commandType='DPPP')

    ###################################################################################################################
    # clen on concat.MS:CORRECTED_DATA (FR/TEC corrected, beam corrected)

    # do beam-corrected+deeper image at last cycle
    # TODO: find a way to save the beam image
    if c == niter-1:
        logger.info('Cleaning beam (cycle: '+str(c)+')...')
        imagename = 'img/wideBeam'
        lib_util.run_wsclean(s, 'wscleanBeam-c'+str(c)+'.log', MSs.getStrWsclean(), name=imagename, temp_dir='./', size=int(imgsizepix*1.5), scale='5arcsec', \
                weight='briggs 0.', niter=100000, no_update_model_required='', minuv_l=30, mgain=0.85, \
                #multiscale='', multiscale_scale_bias=0.5, multiscale_scales='0,10,20', \
                use_idg='', grid_with_beam='', use_differential_lofar_beam='', beam_aterm_update=400, \
                parallel_deconvolution=256, auto_mask=10, auto_threshold=1, \
                join_channels='', fit_spectral_pol=2, channels_out=8)
        os.system('cat logs/wscleanBeam-c'+str(c)+'.log | grep "background noise"')

        #logger.info('Cleaning beam high-res (cycle: '+str(c)+')...')
        #imagename = 'img/wideBeamHR'
        #lib_util.run_wsclean(s, 'wscleanBeamHR-c'+str(c)+'.log', MSs.getStrWsclean(), name=imagename, temp_dir='./', size=int(imgsizepix*2), scale='2.5arcsec', \
        #        weight='uniform', niter=100000, no_update_model_required='', minuv_l=30, mgain=0.85, \
        #        use_idg='', grid_with_beam='', use_differential_lofar_beam='', beam_aterm_update=400, \
        #        parallel_deconvolution=256, auto_mask=10, auto_threshold=1, \
        #        join_channels='', fit_spectral_pol=2, channels_out=8)

        logger.info('Cleaning beam low-res (cycle: '+str(c)+')...')
        imagename = 'img/wideBeamLR'
        lib_util.run_wsclean(s, 'wscleanBeamLR-c'+str(c)+'.log', MSs.getStrWsclean(), name=imagename, temp_dir='./', size=imgsizepix/5, scale='60arcsec', \
                weight='briggs 0.', niter=100000, no_update_model_required='', minuv_l=30, maxuv_l=1000, mgain=0.85, \
                use_idg='', grid_with_beam='', use_differential_lofar_beam='', beam_aterm_update=400, \
                parallel_deconvolution=256, auto_mask=10, auto_threshold=1, pol='IQUV', \
                join_channels='', fit_spectral_pol=2, channels_out=8)

    # clean mask clean (cut at 5k lambda)
    logger.info('Cleaning (cycle: '+str(c)+')...')
    imagename = 'img/wide-'+str(c)
    lib_util.run_wsclean(s, 'wscleanA-c'+str(c)+'.log', MSs.getStrWsclean(), name=imagename, size=imgsizepix, scale='10arcsec', \
            weight='briggs 0.', niter=10000, no_update_model_required='', minuv_l=30, maxuv_l=5000, mgain=0.85, \
            baseline_averaging=5, parallel_deconvolution=256, auto_threshold=20, \
            join_channels='', fit_spectral_pol=2, channels_out=8)

    im = lib_img.Image(imagename+'-MFS-image.fits', userReg=userReg, beamReg=beamReg)

    # make mask
    im = lib_img.Image(imagename+'-MFS-image.fits', userReg=userReg)
    im.makeMask(threshisl = 4)
    
    # baseline averaging possible as we cut longest baselines (also it is in time, where smearing is less problematic)
    # TODO: add -parallel-deconvolution=256 when source lists can be saved (https://sourceforge.net/p/wsclean/tickets/141/)
    logger.info('Cleaning w/ mask (cycle: '+str(c)+')...')
    imagename = 'img/wideM-'+str(c)
    lib_util.run_wsclean(s, 'wscleanB-c'+str(c)+'.log', MSs.getStrWsclean(), name=imagename, save_source_list='', size=imgsizepix, scale='10arcsec', \
            weight='briggs 0.', niter=300000, no_update_model_required='', minuv_l=30, maxuv_l=5000, mgain=0.85, \
            #multiscale='', multiscale_scales='0,5,10,20,40', \
            baseline_averaging=5, auto_threshold=1, fits_mask=im.maskname, \
            join_channels='', fit_spectral_pol=2, channels_out=8)
    os.system('cat logs/wscleanB-c'+str(c)+'.log | grep "background noise"')

    if c != niter-1:
        # TODO: shall we keep this? Less components but less precise model.
        #im = lib_img.Image(imagename+'-MFS-image.fits', beamReg=beamReg)
        #im.selectCC(keepInBeam=True)

        # predict - ms: MODEL_DATA
        logger.info('Predict model...')
        MSs.run('DPPP '+parset_dir+'/DPPP-predict.parset msin=$pathMS msout.datacolumn=MODEL_DATA pre.usebeammodel=false pre.sourcedb='+im.skydb, \
                log='$nameMS_pre-c'+str(c)+'.log', commandType='DPPP')

        # TEST:
        #logger.info('Predict (wsclean: %s)...' % imagename)
        #s.add('wsclean -predict -name '+imagename+' -j '+str(s.max_processors)+' -channels-out 8 '+MSs.getStrWsclean(), \
        #            log='wscleanPRE-c'+str(c)+'.log', commandType='wsclean', processors='max')
        #s.run(check=True)

    if c == 0:
        # Subtract model from all TCs - ms:CORRECTED_DATA - MODEL_DATA -> ms:CORRECTED_DATA (selfcal corrected, beam corrected, high-res model subtracted)
        logger.info('Subtracting high-res model (CORRECTED_DATA = CORRECTED_DATA - MODEL_DATA)...')
        MSs.run('taql "update $pathMS set CORRECTED_DATA = CORRECTED_DATA - MODEL_DATA"', log='$nameMS_taql1-c'+str(c)+'.log', commandType='general')
    
        # reclean low-resolution
        # TODO: add -parallel-deconvolution=256 when source lists can be saved (https://sourceforge.net/p/wsclean/tickets/141/)
        logger.info('Cleaning low resolution...')
        imagename_lr = 'img/wide-lr'
        lib_util.run_wsclean(s, 'wscleanLR.log', MSs.getStrWsclean(), name=imagename_lr, save_source_list='', temp_dir='./', size=imgsizepix, scale='20arcsec', \
                weight='briggs 0.', niter=100000, no_update_model_required='', minuv_l=30, maxuv_l=2000, mgain=0.85, \
                baseline_averaging=5, auto_threshold=1, \
                join_channels='', fit_spectral_pol=2, channels_out=8)
        
        im = lib_img.Image(imagename_lr+'-MFS-image.fits', beamReg=beamReg)
        im.selectCC(keepInBeam=False)

        # predict - ms: MODEL_DATA_LOWRES
        # must be done with DPPP to remove sources in beam
        logger.info('Predict low-res model...')
        MSs.run('DPPP '+parset_dir+'/DPPP-predict.parset msin=$pathMS msout.datacolumn=MODEL_DATA_LOWRES pre.usebeammodel=false pre.sourcedb='+im.skydb, \
                log='$nameMS_pre-lr.log', commandType='DPPP')

        ##############################################
        # Flag on empty dataset

        # Subtract low-res model - CORRECTED_DATA = CORRECTED_DATA - MODEL_DATA_LOWRES
        logger.info('Subtracting low-res model (CORRECTED_DATA = CORRECTED_DATA - MODEL_DATA_LOWRES)...')
        MSs.run('taql "update $pathMS set CORRECTED_DATA = CORRECTED_DATA - MODEL_DATA_LOWRES"', log='$nameMS_taql2-c'+str(c)+'.log', commandType='general')

        # Flag on residuals (CORRECTED_DATA)
        logger.info('Flagging residuals...')
        MSs.run('DPPP '+parset_dir+'/DPPP-flag.parset msin=$pathMS', log='$nameMS_flag-c'+str(c)+'.log', commandType='DPPP')

        ##############################################
        # Prepare SUBTRACTED_DATA

        # corrupt model with TEC solutions - ms:MODEL_DATA_LOWRES -> ms:MODEL_DATA_LOWRES
        logger.info('Corrupt low-res model...')
        MSs.run('DPPP '+parset_dir+'/DPPP-corTEC.parset msin=$pathMS msin.datacolumn=MODEL_DATA_LOWRES msout.datacolumn=MODEL_DATA_LOWRES  \
                cor1.parmdb=$pathMS/tec.h5 cor1.invert=false cor2.parmdb=$pathMS/tec.h5 cor2.invert=false', \
                log='$nameMS_corrupt.log', commandType='DPPP')
    
        # Subtract low-res model - SUBTRACTED_DATA = DATA - MODEL_DATA_LOWRES
        logger.info('Subtracting low-res model (SUBTRACTED_DATA = DATA - MODEL_DATA_LOWRES)...')
        MSs.run('taql "update $pathMS set SUBTRACTED_DATA = DATA - MODEL_DATA_LOWRES"', log='$nameMS_taql3-c'+str(c)+'.log', commandType='general')

# Copy images
[ os.system('mv img/wideM-'+str(c)+'-MFS-image.fits self/images') for c in xrange(niter) ]
[ os.system('mv img/wideM-'+str(c)+'-sources.txt self/images') for c in xrange(niter) ]
os.system('mv img/wide-lr-MFS-image.fits self/images')
os.system('mv img/wideBeam-MFS-image.fits  img/wideBeam-MFS-image-pb.fits self/images')
os.system('mv img/wideBeamHR-MFS-image.fits  img/wideBeamHR-MFS-image-pb.fits self/images')
os.system('mv logs self')

logger.info("Done.")<|MERGE_RESOLUTION|>--- conflicted
+++ resolved
@@ -106,11 +106,7 @@
     #MSs.run('BLsmooth.py -r -f 0.2 -i '+incol+' -o SMOOTHED_DATA $pathMS', log='$nameMS_smooth1-c'+str(c)+'.log', commandType='python')
 
     logger.info('Solving G...')
-<<<<<<< HEAD
-    MSs.run('DPPP '+parset_dir+'/DPPP-solTECdd.parset msin=$pathMS ddecal.h5parm=$pathMS/tecsmooth05mhz.h5 ddecal.solint=1 ddecal.nchan=1 ddecal.smoothnessconstraint=0.5e6', \
-=======
     MSs.run('DPPP '+parset_dir+'/DPPP-solTEC.parset msin=$pathMS ddecal.h5parm=$pathMS/tecmax70km.h5 ddecal.solint=3 ddecal.nchan=1', \
->>>>>>> 2966cb3f
                 log='$nameMS_solG-c'+str(c)+'.log', commandType='DPPP')
     MSs.run('DPPP '+parset_dir+'/DPPP-solGdd.parset msin=$pathMS sol.h5parm=$pathMS/gspmax70kmavg3x12 sol.solint=3 sol.nchan=12 sol.mode=scalarphase sol.uvmmax=70e3', \
                 log='$nameMS_solG-c'+str(c)+'.log', commandType='DPPP')
