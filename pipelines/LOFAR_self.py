#!/usr/bin/env python
# -*- coding: utf-8 -*-

# perform self-calibration on a group of SBs concatenated in TCs.

import sys, os, glob, re
import numpy as np
import pyrap.tables as pt
import lsmtool

# Temporary
if 'LBAsurvey' in os.getcwd():
    obs = os.getcwd().split('/')[-1]
    if not os.path.exists('mss'):
        os.makedirs('mss')
        for i, tc in enumerate(glob.glob('../../c*-o*/%s/mss/*' % obs)):
            tc_ren = 'TC%02i.MS' % i
            print('cp -r %s mss/%s' % (tc,tc_ren))
            os.system('cp -r %s mss/%s' % (tc,tc_ren))

########################################################
from LiLF import lib_ms, lib_img, lib_util, lib_log
logger_obj = lib_log.Logger('pipeline-self.logger')
logger = lib_log.logger
s = lib_util.Scheduler(log_dir = logger_obj.log_dir, dry = False)

parset = lib_util.getParset()
parset_dir = parset.get('LOFAR_self','parset_dir')
sourcedb = parset.get('model','sourcedb')
apparent = parset.getboolean('model','apparent')
userReg = parset.get('model','userReg')

#############################################################################
# Clear
logger.info('Cleaning...')
lib_util.check_rm('img')
os.makedirs('img')

# here images, models, solutions for each group will be saved
lib_util.check_rm('self')
if not os.path.exists('self/images'): os.makedirs('self/images')
if not os.path.exists('self/solutions'): os.makedirs('self/solutions')
if not os.path.exists('self/plots'): os.makedirs('self/plots')
lib_util.check_rm('img')
os.makedirs('img')

MSs = lib_ms.AllMSs( glob.glob('mss/TC*[0-9].MS'), s )
try:
    MSs.plot_HAcov('HAcov.png')
except:
    logger.error('Problem with HAcov, continue anyway.')

# make beam to the first mid null
phasecentre = MSs.getListObj()[0].getPhaseCentre()
MSs.getListObj()[0].makeBeamReg('self/beam.reg', freq='mid', to_null=True)
beamReg = 'self/beam.reg'

# set image size
imgsizepix = int(2.1*MSs.getListObj()[0].getFWHM(freq='mid')*3600/10.)
if imgsizepix%2 != 0: imgsizepix += 1 # prevent odd img sizes

#################################################################
# Get online model
if sourcedb is None:
    if not os.path.exists('tgts.skydb'):
        fwhm = MSs.getListObj()[0].getFWHM(freq='min')
        radeg = phasecentre[0]
        decdeg = phasecentre[1]
        # get model the size of the image (radius=fwhm/2)
        os.system('wget -O tgts.skymodel "https://lcs165.lofar.eu/cgi-bin/gsmv1.cgi?coord=%f,%f&radius=%f&unit=deg"' % (radeg, decdeg, fwhm/2.)) # ASTRON
        lsm = lsmtool.load('tgts.skymodel')#, beamMS=MSs.getListObj()[0])
        lsm.remove('I<1')
        lsm.write('tgts.skymodel', clobber=True)
        os.system('makesourcedb outtype="blob" format="<" in=tgts.skymodel out=tgts.skydb')
        apparent = False

    sourcedb = 'tgts.skydb'

#################################################################################################
# Add model to MODEL_DATA
# copy sourcedb into each MS to prevent concurrent access from multiprocessing to the sourcedb
sourcedb_basename = sourcedb.split('/')[-1]
for MS in MSs.getListStr():
    lib_util.check_rm(MS+'/'+sourcedb_basename)
    logger.debug('Copy: '+sourcedb+' -> '+MS)
    os.system('cp -r '+sourcedb+' '+MS)

# Create columns
logger.info('Creating SUBTRACTED_DATA...')
MSs.run('addcol2ms.py -m $pathMS -c SUBTRACTED_DATA,CORRECTED_DATA -i DATA', log='$nameMS_addcol.log', commandType='python')

logger.info('Add model to MODEL_DATA...')
if apparent:
    MSs.run('DPPP '+parset_dir+'/DPPP-predict.parset msin=$pathMS pre.usebeammodel=false pre.sourcedb=$pathMS/'+sourcedb_basename, log='$nameMS_pre.log', commandType='DPPP')
else:
    MSs.run('DPPP '+parset_dir+'/DPPP-predict.parset msin=$pathMS pre.usebeammodel=true pre.sourcedb=$pathMS/'+sourcedb_basename, log='$nameMS_pre.log', commandType='DPPP')

#####################################################################################################
# Self-cal cycle
for c in range(2):

    logger.info('Start selfcal cycle: '+str(c))

    if c != 0:
        incol = 'SUBTRACTED_DATA'
    else:
        incol = 'DATA'

    # Smooth DATA -> SMOOTHED_DATA
    logger.info('BL-based smoothing...')
    MSs.run('BLsmooth.py -r -f 0.2 -i '+incol+' -o SMOOTHED_DATA $pathMS', log='$nameMS_smooth1-c'+str(c)+'.log', commandType='python')
 
    # solve TEC - group*_TC.MS:SMOOTHED_DATA
    logger.info('Solving TEC...')
    MSs.run('DPPP '+parset_dir+'/DPPP-solTEC.parset msin=$pathMS sol.h5parm=$pathMS/tec.h5', \
                log='$nameMS_solTEC-c'+str(c)+'.log', commandType='DPPP')
 
    # LoSoTo plot dejump
    for MS in MSs.getListObj():
        lib_util.run_losoto(s, 'tec-c'+str(c)+'-'+MS.nameMS, MS.pathMS+'/tec.h5',[parset_dir+'/losoto-tec.parset'])
    os.system('mv plots-tec-c'+str(c)+'* self/plots/')
    s.add('H5parm_collector.py -V -s sol000 -o self/solutions/cal-tec-c'+str(c)+'.h5 '+' '.join(glob.glob('cal-tec-c'+str(c)+'*.h5')),\
            log='losotoTEC-c'+str(c)+'.log', commandType="python", processors='max')
    s.run(check = True)
    lib_util.check_rm('cal-tec'+str(c)+'*.h5')

    # correct TEC - group*_TC.MS:(SUBTRACTED_)DATA -> group*_TC.MS:CORRECTED_DATA
    logger.info('Correcting TEC...')
    MSs.run('DPPP '+parset_dir+'/DPPP-cor.parset msin=$pathMS msin.datacolumn='+incol+' cor.parmdb=self/solutions/cal-tec-c'+str(c)+'.h5 cor.correction=tec000', \
               log='$nameMS_corTEC-c'+str(c)+'.log', commandType='DPPP')

    # AMP+FR DIE correction
    if c >= 0:

        # Convert to circular CORRECTED_DATA -> CORRECTED_DATA
        logger.info('Converting to circular...')
        MSs.run('mslin2circ.py -i $pathMS:CORRECTED_DATA -o $pathMS:CORRECTED_DATA', log='$nameMS_circ2lin.log', commandType='python', maxThreads=2)

        # DIE Calibration - ms:CORRECTED_DATA
        logger.info('Solving slow G1...')
        MSs.run('DPPP '+parset_dir+'/DPPP-solG.parset msin=$pathMS sol.h5parm=$pathMS/g1.h5', \
                log='$nameMS_solG1-c'+str(c)+'.log', commandType='DPPP')
        lib_util.run_losoto(s, 'g1-c'+str(c), [MS+'/g1.h5' for MS in MSs.getListStr()], \
                [parset_dir+'/losoto-plot-amp.parset', parset_dir+'/losoto-plot-ph.parset', parset_dir+'/losoto-fr.parset'])
        os.system('mv plots-g1-c'+str(c)+' self/plots/')
        os.system('mv cal-g1-c'+str(c)+'.h5 self/solutions/')

        # Convert back to linear CORRECTED_DATA -> CORRECTED_DATA
        logger.info('Converting to linear...')
        MSs.run('mslin2circ.py -r -i $pathMS:CORRECTED_DATA -o $pathMS:CORRECTED_DATA', log='$nameMS_circ2lin.log', commandType='python', maxThreads=2)

        # TEST: correct FR - group*_TC.MS:CORRECTED_DATA -> group*_TC.MS:CORRECTED_DATA
        logger.info('Correcting FR...')
        MSs.run('DPPP '+parset_dir+'/DPPP-cor.parset msin=$pathMS msin.datacolumn=CORRECTED_DATA cor.parmdb=self/solutions/cal-g1-c'+str(c)+'.h5 cor.correction=rotationmeasure000', \
                log='$nameMS_corFR-c'+str(c)+'.log', commandType='DPPP')

        # DIE Calibration - ms:CORRECTED_DATA
        logger.info('Solving slow G2...')
        MSs.run('DPPP '+parset_dir+'/DPPP-solG.parset msin=$pathMS sol.h5parm=$pathMS/g2.h5', \
                log='$nameMS_solG2-c'+str(c)+'.log', commandType='DPPP')
        lib_util.run_losoto(s, 'g2-c'+str(c), [MS+'/g2.h5' for MS in MSs.getListStr()], \
                [parset_dir+'/losoto-plot-amp.parset', parset_dir+'/losoto-plot-ph.parset', parset_dir+'/losoto-amp.parset'])
        os.system('mv plots-g2-c'+str(c)+' self/plots/')
        os.system('mv cal-g2-c'+str(c)+'.h5 self/solutions/')

        # TEST: correct G - group*_TC.MS:CORRECTED_DATA -> group*_TC.MS:CORRECTED_DATA
        logger.info('Correcting G...')
        MSs.run('DPPP '+parset_dir+'/DPPP-cor.parset msin=$pathMS msin.datacolumn=CORRECTED_DATA cor.parmdb=self/solutions/cal-g2-c'+str(c)+'.h5 cor.correction=amplitudeSmooth', \
                log='$nameMS_corG-c'+str(c)+'.log', commandType='DPPP')


    ###################################################################################################################
    # clen on concat.MS:CORRECTED_DATA

    ## clean mask clean (cut at 5k lambda)
    # then add below: fits_mask=im.maskname
    #logger.info('Cleaning (cycle: '+str(c)+')...')
    #imagename = 'img/wide-'+str(c)
    #lib_util.run_wsclean(s, 'wscleanA-c'+str(c)+'.log', MSs.getStrWsclean(), name=imagename, size=imgsizepix, scale='10arcsec', \
    #        weight='briggs 0.', niter=10000, no_update_model_required='', minuv_l=30, maxuv_l=5000, mgain=0.85, \
    #        baseline_averaging=5, parallel_deconvolution=256, auto_threshold=3, \
    #        join_channels='', fit_spectral_pol=3, channels_out=9, deconvolution_channels=3)

    ## make mask
    #im = lib_img.Image(imagename+'-MFS-image.fits', userReg=userReg, beamReg=beamReg)
    #im.makeMask(threshisl = 4, only_beam=True)
   
    # baseline averaging possible as we cut longest baselines (also it is in time, where smearing is less problematic)
    logger.info('Cleaning (cycle: '+str(c)+')...')
    imagename = 'img/wideM-'+str(c)
    lib_util.run_wsclean(s, 'wsclean-c'+str(c)+'.log', MSs.getStrWsclean(), do_predict=True, name=imagename, save_source_list='', size=imgsizepix, scale='10arcsec', \
            weight='briggs -0.3', niter=1000000, no_update_model_required='', minuv_l=30, maxuv_l=5000, mgain=0.85, \
<<<<<<< HEAD
            parallel_deconvolution=256, baseline_averaging=5, local_rms='', auto_threshold=1.5, auto_mask=3, \
            multiscale='', \
=======
            parallel_deconvolution=256, baseline_averaging=5, local_rms='', auto_threshold=1.5, auto_mask=2.5, \
>>>>>>> 073864c4
            join_channels='', fit_spectral_pol=3, channels_out=9, deconvolution_channels=3)
    os.system('cat logs/wsclean-c'+str(c)+'.log | grep "background noise"')
       
    # add model and remove first sidelobe
    if c == 0:

        # TEST: reclean low-resolution
        #logger.info('TEST: Cleaning low resolution...')
        #imagename_lr = 'img/TESTpre-wide-lr'
        #lib_util.run_wsclean(s, 'wscleanLR-pre.log', MSs.getStrWsclean(), name=imagename_lr, temp_dir='./', size=imgsizepix, scale='30arcsec', \
        #        weight='briggs 0.', niter=50000, no_update_model_required='', minuv_l=30, maxuvw_m=5000, mgain=0.8, \
        #        parallel_deconvolution=256, baseline_averaging=5, auto_mask=3, auto_threshold=0.5, \
        #        join_channels='', fit_spectral_pol=3, channels_out=9, deconvolution_channels=3)

        # Subtract model from all TCs - ms:CORRECTED_DATA - MODEL_DATA -> ms:CORRECTED_DATA (selfcal corrected, beam corrected, high-res model subtracted)
        logger.info('Subtracting high-res model (CORRECTED_DATA = CORRECTED_DATA - MODEL_DATA)...')
        MSs.run('taql "update $pathMS set CORRECTED_DATA = CORRECTED_DATA - MODEL_DATA"', log='$nameMS_taql-c'+str(c)+'.log', commandType='general')

        # Making beam mask
        lib_util.run_wsclean(s, 'wscleanLRmask.log', MSs.getStrWsclean(), name='img/tmp', size=imgsizepix, scale='30arcsec')
        os.system('mv img/tmp-image.fits img/wide-lr-mask.fits')
        lib_img.blank_image_reg('img/wide-lr-mask.fits', beamReg, blankval = 0.)
        lib_img.blank_image_reg('img/wide-lr-mask.fits', beamReg, blankval = 1., inverse=True)

        # not all vis are overwritten by wsclean
        logger.info('Reset MODEL_DATA...')
        MSs.run('taql "update $pathMS set MODEL_DATA = 0"', log='$nameMS_taql-c'+str(c)+'.log', commandType='general')

        # reclean low-resolution
        logger.info('Cleaning low resolution...')
        imagename_lr = 'img/wide-lr'
        lib_util.run_wsclean(s, 'wscleanLR.log', MSs.getStrWsclean(), do_predict=True, name=imagename_lr, temp_dir='./', size=imgsizepix, scale='30arcsec', \
                weight='briggs 0.', niter=50000, no_update_model_required='', minuv_l=30, maxuvw_m=5000, mgain=0.85, \
                parallel_deconvolution=256, baseline_averaging=5, local_rms='', auto_mask=3, auto_threshold=1.5, fits_mask='img/wide-lr-mask.fits', \
                join_channels='', fit_spectral_pol=3, channels_out=9, deconvolution_channels=3)
        
        ##############################################
        # Flag on empty dataset

        # Subtract low-res model - CORRECTED_DATA = CORRECTED_DATA - MODEL_DATA
        logger.info('Subtracting low-res model (CORRECTED_DATA = CORRECTED_DATA - MODEL_DATA)...')
        MSs.run('taql "update $pathMS set CORRECTED_DATA = CORRECTED_DATA - MODEL_DATA"', log='$nameMS_taql-c'+str(c)+'.log', commandType='general')

        # Flag on residuals (CORRECTED_DATA)
        logger.info('Flagging residuals...')
        MSs.run('DPPP '+parset_dir+'/DPPP-flag.parset msin=$pathMS', log='$nameMS_flag-c'+str(c)+'.log', commandType='DPPP')

        ##############################################
        # Prepare SUBTRACTED_DATA

        # corrupt model with TEC solutions - ms:MODEL_DATA -> ms:MODEL_DATA
        logger.info('Corrupt low-res model...')
        MSs.run('DPPP '+parset_dir+'/DPPP-cor.parset msin=$pathMS msin.datacolumn=MODEL_DATA msout.datacolumn=MODEL_DATA  \
                cor.parmdb=self/solutions/cal-tec-c'+str(c)+'.h5 cor.correction=tec000 cor.invert=False', \
                log='$nameMS_corrupt.log', commandType='DPPP')
    
        # Subtract low-res model - SUBTRACTED_DATA = DATA - MODEL_DATA
        logger.info('Subtracting low-res model (SUBTRACTED_DATA = DATA - MODEL_DATA)...')
        MSs.run('taql "update $pathMS set SUBTRACTED_DATA = DATA - MODEL_DATA"', log='$nameMS_taql-c'+str(c)+'.log', commandType='general')

        # Recreate MODEL_DATA
        logger.info('Predict model...')
        s.add('wsclean -predict -name img/wideM-0 -j '+str(s.max_processors)+' -channels-out 9 '+MSs.getStrWsclean(), \
               log='wscleanPRE-c'+str(c)+'.log', commandType='wsclean', processors='max')
        s.run(check=True)

        # TEST: reclean low-resolution
        #logger.info('TEST: Cleaning low resolution...')
        #imagename_lr = 'img/TESTpost-wide-lr'
        #lib_util.run_wsclean(s, 'wscleanLR-after.log', MSs.getStrWsclean(), name=imagename_lr, temp_dir='./', size=imgsizepix, scale='30arcsec', \
        #        weight='briggs 0.', niter=50000, no_update_model_required='', minuv_l=30, maxuvw_m=5000, mgain=0.8, \
        #        parallel_deconvolution=256, baseline_averaging=5, auto_mask=3, auto_threshold=0.5, \
        #        join_channels='', fit_spectral_pol=3, channels_out=9, deconvolution_channels=3)


    # do beam-corrected+fullstokes image at last cycle
    if c == 1:

        logger.info('Cleaning beam (cycle: '+str(c)+')...')
        imagename = 'img/wideBeam'
        lib_util.run_wsclean(s, 'wscleanBeam-c'+str(c)+'.log', MSs.getStrWsclean(), name=imagename, temp_dir='./', size=imgsizepix, scale='10arcsec', \
                weight='briggs -0.3', niter=100000, no_update_model_required='', minuv_l=30, maxuv_l=5000, mgain=0.85, \
                pol='IQUV', join_polarizations='', \
                use_idg='', grid_with_beam='', use_differential_lofar_beam='', beam_aterm_update=600, \
                parallel_deconvolution=256, local_rms='', auto_threshold=1.5, auto_mask=3, \
                multiscale='', \
                join_channels='', channels_out=9)
        os.system('cat logs/wscleanBeam-c'+str(c)+'.log | grep "background noise"')
        os.system('makepb.py -o img/avgbeam.fits -i '+imagename)
 

# Copy images
[ os.system('mv img/wideM-'+str(c)+'-MFS-image.fits self/images') for c in range(2) ]
[ os.system('mv img/wideM-'+str(c)+'-sources.txt self/images') for c in range(2) ]
os.system('mv img/wide-lr-MFS-image.fits self/images')
os.system('mv img/wideBeam-MFS-*-image.fits  img/wideBeam-MFS-*-image-pb.fits img/avgbeam.fits self/images')
os.system('mv logs self')

logger.info("Done.")<|MERGE_RESOLUTION|>--- conflicted
+++ resolved
@@ -190,12 +190,8 @@
     imagename = 'img/wideM-'+str(c)
     lib_util.run_wsclean(s, 'wsclean-c'+str(c)+'.log', MSs.getStrWsclean(), do_predict=True, name=imagename, save_source_list='', size=imgsizepix, scale='10arcsec', \
             weight='briggs -0.3', niter=1000000, no_update_model_required='', minuv_l=30, maxuv_l=5000, mgain=0.85, \
-<<<<<<< HEAD
-            parallel_deconvolution=256, baseline_averaging=5, local_rms='', auto_threshold=1.5, auto_mask=3, \
+            parallel_deconvolution=256, baseline_averaging=5, local_rms='', auto_threshold=1.5, auto_mask=2.5, \
             multiscale='', \
-=======
-            parallel_deconvolution=256, baseline_averaging=5, local_rms='', auto_threshold=1.5, auto_mask=2.5, \
->>>>>>> 073864c4
             join_channels='', fit_spectral_pol=3, channels_out=9, deconvolution_channels=3)
     os.system('cat logs/wsclean-c'+str(c)+'.log | grep "background noise"')
        
