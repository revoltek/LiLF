#!/usr/bin/env python
# -*- coding: utf-8 -*-

# perform self-calibration on a group of SBs concatenated in TCs.

import sys, os, glob, re
import numpy as np
import pyrap.tables as pt
import lsmtool

# Temporary
if 'LBAsurvey' in os.getcwd():
    obs = os.getcwd().split('/')[-1]
    if not os.path.exists('mss'):
        os.makedirs('mss')
        for i, tc in enumerate(glob.glob('../../c*-o*/%s/mss/*' % obs)):
            tc_ren = 'TC%02i.MS' % i
            print 'cp -r %s mss/%s' % (tc,tc_ren)
            os.system('cp -r %s mss/%s' % (tc,tc_ren))

########################################################
from LiLF import lib_ms, lib_img, lib_util, lib_log
logger_obj = lib_log.Logger('pipeline-self.logger')
logger = lib_log.logger
s = lib_util.Scheduler(log_dir = logger_obj.log_dir, dry = False)

parset = lib_util.getParset()
parset_dir = parset.get('LOFAR_self','parset_dir')
sourcedb = parset.get('model','sourcedb')
apparent = parset.getboolean('model','apparent')
userReg = parset.get('model','userReg')

niter = 2

#############################################################################
# Clear
logger.info('Cleaning...')

lib_util.check_rm('img')
os.makedirs('img')

# here images, models, solutions for each group will be saved
lib_util.check_rm('self')
if not os.path.exists('self/images'): os.makedirs('self/images')
if not os.path.exists('self/solutions'): os.makedirs('self/solutions')

MSs = lib_ms.AllMSs( glob.glob('mss/TC*[0-9].MS'), s )

# make beam
phasecentre = MSs.getListObj()[0].getPhaseCentre()
MSs.getListObj()[0].makeBeamReg('self/beam.reg') # SPARSE: go to 12 deg, first null - OUTER: go to 7 deg, first null
beamReg = 'self/beam.reg'

# set image size
obsmode = MSs.getListObj()[0].getObsMode()
imgsizepix =  1.2*MSs.getListObj()[0].getFWHM()*3600/10

#################################################################
# Get online model
if sourcedb is None:
    if not os.path.exists('tgts.skydb'):
        fwhm = MSs.getListObj()[0].getFWHM()
        radeg = phasecentre[0]
        decdeg = phasecentre[1]
        # get model the size of the image (radius=fwhm/2)
        os.system('wget -O tgts.skymodel "http://172.104.228.177/cgi-bin/gsmv1.cgi?coord=%f,%f&radius=%f"' % (radeg, decdeg, fwhm/2.))
        lsm = lsmtool.load('tgts.skymodel')#, beamMS=MSs.getListObj()[0])
        lsm.remove('I<1')
        lsm.write('tgts.skymodel', clobber=True)
        os.system('makesourcedb outtype="blob" format="<" in=tgts.skymodel out=tgts.skydb')
        apparent = False

    sourcedb = 'tgts.skydb'

##################################################################################################
# Add model to MODEL_DATA
# copy sourcedb into each MS to prevent concurrent access from multiprocessing to the sourcedb
#sourcedb_basename = sourcedb.split('/')[-1]
#for MS in MSs.getListStr():
#    lib_util.check_rm(MS+'/'+sourcedb_basename)
#    logger.debug('Copy: '+sourcedb+' -> '+MS)
#    os.system('cp -r '+sourcedb+' '+MS)
#
## Create columns (non compressed)
#logger.info('Creating MODEL_DATA_LOWRES and SUBTRACTED_DATA...')
#MSs.run('addcol2ms.py -m $pathMS -c MODEL_DATA_LOWRES,SUBTRACTED_DATA', log='$nameMS_addcol.log', commandType='python')
#
#logger.info('Add model to MODEL_DATA...')
#if apparent:
#    MSs.run('DPPP '+parset_dir+'/DPPP-predict.parset msin=$pathMS pre.usebeammodel=false pre.sourcedb=$pathMS/'+sourcedb_basename, log='$nameMS_pre.log', commandType='DPPP')
#else:
#    MSs.run('DPPP '+parset_dir+'/DPPP-predict.parset msin=$pathMS pre.usebeammodel=true pre.sourcedb=$pathMS/'+sourcedb_basename, log='$nameMS_pre.log', commandType='DPPP')

#####################################################################################################
# Self-cal cycle
for c in range(0, niter):

    logger.info('Start selfcal cycle: '+str(c))

    if c >= 1:
        incol = 'SUBTRACTED_DATA'
    else:
        incol = 'DATA'

    # Smooth DATA -> SMOOTHED_DATA
    #logger.info('BL-based smoothing...')
    #MSs.run('BLsmooth.py -r -f 0.2 -i '+incol+' -o SMOOTHED_DATA $pathMS', log='$nameMS_smooth1-c'+str(c)+'.log', commandType='python')

<<<<<<< HEAD
    #logger.info('Solving G...')
    #MSs.run('DPPP '+parset_dir+'/DPPP-solGdd.parset msin=$pathMS sol.h5parm=$pathMS/tec.h5 sol.solint=3 sol.nchan=12 sol.mode=scalarphase', \
    #            log='$nameMS_solG-c'+str(c)+'.log', commandType='DPPP')
    #MSs.run('DPPP '+parset_dir+'/DPPP-solGdd.parset msin=$pathMS sol.h5parm=$pathMS/gspavs3x12smooth5mhz.h5 sol.solint=3 sol.nchan=12 sol.smoothnessconstraint=2e6 sol.mode=scalarphase', \
=======
    logger.info('Solving G...')
    MSs.run('DPPP '+parset_dir+'/DPPP-solTECdd.parset msin=$pathMS ddecal.h5parm=$pathMS/tec22smooth2mhz.h5 ddecal.solint=3 ddecal.nchan=1 ddecal.smoothnessconstraint=2e6', \
                log='$nameMS_solG-c'+str(c)+'.log', commandType='DPPP')
    #MSs.run('DPPP '+parset_dir+'/DPPP-solGdd.parset msin=$pathMS sol.h5parm=$pathMS/gspavs3x1smooth2mhz.h5 sol.solint=3 sol.nchan=12 sol.smoothnessconstraint=2e6 sol.mode=scalarphase', \
>>>>>>> 92633087
    #            log='$nameMS_solG-c'+str(c)+'.log', commandType='DPPP')
    sys.exit()

    # solve TEC - group*_TC.MS:SMOOTHED_DATA
    logger.info('Solving TEC...')
    MSs.run('DPPP '+parset_dir+'/DPPP-solTECdd.parset msin=$pathMS ddecal.h5parm=$pathMS/tec.h5', \
                log='$nameMS_solTEC-c'+str(c)+'.log', commandType='DPPP')
    sys.exit()

    # LoSoTo plot
    lib_util.run_losoto(s, 'tec'+str(c), [MS+'/tec.h5' for MS in MSs.getListStr()], [parset_dir+'/losoto-tec.parset'])
    os.system('mv plots-tec'+str(c)+'* self/solutions/')
    os.system('mv cal-tec'+str(c)+'*.h5 self/solutions/')

    # correct TEC - group*_TC.MS:(SUBTRACTED_)DATA -> group*_TC.MS:CORRECTED_DATA
    logger.info('Correcting TEC...')
    MSs.run('DPPP '+parset_dir+'/DPPP-corTEC.parset msin=$pathMS msin.datacolumn='+incol+' cor.parmdb=self/solutions/cal-tec'+str(c)+'.h5', \
                log='$nameMS_corTEC-c'+str(c)+'.log', commandType='DPPP')

    #####################################################################################################
    # Faraday rotation correction
    #if c >= 0:
     
    #    # To circular - SB.MS:CORRECTED_DATA -> SB.MS:CORRECTED_DATA (circular)
    #    logger.info('Convert to circular...')
    #    MSs.run('mslin2circ.py -i $pathMS:CORRECTED_DATA -o $pathMS:CORRECTED_DATA', \
    #            log='$nameMS_circ2lin-c'+str(c)+'.log', commandType='python', maxThreads=4)
 
    #    # Smooth CORRECTED_DATA -> SMOOTHED_DATA
    #    logger.info('BL-based smoothing...')
    #    MSs.run('BLsmooth.py -r -f 0.5 -i CORRECTED_DATA -o SMOOTHED_DATA $pathMS', log='$nameMS_smooth2-c'+str(c)+'.log', commandType='python')

    #    # Solve G SB.MS:SMOOTHED_DATA (only solve)
    #    logger.info('Solving G...')
    #    #MSs.run('DPPP ' + parset_dir + '/DPPP-solGdd.parset msin=$pathMS sol.h5parm=$pathMS/fr.h5 sol.mode=rotation+diagonal sol.solint=30 sol.nchan=8 \
    #    MSs.run('DPPP '+parset_dir+'/DPPP-solG.parset msin=$pathMS sol.parmdb=$pathMS/fr.h5 sol.solint=30 sol.nchan=8', \
    #                 log='$nameMS_solFR.log', commandType="DPPP")

    #    #lib_util.run_losoto(s, 'fr'+str(c), [MS+'/fr.h5' for MS in MSs.getListStr()], [parset_dir+'/losoto-plot-rot.parset', parset_dir+'/losoto-fr.parset'])
    #    lib_util.run_losoto(s, 'fr'+str(c), [MS+'/fr.h5' for MS in MSs.getListStr()], [parset_dir+'/losoto-fr.parset'])
    #    os.system('mv plots-fr'+str(c)+'* self/solutions/')
    #    os.system('mv cal-fr'+str(c)+'*.h5 self/solutions/')
    #   
    #    # Correct FR SB.MS:(SUBTRACTED_)DATA -> CORRECTED_DATA
    #    logger.info('Faraday rotation correction...')
    #    h5 = 'self/solutions/cal-fr'+str(c)+'.h5'
    #    MSs.run('DPPP '+parset_dir+'/DPPP-cor.parset msin=$pathMS msin.datacolumn='+incol+' cor.parmdb='+h5+' cor.correction=rotationmeasure000', \
    #                log='$nameMS_corFR-c'+str(c)+'.log', commandType='DPPP')

    #    #################################
    #    # Smooth CORRECTED_DATA -> SMOOTHED_DATA
    #    logger.info('BL-based smoothing...')
    #    MSs.run('BLsmooth.py -r -f 0.5 -i CORRECTED_DATA -o SMOOTHED_DATA $pathMS', log='$nameMS_smooth3-c'+str(c)+'.log', commandType='python')

    #    # Solve G SB.MS:SMOOTHED_DATA (only solve)
    #    logger.info('Solving G...')
    #    MSs.run('DPPP '+parset_dir+'/DPPP-solGdd.parset msin=$pathMS sol.h5parm=$pathMS/amp.h5 sol.solint=60 sol.nchan=8', \
    #                log='$nameMS_solG-c'+str(c)+'.log', commandType='DPPP')

    #    lib_util.run_losoto(s, 'amp'+str(c), [MS+'/amp.h5' for MS in MSs.getListStr()], [parset_dir+'/losoto-amp.parset'])
    #    os.system('mv plots-amp'+str(c)+'* self/solutions/')
    #    os.system('mv cal-amp'+(str(c))+'*.h5 self/solutions/')

    #    # Correct beam amp SB.MS:SUBTRACTED_DATA->CORRECTED_DATA
    #    #logger.info('Beam amp correction...')
    #    #h5 = 'self/solutions/cal-amp'+str(c)+'.h5'
    #    #MSs.run('DPPP '+parset_dir+'/DPPP-cor.parset msin=$pathMS msin.datacolumn=SUBTRACTED_DATA cor.parmdb='+h5+' cor.correction=amplitude000', \
    #    #        log='$nameMS_corAMP-c'+str(c)+'.log', commandType='DPPP')

    ###################################################################################################################
    # clen on concat.MS:CORRECTED_DATA (FR/TEC corrected, beam corrected)

    # do beam-corrected+deeper image at last cycle
    # TODO: find a way to save the beam image
    if c == niter-1:
        logger.info('Cleaning beam (cycle: '+str(c)+')...')
        imagename = 'img/wideBeam'
        lib_util.run_wsclean(s, 'wscleanBeam-c'+str(c)+'.log', MSs.getStrWsclean(), name=imagename, temp_dir='./', size=int(imgsizepix*1.5), scale='5arcsec', \
                weight='briggs 0.', niter=100000, no_update_model_required='', minuv_l=30, mgain=0.85, \
                #multiscale='', multiscale_scale_bias=0.5, multiscale_scales='0,10,20', \
                use_idg='', grid_with_beam='', use_differential_lofar_beam='', beam_aterm_update=400, \
                parallel_deconvolution=256, auto_mask=10, auto_threshold=1, \
                join_channels='', fit_spectral_pol=2, channels_out=8)
        os.system('cat logs/wscleanBeam-c'+str(c)+'.log | grep "background noise"')

        logger.info('Cleaning beam high-res (cycle: '+str(c)+')...')
        imagename = 'img/wideBeamHR'
        lib_util.run_wsclean(s, 'wscleanBeamHR-c'+str(c)+'.log', MSs.getStrWsclean(), name=imagename, temp_dir='./', size=int(imgsizepix*2), scale='2.5arcsec', \
                weight='uniform', niter=100000, no_update_model_required='', minuv_l=30, mgain=0.85, \
                use_idg='', grid_with_beam='', use_differential_lofar_beam='', beam_aterm_update=400, \
                parallel_deconvolution=256, auto_mask=10, auto_threshold=1, \
                join_channels='', fit_spectral_pol=2, channels_out=8)

        logger.info('Cleaning beam low-res (cycle: '+str(c)+')...')
        imagename = 'img/wideBeamLR'
        lib_util.run_wsclean(s, 'wscleanBeamLR-c'+str(c)+'.log', MSs.getStrWsclean(), name=imagename, temp_dir='./', size=imgsizepix/5, scale='60arcsec', \
                weight='briggs 0.', niter=100000, no_update_model_required='', minuv_l=30, maxuv_l=1000, mgain=0.85, \
                use_idg='', grid_with_beam='', use_differential_lofar_beam='', beam_aterm_update=400, \
                parallel_deconvolution=256, auto_mask=10, auto_threshold=1, pol='IQUV', \
                join_channels='', fit_spectral_pol=2, channels_out=8)

    # clean mask clean (cut at 5k lambda)
    logger.info('Cleaning (cycle: '+str(c)+')...')
    imagename = 'img/wide-'+str(c)
    lib_util.run_wsclean(s, 'wscleanA-c'+str(c)+'.log', MSs.getStrWsclean(), name=imagename, size=imgsizepix, scale='10arcsec', \
            weight='briggs 0.', niter=10000, no_update_model_required='', minuv_l=30, maxuv_l=5000, mgain=0.85, \
            baseline_averaging=5, parallel_deconvolution=256, auto_threshold=20, \
            join_channels='', fit_spectral_pol=2, channels_out=8)

    im = lib_img.Image(imagename+'-MFS-image.fits', userReg=userReg, beamReg=beamReg)

    # make mask
    im = lib_img.Image(imagename+'-MFS-image.fits', userReg=userReg)
    im.makeMask(threshisl = 4)
    
    # baseline averaging possible as we cut longest baselines (also it is in time, where smearing is less problematic)
    # TODO: add -parallel-deconvolution=256 when source lists can be saved (https://sourceforge.net/p/wsclean/tickets/141/)
    logger.info('Cleaning w/ mask (cycle: '+str(c)+')...')
    imagename = 'img/wideM-'+str(c)
    lib_util.run_wsclean(s, 'wscleanB-c'+str(c)+'.log', MSs.getStrWsclean(), name=imagename, save_source_list='', size=imgsizepix, scale='10arcsec', \
            weight='briggs 0.', niter=300000, no_update_model_required='', minuv_l=30, maxuv_l=5000, mgain=0.85, \
            #multiscale='', multiscale_scales='0,5,10,20,40', \
            baseline_averaging=5, auto_threshold=1, fits_mask=im.maskname, \
            join_channels='', fit_spectral_pol=2, channels_out=8)
    os.system('cat logs/wscleanB-c'+str(c)+'.log | grep "background noise"')

    if c != niter-1:
        # TODO: shall we keep this? Less components but less precise model.
        #im = lib_img.Image(imagename+'-MFS-image.fits', beamReg=beamReg)
        #im.selectCC(keepInBeam=True)

        # predict - ms: MODEL_DATA
        logger.info('Predict model...')
        MSs.run('DPPP '+parset_dir+'/DPPP-predict.parset msin=$pathMS msout.datacolumn=MODEL_DATA pre.usebeammodel=false pre.sourcedb='+im.skydb, \
                log='$nameMS_pre-c'+str(c)+'.log', commandType='DPPP')

        # TEST:
        #logger.info('Predict (wsclean: %s)...' % imagename)
        #s.add('wsclean -predict -name '+imagename+' -j '+str(s.max_processors)+' -channels-out 8 '+MSs.getStrWsclean(), \
        #            log='wscleanPRE-c'+str(c)+'.log', commandType='wsclean', processors='max')
        #s.run(check=True)

    if c == 0:
        # Subtract model from all TCs - ms:CORRECTED_DATA - MODEL_DATA -> ms:CORRECTED_DATA (selfcal corrected, beam corrected, high-res model subtracted)
        logger.info('Subtracting high-res model (CORRECTED_DATA = CORRECTED_DATA - MODEL_DATA)...')
        MSs.run('taql "update $pathMS set CORRECTED_DATA = CORRECTED_DATA - MODEL_DATA"', log='$nameMS_taql1-c'+str(c)+'.log', commandType='general')
    
        # reclean low-resolution
        # TODO: add -parallel-deconvolution=256 when source lists can be saved (https://sourceforge.net/p/wsclean/tickets/141/)
        logger.info('Cleaning low resolution...')
        imagename_lr = 'img/wide-lr'
        lib_util.run_wsclean(s, 'wscleanLR.log', MSs.getStrWsclean(), name=imagename_lr, save_source_list='', temp_dir='./', size=imgsizepix, scale='20arcsec', \
                weight='briggs 0.', niter=100000, no_update_model_required='', minuv_l=30, maxuv_l=2000, mgain=0.85, \
                baseline_averaging=5, auto_threshold=1, \
                join_channels='', fit_spectral_pol=2, channels_out=8)
        
        im = lib_img.Image(imagename_lr+'-MFS-image.fits', beamReg=beamReg)
        im.selectCC(keepInBeam=False)

        # predict - ms: MODEL_DATA_LOWRES
        # must be done with DPPP to remove sources in beam
        logger.info('Predict low-res model...')
        MSs.run('DPPP '+parset_dir+'/DPPP-predict.parset msin=$pathMS msout.datacolumn=MODEL_DATA_LOWRES pre.usebeammodel=false pre.sourcedb='+im.skydb, \
                log='$nameMS_pre-lr.log', commandType='DPPP')

        ##############################################
        # Flag on empty dataset

        # Subtract low-res model - concat.MS:CORRECTED_DATA - MODEL_DATA_LOWRES -> concat.MS:CORRECTED_DATA (empty)
        logger.info('Subtracting low-res model (CORRECTED_DATA = CORRECTED_DATA - MODEL_DATA_LOWRES)...')
        MSs.run('taql "update $pathMS set CORRECTED_DATA = CORRECTED_DATA - MODEL_DATA_LOWRES"', log='$nameMS_taql2-c'+str(c)+'.log', commandType='general')

        # Flag on residuals (CORRECTED_DATA)
        logger.info('Flagging residuals...')
        MSs.run('DPPP '+parset_dir+'/DPPP-flag.parset msin=$pathMS', log='$nameMS_flag-c'+str(c)+'.log', commandType='DPPP')

        ##############################################
        # Prepare SUBTRACTED_DATA

        # corrupt model with TEC solutions - ms:MODEL_DATA_LOWRES -> ms:MODEL_DATA_LOWRES
        logger.info('Corrupt low-res model...')
        MSs.run('DPPP '+parset_dir+'/DPPP-corTEC.parset msin=$pathMS msin.datacolumn=MODEL_DATA_LOWRES msout.datacolumn=MODEL_DATA_LOWRES  \
                cor1.parmdb=$pathMS/tec.h5 cor1.invert=false cor2.parmdb=$pathMS/tec.h5 cor2.invert=false', \
                log='$nameMS_corrupt.log', commandType='DPPP')
    
        # Subtract low-res model - concat.MS:CORRECTED_DATA - MODEL_DATA_LOWRES -> concat.MS:CORRECTED_DATA (empty)
        logger.info('Subtracting low-res model (SUBTRACTED_DATA = DATA - MODEL_DATA_LOWRES)...')
        MSs.run('taql "update $pathMS set SUBTRACTED_DATA = DATA - MODEL_DATA_LOWRES"', log='$nameMS_taql3-c'+str(c)+'.log', commandType='general')

# Copy images
[ os.system('mv img/wideM-'+str(c)+'-MFS-image.fits self/images') for c in xrange(niter) ]
[ os.system('mv img/wideM-'+str(c)+'-sources.txt self/images') for c in xrange(niter) ]
os.system('mv img/wide-lr-MFS-image.fits self/images')
os.system('mv img/wideBeam-MFS-image.fits  img/wideBeam-MFS-image-pb.fits self/images')
os.system('mv img/wideBeamHR-MFS-image.fits  img/wideBeamHR-MFS-image-pb.fits self/images')
os.system('mv logs self')

logger.info("Done.")<|MERGE_RESOLUTION|>--- conflicted
+++ resolved
@@ -106,17 +106,10 @@
     #logger.info('BL-based smoothing...')
     #MSs.run('BLsmooth.py -r -f 0.2 -i '+incol+' -o SMOOTHED_DATA $pathMS', log='$nameMS_smooth1-c'+str(c)+'.log', commandType='python')
 
-<<<<<<< HEAD
-    #logger.info('Solving G...')
-    #MSs.run('DPPP '+parset_dir+'/DPPP-solGdd.parset msin=$pathMS sol.h5parm=$pathMS/tec.h5 sol.solint=3 sol.nchan=12 sol.mode=scalarphase', \
-    #            log='$nameMS_solG-c'+str(c)+'.log', commandType='DPPP')
-    #MSs.run('DPPP '+parset_dir+'/DPPP-solGdd.parset msin=$pathMS sol.h5parm=$pathMS/gspavs3x12smooth5mhz.h5 sol.solint=3 sol.nchan=12 sol.smoothnessconstraint=2e6 sol.mode=scalarphase', \
-=======
     logger.info('Solving G...')
     MSs.run('DPPP '+parset_dir+'/DPPP-solTECdd.parset msin=$pathMS ddecal.h5parm=$pathMS/tec22smooth2mhz.h5 ddecal.solint=3 ddecal.nchan=1 ddecal.smoothnessconstraint=2e6', \
                 log='$nameMS_solG-c'+str(c)+'.log', commandType='DPPP')
     #MSs.run('DPPP '+parset_dir+'/DPPP-solGdd.parset msin=$pathMS sol.h5parm=$pathMS/gspavs3x1smooth2mhz.h5 sol.solint=3 sol.nchan=12 sol.smoothnessconstraint=2e6 sol.mode=scalarphase', \
->>>>>>> 92633087
     #            log='$nameMS_solG-c'+str(c)+'.log', commandType='DPPP')
     sys.exit()
 
