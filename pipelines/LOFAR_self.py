--- conflicted
+++ resolved
@@ -129,17 +129,10 @@
                log='$nameMS_corTEC-c'+str(c)+'.log', commandType='DPPP')
 
     # AMP+LEAK DIE correction
-<<<<<<< HEAD
-    if c == 1:
-        # DIE Calibration - ms:CORRECTED_DATA
-        logger.info('Solving slow G...')
-        MSs.run('DPPP '+parset_dir+'/DPPP-solG.parset msin=$pathMS cal.h5parm=$pathMS/g.h5', \
-=======
     if c >= 0:
         # DIE Calibration - ms:CORRECTED_DATA
         logger.info('Solving slow G...')
         MSs.run('DPPP '+parset_dir+'/DPPP-solG.parset msin=$pathMS sol.h5parm=$pathMS/g.h5', \
->>>>>>> d3e1a393
                 log='$nameMS_solG-c'+str(c)+'.log', commandType='DPPP')
         lib_util.run_losoto(s, 'g-c'+str(c), [MS+'/g.h5' for MS in MSs.getListStr()], [parset_dir+'/losoto-plot-amp.parset', parset_dir+'/losoto-plot-ph.parset'])
 
