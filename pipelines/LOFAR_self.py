#!/usr/bin/env python
# -*- coding: utf-8 -*-
# perform self-calibration on a group of SBs concatenated in TCs. Script must be run in dir with MS.
# number/chan in MS are flexible but the must be concatenable (same chans/freq!)
# Input:
# TCs are blocks of SBs should have calibrator corrected (a+p) data in DATA (beam not applied).
# file format of TCs is: group#_TC###.MS.
# Output:
# TCs with selfcal corrected source subtracted data in CORRECTED_DATA
# instrument tables contain gain (slow) + fast (scalarphase+TEC) solutions
# last high/low resolution models are copied in the "self/models" dir
# last high/low resolution images + masks + empty images (CORRECTED_DATA) are copied in the "self/images" dir
# h5parm solutions and plots are copied in the "self/solutions" dir

import sys, os, glob, re
import numpy as np
import pyrap.tables as pt

parset_dir = '/home/fdg/scripts/LiLF/parsets/LOFAR_self'
niter = 3

# Temporary
if 'tooth' in os.getcwd():
    sourcedb = '/home/fdg/scripts/autocal/LBAsurvey/toothbrush.LBA.skydb'
    apparent = True # no beam correction
    userReg = '/home/fdg/scripts/autocal/regions/tooth.reg'
    multiepoch = True
elif 'bootes' in os.getcwd():
    sourcedb = '/home/fdg/scripts/model/Bootes_HBA.corr.skydb'
    apparent = False
    userReg = None
    multiepoch = False
else:
    # Survey
    obs = os.getcwd().split('/')[-1]
    sourcedb = '/home/fdg/scripts/autocal/LBAsurvey/skymodels/%s.skydb' % obs
    apparent = False
    userReg = None
    multiepoch = True
    if not os.path.exists('mss'):
        os.makedirs('mss')
        for i, tc in enumerate(glob.glob('../../c*-o*/%s/mss/*' % obs)):
            tc_ren = 'TC%02i.MS' % i
            print 'cp -r %s mss/%s' % (tc,tc_ren)
            os.system('cp -r %s mss/%s' % (tc,tc_ren))

assert os.path.exists(sourcedb)

########################################################
from LiLF import lib_ms, lib_img, lib_util, lib_log
lib_log.set_logger('pipeline-self.logger')
logger = lib_log.logger
lib_util.check_rm('logs')
s = lib_util.Scheduler(dry = False)

MSs = lib_ms.AllMSs( glob.glob('mss/TC*[0-9].MS'), s )

#############################################################################
# Clear
logger.info('Cleaning...')

lib_util.check_rm('img')
os.makedirs('img')

# here images, models, solutions for each group will be saved
lib_util.check_rm('self')
if not os.path.exists('self/images'): os.makedirs('self/images')
if not os.path.exists('self/solutions'): os.makedirs('self/solutions')

# make beam
phasecentre = MSs.getListObj()[0].getPhaseCentre()
MSs.getListObj()[0].makeBeamReg('self/beam.reg') # SPARSE: go to 12 deg, first null - OUTER: go to 7 deg, first null
beamReg = 'self/beam.reg'

##################################################################################################
# Add model to MODEL_DATA
# copy sourcedb into each MS to prevent concurrent access from multiprocessing to the sourcedb
sourcedb_basename = sourcedb.split('/')[-1]
for MS in MSs.getListStr():
    lib_util.check_rm(MS+'/'+sourcedb_basename)
    logger.debug('Copy: '+sourcedb+' -> '+MS)
    os.system('cp -r '+sourcedb+' '+MS)

# Create columns (non compressed)
logger.info('Creating MODEL_DATA_HIGHRES and SUBTRACTED_DATA...')
MSs.run('addcol2ms.py -m $pathMS -c MODEL_DATA_HIGHRES,SUBTRACTED_DATA', log='$nameMS_addcol.log', commandType='python')

#logger.info('Add model to MODEL_DATA...')
#if apparent:
#    MSs.run('DPPP '+parset_dir+'/DPPP-predict.parset msin=$pathMS pre.usebeammodel=false pre.sourcedb=$pathMS/'+sourcedb_basename, log='$nameMS_pre.log', commandType='DPPP')
#else:
#    MSs.run('DPPP '+parset_dir+'/DPPP-predict.parset msin=$pathMS pre.usebeammodel=true pre.sourcedb=$pathMS/'+sourcedb_basename, log='$nameMS_pre.log', commandType='DPPP')

#####################################################################################################
# Self-cal cycle
for c in xrange(1, niter):

    logger.info('Start selfcal cycle: '+str(c))

    # Smooth DATA -> SMOOTHED_DATA
    # Re-done in case of new flags
    if c == 0:
        incol = 'DATA'
    else:
        incol = 'SUBTRACTED_DATA'

<<<<<<< HEAD
#    logger.info('BL-based smoothing...')
#    MSs.run('BLsmooth.py -r -f 0.2 -i '+incol+' -o SMOOTHED_DATA $pathMS', log='$nameMS_smooth1-c'+str(c)+'.log', commandType='python', maxThreads=6)
#
#    # solve TEC - group*_TC.MS:SMOOTHED_DATA
#    logger.info('Solving TEC...')
#    for MS in MSs.getListStr():
#        lib_util.check_rm(MS+'/tec.h5')
#    MSs.run('DPPP '+parset_dir+'/DPPP-solTEC.parset msin=$pathMS sol.parmdb=$pathMS/tec.h5', \
#                log='$nameMS_solTEC-c'+str(c)+'.log', commandType='DPPP')
#
#    # LoSoTo plot
#    if multiepoch:
#        for i, MS in enumerate(MSs.getListStr()):
#            lib_util.run_losoto(s, 'tec'+str(c)+'-ms'+str(i), [MS+'/tec.h5'], [parset_dir+'/losoto-plot.parset'])
#    else:
#        lib_util.run_losoto(s, 'tec'+str(c), [MS+'/tec.h5' for MS in MSs.getListStr()], [parset_dir+'/losoto-plot.parset'], concat='time')
#    os.system('mv plots-tec'+str(c)+'* self/solutions/')
#    os.system('mv cal-tec'+str(c)+'*.h5 self/solutions/')
#
#    # correct TEC - group*_TC.MS:(SUBTRACTED_)DATA -> group*_TC.MS:CORRECTED_DATA
#    logger.info('Correcting TEC...')
#    MSs.run('DPPP '+parset_dir+'/DPPP-corTEC.parset msin=$pathMS msin.datacolumn='+incol+' cor1.parmdb=$pathMS/tec.h5 cor2.parmdb=$pathMS/tec.h5', \
#                log='$nameMS_corTEC-c'+str(c)+'.log', commandType='DPPP')
=======
    logger.info('BL-based smoothing...')
    MSs.run('BLsmooth.py -r -f 0.2 -i '+incol+' -o SMOOTHED_DATA $pathMS', log='$nameMS_smooth1-c'+str(c)+'.log', commandType='python', maxThreads=6)

    # solve TEC - group*_TC.MS:SMOOTHED_DATA
    logger.info('Solving TEC...')
    for MS in MSs.getListStr():
        lib_util.check_rm(MS+'/tec.h5')
    MSs.run('DPPP '+parset_dir+'/DPPP-solTEC.parset msin=$pathMS sol.parmdb=$pathMS/tec.h5', \
                log='$nameMS_solTEC-c'+str(c)+'.log', commandType='DPPP')

    # LoSoTo plot
    if multiepoch:
        for i, MS in enumerate(MSs.getListStr()):
            lib_util.run_losoto(s, 'tec'+str(c)+'-ms'+str(i), [MS+'/tec.h5'], [parset_dir+'/losoto-plot.parset'])
    else:
        lib_util.run_losoto(s, 'tec'+str(c), [MS+'/tec.h5' for MS in MSs.getListStr()], [parset_dir+'/losoto-plot.parset'])
    os.system('mv plots-tec'+str(c)+'* self/solutions/')
    os.system('mv cal-tec'+str(c)+'*.h5 self/solutions/')

    # correct TEC - group*_TC.MS:(SUBTRACTED_)DATA -> group*_TC.MS:CORRECTED_DATA
    logger.info('Correcting TEC...')
    MSs.run('DPPP '+parset_dir+'/DPPP-corTEC.parset msin=$pathMS msin.datacolumn='+incol+' cor1.parmdb=$pathMS/tec.h5 cor2.parmdb=$pathMS/tec.h5', \
                log='$nameMS_corTEC-c'+str(c)+'.log', commandType='DPPP')
>>>>>>> 91564625

    #####################################################################################################
    # Pol Align + Faraday rotation correction
    if c >= 1:

#        # To circular - SB.MS:CORRECTED_DATA -> SB.MS:CORRECTED_DATA (circular)
#        logger.info('Convert to circular...')
#        MSs.run('/home/fdg/scripts/mslin2circ.py -i $pathMS:CORRECTED_DATA -o $pathMS:CORRECTED_DATA', log='$nameMS_circ2lin-c'+str(c)+'.log', commandType='python', maxThreads=4)
# 
#        # Smooth CORRECTED_DATA -> SMOOTHED_DATA
#        logger.info('BL-based smoothing...')
#        MSs.run('BLsmooth.py -r -f 0.5 -i CORRECTED_DATA -o SMOOTHED_DATA $pathMS', log='$nameMS_smooth2-c'+str(c)+'.log', commandType='python', maxThreads=6)
#
#        # Solve G SB.MS:SMOOTHED_DATA (only solve)
#        logger.info('Solving G...')
#        for MS in MSs.getListStr():
#            lib_util.check_rm(MS+'/fr.h5')
#        MSs.run('DPPP '+parset_dir+'/DPPP-solG.parset msin=$pathMS sol.parmdb=$pathMS/fr.h5 sol.solint=30 sol.nchan=8', \
#                    log='$nameMS_sol-g1-c'+str(c)+'.log', commandType='DPPP')
#
#        if multiepoch:
#            for i, MS in enumerate(MSs.getListStr()):
#                lib_util.run_losoto(s, 'fr'+str(c)+'-ms'+str(i), [MS+'/fr.h5'], [parset_dir+'/losoto-fr.parset'])
#        else:
#            lib_util.run_losoto(s, 'fr'+str(c), [MS+'/fr.h5' for MS in MSs.getListStr()], [parset_dir+'/losoto-fr.parset'])
#        os.system('mv plots-fr'+str(c)+'* self/solutions/')
#        os.system('mv cal-fr'+str(c)+'*.h5 self/solutions/')
#       
#        # To linear - SB.MS:CORRECTED_DATA -> SB.MS:CORRECTED_DATA (linear)
#        logger.info('Convert to linear...')
#        MSs.run('/home/fdg/scripts/mslin2circ.py -r -i $pathMS:CORRECTED_DATA -o $pathMS:CORRECTED_DATA', \
#                log='$nameMS_circ2lin-c'+str(c)+'.log', commandType='python', maxThreads=4)
#        
#        # Correct FR SB.MS:CORRECTED_DATA->CORRECTED_DATA
#        logger.info('Faraday rotation correction...')
#        if multiepoch: h5 = '$pathMS/fr.h5'
#        else: h5 = 'cal-fr'+str(c)+'.h5'
#        MSs.run('DPPP '+parset_dir+'/DPPP-cor.parset msin=$pathMS cor.parmdb='+h5+' cor.correction=rotationmeasure000', \
#                    log='$nameMS_corFR-c'+str(c)+'.log', commandType='DPPP')
#
#        #################################
#        # Smooth CORRECTED_DATA -> SMOOTHED_DATA
#        logger.info('BL-based smoothing...')
#        MSs.run('BLsmooth.py -r -f 0.5 -i CORRECTED_DATA -o SMOOTHED_DATA $pathMS', log='$nameMS_smooth3-c'+str(c)+'.log', commandType='python', maxThreads=6)
#
#        # Solve G SB.MS:SMOOTHED_DATA (only solve)
#        logger.info('Solving G...')
#        for MS in MSs.getListStr():
#            lib_util.check_rm(MS+'/amp.h5')
#        MSs.run('DPPP '+parset_dir+'/DPPP-solG.parset msin=$pathMS sol.parmdb=$pathMS/amp.h5 sol.solint=30 sol.nchan=8', \
#                    log='$nameMS_sol-g2-c'+str(c)+'.log', commandType='DPPP')

        if multiepoch:
            for i, MS in enumerate(MSs.getListStr()):
                lib_util.run_losoto(s, 'amp'+str(c)+'-ms'+str(i), [MS+'/amp.h5'], [parset_dir+'/losoto-align.parset',parset_dir+'/losoto-amp.parset'])
        else:
            lib_util.run_losoto(s, 'amp'+str(c), [MS+'/amp.h5' for MS in MSs.getListStr()], [parset_dir+'/losoto-align.parset',parset_dir+'/losoto-amp.parset'])
        os.system('mv plots-amp'+str(c)+'* self/solutions/')
        os.system('mv cal-amp'+(str(c))+'*.h5 self/solutions/')

        # Correct ALIGN SB.MS:SUBTRACTED_DATA->CORRECTED_DATA
        logger.info('Pol-align correction...')
        if multiepoch: h5 = '$pathMS/amp.h5'
        else: h5 = 'cal-amp'+str(c)+'.h5'
        MSs.run('DPPP '+parset_dir+'/DPPP-cor.parset msin=$pathMS msin.datacolumn=SUBTRACTED_DATA cor.parmdb='+h5+' cor.correction=polalign', \
                log='$nameMS_corPA-c'+str(c)+'.log', commandType='DPPP')
        # Correct beam amp SB.MS:CORRECTED_DATA->CORRECTED_DATA
        logger.info('Beam amp correction...')
        if multiepoch: h5 = '$pathMS/amp.h5'
        else: h5 = 'cal-amp'+str(c)+'.h5'
        MSs.run('DPPP '+parset_dir+'/DPPP-cor.parset msin=$pathMS msin.datacolumn=CORRECTED_DATA cor.parmd='+h5+' cor.correction=amplitude000', \
                log='$nameMS_corAMP-c'+str(c)+'.log', commandType='DPPP')
        # Correct FR SB.MS:CORRECTED_DATA->CORRECTED_DATA
        logger.info('Faraday rotation correction...')
        if multiepoch: h5 = '$pathMS/fr.h5'
        else: h5 = 'cal-fr'+str(c)+'.h5'
        MSs.run('DPPP '+parset_dir+'/DPPP-cor.parset msin=$pathMS msin.datacolumn=CORRECTED_DATA cor.parmdb='+h5+' cor.correction=rotationmeasure000', \
                    log='$nameMS_corFR-c'+str(c)+'.log', commandType='DPPP')

        # Finally re-calculate TEC
        logger.info('BL-based smoothing...')
        MSs.run('BLsmooth.py -r -f 0.2 -i CORRECTED_DATA -o SMOOTHED_DATA $pathMS', log='$nameMS_smooth3-c'+str(c)+'.log', commandType='python', maxThreads=6)

        # solve TEC - group*_TC.MS:SMOOTHED_DATA
        logger.info('Solving TEC...')
        for MS in MSs.getListStr():
            lib_util.check_rm(ms+'/tec.h5')
        MSs.run('DPPP '+parset_dir+'/DPPP-solTEC.parset msin=$pathMS sol.parmdb=$pathMS/tec.h5', \
                    log='$name_solTEC-c'+str(c)+'.log', commandType='DPPP')

        # LoSoTo plot
        if multiepoch:
            for i, MS in enumerate(MSs.getListStr()):
                lib_util.run_losoto(s, 'tec'+str(c)+'b-ms'+str(i), [MS+'/tec.h5'], [parset_dir+'/losoto-plot.parset'])
        else:
            lib_util.run_losoto(s, 'tec'+str(c)+'b', [MS+'/tec.h5' for MS in MSs.getListStr()], [parset_dir+'/losoto-plot.parset'])
        os.system('mv plots-tec'+str(c)+'b* self/solutions')
        os.system('mv cal-tec'+str(c)+'b*.h5 self/solutions')

        # correct TEC - group*_TC.MS:CORRECTED_DATA -> group*_TC.MS:CORRECTED_DATA
        logger.info('Correcting TEC...')
        if multiepoch: h5 = '$pathMS/tec.h5'
        else: h5 = 'cal-tec'+str(c)+'b.h5'
        MSs.run('DPPP '+parset_dir+'/DPPP-corTEC.parset msin=$pathMS msin.datacolumn=CORRECTED_DATA cor1.parmdb='+h5+' cor2.parmdb='+h5, \
                    log='$nameMS_corTECb-c'+str(c)+'.log', commandType='DPPP')

    ###################################################################################################################
    # clen on concat.MS:CORRECTED_DATA (FR/TEC corrected, beam corrected)

    # do beam-corrected+deeper image at last cycle
    if c == niter-1:
        # beam corrected: -use-differential-lofar-beam' - no baseline avg!
        logger.info('Cleaning beam (cycle: '+str(c)+')...')
        imagename = 'img/wideBeam'
        s.add('wsclean -reorder -name ' + imagename + ' -size 3000 3000 -mem 90 -j '+str(s.max_processors)+' \
                -scale 8arcsec -weight briggs 0.0 -auto-mask 10 -auto-threshold 1 -niter 100000 -no-update-model-required -mgain 0.8 \
                -multiscale -multiscale-scale-bias 0.5 -multiscale-scales 0,3,9 \
                -pol I -join-channels -fit-spectral-pol 2 -channels-out 10 -apply-primary-beam -use-differential-lofar-beam -minuv-l 30 '+MSs.getStrWsclean(), \
                log='wscleanBeam-c'+str(c)+'.log', commandType='wsclean', processors='max')
        s.run(check=True)

        logger.info('Cleaning beam high-res (cycle: '+str(c)+')...')
        imagename = 'img/wideBeamHR'
        s.add('wsclean -reorder -name ' + imagename + ' -size 5500 5500 -mem 90 -j '+str(s.max_processors)+' \
                -scale 4arcsec -weight briggs -1.5 -auto-mask 10 -auto-threshold 1 -niter 100000 -no-update-model-required -mgain 0.8 \
                -multiscale -multiscale-scale-bias 0.5 -multiscale-scales 0,3,9 \
                -pol I -join-channels -fit-spectral-pol 2 -channels-out 10 -apply-primary-beam -use-differential-lofar-beam -minuv-l 30 '+MSs.getStrWsclean(), \
                log='wscleanBeamHR-c'+str(c)+'.log', commandType='wsclean', processors='max')
        s.run(check=True)

    # clean mask clean (cut at 5k lambda)
    # no MODEL_DATA update with -baseline-averaging
    logger.info('Cleaning (cycle: '+str(c)+')...')
    imagename = 'img/wide-'+str(c)
    s.add('wsclean -reorder -name ' + imagename + ' -size 3000 3000 -mem 90 -j '+str(s.max_processors)+' -baseline-averaging 2.0 \
            -scale 10arcsec -weight briggs 0.0 -niter 100000 -no-update-model-required -maxuv-l 5000 -mgain 0.9 \
            -pol I -join-channels -fit-spectral-pol 2 -channels-out 10 -auto-threshold 20 -minuv-l 30 '+MSs.getStrWsclean(), \
            log='wsclean-c'+str(c)+'.log', commandType='wsclean', processors='max')
    s.run(check=True)

    # make mask
    im = lib_img.Image(imagename+'-MFS-image.fits', userReg=userReg)
    im.makeMask(threshisl = 3)

    logger.info('Cleaning w/ mask (cycle: '+str(c)+')...')
    imagename = 'img/wideM-'+str(c)
    #TODO: -multiscale -multiscale-scale-bias 0.5 -multiscale-scales 0,9 \
    s.add('wsclean -reorder -name ' + imagename + ' -size 3000 3000 -mem 90 -j '+str(s.max_processors)+' -baseline-averaging 2.0 \
            -scale 10arcsec -weight briggs 0.0 -niter 1000000 -no-update-model-required -maxuv-l 5000 -mgain 0.8 \
            -multiscale -multiscale-scale-bias 0.5 -multiscale-scales 0,3,9 \
            -pol I -join-channels -fit-spectral-pol 2 -channels-out 10 -auto-threshold 0.1 -minuv-l 30 -save-source-list -fits-mask '+im.maskname+' '+MSs.getStrWsclean(), \
            log='wscleanM-c'+str(c)+'.log', commandType='wsclean', processors='max')
    s.run(check=True)
    os.system('cat logs/wscleanM-c'+str(c)+'.log | grep "background noise"')

    im = lib_img.Image(imagename+'-MFS-image.fits', userReg=userReg, beamReg=beamReg)
    im.selectCC(keepInBeam=True)

    # predict
    logger.info('Predict (ft)...')
    if c > 0 and c != niter:
        MSs.run('DPPP '+parset_dir+'/DPPP-predict.parset msin=$pathMS msout.datacolumn=MODEL_DATA pre.usebeammodel=false pre.sourcedb='+im.skydb+'.skydb', \
                log='$nameMS_pre-c'+str(c)+'.log', commandType='DPPP')
    if c == 0:
        MSs.run('DPPP '+parset_dir+'/DPPP-predict.parset msin=$pathMS msout.datacolumn=MODEL_DATA_HIGHRES pre.usebeammodel=false pre.sourcedb='+im.skydb+'.skydb', \
                log='$nameMS_pre-c'+str(c)+'.log', commandType='DPPP')

        # Subtract model from all TCs - concat.MS:CORRECTED_DATA - MODEL_DATA -> concat.MS:CORRECTED_DATA (selfcal corrected, beam corrected, high-res model subtracted)
        logger.info('Subtracting high-res model (CORRECTED_DATA = CORRECTED_DATA - MODEL_DATA_HIGHRES)...')
        MSs.run('taql "update $pathMS set CORRECTED_DATA = CORRECTED_DATA - MODEL_DATA_HIGHRES"', log='$nameMS_taql1-c'+str(c)+'.log', commandType='general')
    
        # reclean low-resolution
        logger.info('Cleaning low resolution...')
        imagename_lr = 'img/wide-lr'
        #s.add('wsclean -reorder -name ' + imagename_lr + ' -size 4000 4000 -mem 90 -j '+str(s.max_processors)+' -baseline-averaging 2.0 \
        s.add('wsclean -reorder -name ' + imagename_lr + ' -size 4000 4000 -mem 90 -j '+str(s.max_processors)+' -baseline-averaging 2.0 \
                -scale 20arcsec -weight briggs 0.0 -niter 100000 -no-update-model-required -maxuv-l 2000 -mgain 0.8 \
                -pol I -join-channels -fit-spectral-pol 2 -channels-out 10 -auto-threshold 1 -minuv-l 100 -save-source-list '+MSs.getStrWsclean(), \
                log='wsclean-lr.log', commandType='wsclean', processors='max')
        s.run(check=True)
        
        im = lib_img.Image(imagename_lr+'-MFS-image.fits', beamReg=beamReg)
        im.selectCC(keepInBeam=False)

        # predict
        logger.info('Predict low-res model...')
        MSs.run('DPPP '+parset_dir+'/DPPP-predict.parset msin=$pathMS msout.datacolumn=MODEL_DATA pre.usebeammodel=false pre.sourcedb='+im.skydb+'.skydb', \
                log='$nameMS_pre-lr.log', commandType='DPPP')

        # corrupt model with TEC solutions ms:MODEL_DATA -> ms:MODEL_DATA
        logger.info('Corrupt low-res model...')
        MSs.run('DPPP '+parset_dir+'/DPPP-corTEC.parset msin=$pathMS msin.datacolumn=MODEL_DATA msout.datacolumn=MODEL_DATA  \
                cor1.parmdb=$pathMS/tec.h5 cor1.invert=false cor2.parmdb=$pathMS/tec.h5 cor2.invert=false', \
                log='$nameMS_corrupt.log', commandType='DPPP')
    
        # Subtract low-res model - concat.MS:CORRECTED_DATA - MODEL_DATA -> concat.MS:CORRECTED_DATA (empty)
        logger.info('Subtracting low-res model (SUBTRACTED_DATA = DATA - MODEL_DATA)...')
        MSs.run('taql "update $pathMS set SUBTRACTED_DATA = DATA - MODEL_DATA"', log='$nameMS_taql2-c'+str(c)+'.log', commandType='general')

        # Restore best model
        logger.info('Restoring high-res model (MODEL_DATA = MODEL_DATA_HIGHRES)...')
        MSs.run('taql "update $pathMS set MODEL_DATA = MODEL_DATA_HIGHRES"', log='$nameMS_taql3-c'+str(c)+'.log', commandType='general')
        s.run(check=True)

    ###############################################################################################################
    # Flag on residuals (CORRECTED_DATA)
    #logger.info('Flagging residuals...')
    #MSs.run('DPPP '+parset_dir+'/DPPP-flag.parset msin=$pathMS', log='$nameMS_flag-c'+str(c)+'.log', commandType='DPPP')
    
# make beam
# TODO: remove when wsclean will produce a proper primary beam
os.system('~/opt/src/makeavgpb/build/wsbeam.py img/wideBeam')

# Copy images
[ os.system('mv img/wideM-'+str(c)+'-MFS-image.fits self/images') for c in xrange(niter) ]
[ os.system('mv img/wideM-'+str(c)+'-sources.txt self/images') for c in xrange(niter) ]
os.system('mv img/wide-lr-MFS-image.fits self/images')
os.system('mv img/wideBeam-MFS-image.fits  img/wideBeam-MFS-image-pb.fits self/images')
os.system('mv img/wideBeamHR-MFS-image.fits  img/wideBeamHR-MFS-image-pb.fits self/images')
os.system('mv logs self')

logger.info("Done.")<|MERGE_RESOLUTION|>--- conflicted
+++ resolved
@@ -104,7 +104,6 @@
     else:
         incol = 'SUBTRACTED_DATA'
 
-<<<<<<< HEAD
 #    logger.info('BL-based smoothing...')
 #    MSs.run('BLsmooth.py -r -f 0.2 -i '+incol+' -o SMOOTHED_DATA $pathMS', log='$nameMS_smooth1-c'+str(c)+'.log', commandType='python', maxThreads=6)
 #
@@ -120,7 +119,7 @@
 #        for i, MS in enumerate(MSs.getListStr()):
 #            lib_util.run_losoto(s, 'tec'+str(c)+'-ms'+str(i), [MS+'/tec.h5'], [parset_dir+'/losoto-plot.parset'])
 #    else:
-#        lib_util.run_losoto(s, 'tec'+str(c), [MS+'/tec.h5' for MS in MSs.getListStr()], [parset_dir+'/losoto-plot.parset'], concat='time')
+#        lib_util.run_losoto(s, 'tec'+str(c), [MS+'/tec.h5' for MS in MSs.getListStr()], [parset_dir+'/losoto-plot.parset'])
 #    os.system('mv plots-tec'+str(c)+'* self/solutions/')
 #    os.system('mv cal-tec'+str(c)+'*.h5 self/solutions/')
 #
@@ -128,31 +127,6 @@
 #    logger.info('Correcting TEC...')
 #    MSs.run('DPPP '+parset_dir+'/DPPP-corTEC.parset msin=$pathMS msin.datacolumn='+incol+' cor1.parmdb=$pathMS/tec.h5 cor2.parmdb=$pathMS/tec.h5', \
 #                log='$nameMS_corTEC-c'+str(c)+'.log', commandType='DPPP')
-=======
-    logger.info('BL-based smoothing...')
-    MSs.run('BLsmooth.py -r -f 0.2 -i '+incol+' -o SMOOTHED_DATA $pathMS', log='$nameMS_smooth1-c'+str(c)+'.log', commandType='python', maxThreads=6)
-
-    # solve TEC - group*_TC.MS:SMOOTHED_DATA
-    logger.info('Solving TEC...')
-    for MS in MSs.getListStr():
-        lib_util.check_rm(MS+'/tec.h5')
-    MSs.run('DPPP '+parset_dir+'/DPPP-solTEC.parset msin=$pathMS sol.parmdb=$pathMS/tec.h5', \
-                log='$nameMS_solTEC-c'+str(c)+'.log', commandType='DPPP')
-
-    # LoSoTo plot
-    if multiepoch:
-        for i, MS in enumerate(MSs.getListStr()):
-            lib_util.run_losoto(s, 'tec'+str(c)+'-ms'+str(i), [MS+'/tec.h5'], [parset_dir+'/losoto-plot.parset'])
-    else:
-        lib_util.run_losoto(s, 'tec'+str(c), [MS+'/tec.h5' for MS in MSs.getListStr()], [parset_dir+'/losoto-plot.parset'])
-    os.system('mv plots-tec'+str(c)+'* self/solutions/')
-    os.system('mv cal-tec'+str(c)+'*.h5 self/solutions/')
-
-    # correct TEC - group*_TC.MS:(SUBTRACTED_)DATA -> group*_TC.MS:CORRECTED_DATA
-    logger.info('Correcting TEC...')
-    MSs.run('DPPP '+parset_dir+'/DPPP-corTEC.parset msin=$pathMS msin.datacolumn='+incol+' cor1.parmdb=$pathMS/tec.h5 cor2.parmdb=$pathMS/tec.h5', \
-                log='$nameMS_corTEC-c'+str(c)+'.log', commandType='DPPP')
->>>>>>> 91564625
 
     #####################################################################################################
     # Pol Align + Faraday rotation correction
