--- conflicted
+++ resolved
@@ -707,13 +707,8 @@
 
         # End calibration cycle
         ##################################
-<<<<<<< HEAD
-        
-        if use_shm:
-=======
 
         if use_shm_ddcal and os.access('/dev/shm/', os.W_OK):
->>>>>>> acc23377
             # use shared memory for DP3
             lib_util.check_rm(tmp_shm_dir)
 
