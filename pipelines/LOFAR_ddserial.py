--- conflicted
+++ resolved
@@ -672,7 +672,7 @@
             # if in cdd01 and cdd02 (before using amps) noise and mm ratio are worse or noise is a lot higher -> go back to previous ph_solint and restore current best model...
             # TODO technically if the cycle after we continue is converged, we would use the skipped cycle solutions since those are the "-2" ones... Fix that somehow.
             elif (cdd in [1,2,3]) and ((rms_noise > 1.01 * rms_noise_pre and mm_ratio < 0.99 * mm_ratio_pre) or (rms_noise > 1.05 * rms_noise_pre)):
-                if (512/dir_timeint) < (2*solint_ph): 
+                if (512/dir_timeint) < (2*solint_ph):
                     logger.warning(f'Too many failed attempt, solint_ph too long, giving up this direction.')
                     break
                 logger.warning(f'Image quality decreased after cdd{cdd}. Restore previous iteration ph_solint and model...')
@@ -1051,21 +1051,7 @@
         os.system('mv %s-MFS-image*.fits %s-MFS-residual.fits ddserial/c%02i/images' % (imagenameT, imagenameT, cmaj))
 ### DONE
 
-<<<<<<< HEAD
-with w.if_todo('output-vstokes'):
-    imagenameV = 'img/wideDD-v-c%02i' % (cmaj)
-    logger.info('Cleaning (V-stokes)...')
-    lib_util.run_wsclean(s, 'wscleanV-c'+str(cmaj)+'.log', MSs.getStrWsclean(), concat_mss=True, name=imagenameV, data_column='CORRECTED_DATA', size=int(imgsizepix/4), scale=str(pixscale*4)+'arcsec',
-                taper_gaussian='60arcsec', weight='briggs 0', niter=1000000, gridder='wgridder', parallel_gridding=32, no_update_model_required='', minuv_l=30, mgain=0.85, parallel_deconvolution=512,
-                auto_threshold=3.0, join_channels='', fit_spectral_pol=3, channels_out=6, deconvolution_channels=3,
-                pol='v')
-
-    os.system('mv %s-MFS-image*.fits %s-MFS-residual.fits ddserial/c%02i/images' % (imagenameV, imagenameV, cmaj))
-### DONE
-
-=======
 # LOW RES ouput - clean deeper
->>>>>>> 960fa623
 with w.if_todo('output-lres'):
     imagenameL = f'img/wideDDS-lres-c{cmaj}'
     logger.info('Cleaning (low res)...')
