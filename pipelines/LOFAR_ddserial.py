--- conflicted
+++ resolved
@@ -931,15 +931,9 @@
             beam_kwargs = {'beam_size': 15}
 
         # masking
-<<<<<<< HEAD
-        #s.add('breizorro.py -t 5 -r %s -b 50 -o %s' % (full_image.imagename, maskname), 
+        #s.add('breizorro.py -t 3.0 -r %s -b 50 -o %s' % (full_image.imagename, maskname), 
         #        log='makemask-'+str(cmaj)+'.log', commandType='python' )
         #s.run(check=True)        
-=======
-        s.add('breizorro.py -t 3.0 -r %s -b 50 -o %s' % (full_image.imagename, maskname),
-                log='makemask-'+str(cmaj)+'.log', commandType='python' )
-        s.run(check=True)        
->>>>>>> 07dc156b
 
         # if defined, add userReg to the mask
         #if userReg != '': lib_img.blank_image_reg(maskname, userReg, blankval = 1.)
