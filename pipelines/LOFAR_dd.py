--- conflicted
+++ resolved
@@ -109,7 +109,8 @@
     os.makedirs('ddcal/solutions')
     os.makedirs('ddcal/skymodels')
 
-    w.done('cleaning') # DONE
+    w.done('cleaning')
+### DONE
 
 ############################################################
 # use SUBTRACTED_DATA (no pre-correction - subtraction would not work) or CORRECTED_DATA (DIE iono correction)?
@@ -142,7 +143,8 @@
     if w.todo('delimg-c%02i' % c):
         lib_util.check_rm('img')
         os.makedirs('img')
-        w.done('delimg-c%02i' % c) # DONE
+        w.done('delimg-c%02i' % c)
+    ### DONE
 
     skymodel_cl = 'ddcal/skymodels/skymodel%02i_cluster.txt' % c
     skymodel_cl_skydb = skymodel_cl.replace('.txt','.skydb')
@@ -301,242 +303,203 @@
         os.system('mv plots-g-c'+str(c)+' ddcal/plots')
         os.system('mv cal-g-c'+str(c)+'.h5 ddcal/solutions')
 
-        w.done('calibrate-c%02i' % c) # DONE
+        w.done('calibrate-c%02i' % c)
+    ### DONE
 
     ###########################################################
     # use idg and A-term to correct the data, single image
     if aterm_imaging:
 
         #wsclean -mem 90.0 -scale 0.0004166666666666667 -aterm-config /beegfs/rafferty/Data/LOFAR/Screens/Factor_sim/pipelines/image_1/sector_3/chunk9.ms.make_aterm_config -multiscale-scales 0 -size 1500 1500 -deconvolution-channels 4 -fits-mask /beegfs/rafferty/Data/LOFAR/Screens/Factor_sim/pipelines/image_1/sector_3/chunk9.ms.premask -j 6 -auto-mask 3.6 -idg-mode hybrid -channels-out 12 -local-rms-window 50 -mgain 0.5 -minuv-l 80.0 -fit-spectral-pol 3 -maxuv-l 1000000.0 -weighting-rank-filter 3 -aterm-kernel-size 32 -temp-dir /tmp -name /beegfs/rafferty/Data/LOFAR/Screens/Factor_sim/pipelines/image_1/sector_3/chunk9.ms.image -padding 1.2 -pol I -multiscale-shape gaussian -auto-threshold 1.0 -local-rms-method rms-with-min -weight briggs -0.5 -niter 13635 -no-update-model-required -multiscale -fit-beam -reorder -save-source-list -local-rms -join-channels -use-idg -apply-primary-beam -nmiter 4
-        lib_util.run_wsclean(s, 'wscleanDD-c%02i.log' %c, MSs.getStrWsclean(), name='img/wideDD-c%02i.log' %c, save_source_list='', size=imsize, scale=str(pixscale)+'arcsec', \
+        lib_util.run_wsclean(s, 'wscleanDD-c%02i.log' %c, MSs.getStrWsclean(), name='img/wideDD-c%02i' %c, save_source_list='', size=imsize, scale=str(pixscale)+'arcsec', \
             weight=weight, niter=100000, no_update_model_required='', minuv_l=30, maxuv_l=maxuv_l, mgain=0.85, \
             use_idg='', grid_with_beam='', use_differential_lofar_beam='', beam_aterm_update=400, \
             multiscale='', multiscale_scale_bias=0.75, multiscale_scales='0,10,20,40,80', \
             parallel_deconvolution=512, local_rms='', auto_threshold=0.75, auto_mask=1.5, fits_mask=im.maskname, \
             join_channels='', fit_spectral_pol=3, channels_out=9, deconvolution_channels=3)
 
-<<<<<<< HEAD
-
-=======
-    if w.todo('empty-c%02i' % c):
-        # Copy DATA -> SUBTRACTED_DATA
-        logger.info('Set SUBTRACTED_DATA = DATA...')
-        MSs.run('taql "update $pathMS set SUBTRACTED_DATA = DATA"', log='$nameMS_taql-c'+str(c)+'.log', commandType='general')
-    
-        logger.info('Subtraction...')
-        for i, d in enumerate(directions):
+        # TODO: put proper names
+        os.system('cp img/wideDD-c%02i.MFS-image.fits ddcal/images/c%02i' % (c,c) )
+        mosaic_image = lib_img.Image('ddcal/images/c%02i/mos-MFS-image.fits' % c, userReg = userReg)
+
+    ###########################################################
+    # facet imaging
+    else:
+
+        ###########################################################
+        # Subtraction
+        if w.todo('empty-c%02i' % c):
+            logger.info('Subtraction...')
+
+            # Copy DATA -> SUBTRACTED_DATA
+            logger.info('Set SUBTRACTED_DATA = DATA...')
+            MSs.run('taql "update $pathMS set SUBTRACTED_DATA = DATA"', log='$nameMS_taql-c'+str(c)+'.log', commandType='general')
+        
+            for i, d in enumerate(directions):
+                
+                # predict - ms:MODEL_DATA
+                logger.info('Patch '+d.name+': predict...')
+                MSs.run('DPPP '+parset_dir+'/DPPP-predict.parset msin=$pathMS pre.sourcedb='+skymodel_voro_skydb+' pre.sources='+d.name, \
+                        log='$nameMS_pre1-c'+str(c)+'-'+d.name+'.log', commandType='DPPP')
             
-            # predict - ms:MODEL_DATA
-            logger.info('Patch '+d.name+': predict...')
-            MSs.run('DPPP '+parset_dir+'/DPPP-predict.parset msin=$pathMS pre.sourcedb='+skymodel_voro_skydb+' pre.sources='+d.name, \
-                    log='$nameMS_pre1-c'+str(c)+'-'+d.name+'.log', commandType='DPPP')
-        
-            # corrupt G - ms:MODEL_DATA -> ms:MODEL_DATA
-            logger.info('Patch '+d.name+': corrupt...')
-            MSs.run('DPPP '+parset_dir+'/DPPP-corrupt1.parset msin=$pathMS \
-                    cor.parmdb=ddcal/solutions/cal-g-c'+str(c)+'.h5 cor.correction=phase000 cor.direction=['+d.name+']', \
-                    log='$nameMS_corrupt1-c'+str(c)+'-'+d.name+'.log', commandType='DPPP')
-            if c>0:
+                # corrupt G - ms:MODEL_DATA -> ms:MODEL_DATA
+                logger.info('Patch '+d.name+': corrupt...')
                 MSs.run('DPPP '+parset_dir+'/DPPP-corrupt1.parset msin=$pathMS \
-                    cor.parmdb=ddcal/solutions/cal-g-c'+str(c)+'.h5 cor.correction=amplitude000 cor.direction=['+d.name+']', \
-                    log='$nameMS_corrupt1-c'+str(c)+'-'+d.name+'.log', commandType='DPPP')
-     
-            logger.info('Patch '+d.name+': subtract...')
-            MSs.run('taql "update $pathMS set SUBTRACTED_DATA = SUBTRACTED_DATA - MODEL_DATA"', log='$nameMS_taql-c'+str(c)+'-'+d.name+'.log', commandType='general')
-
-            w.done('empty-c%02i' % c) # DONE
-    
+                        cor.parmdb=ddcal/solutions/cal-g-c'+str(c)+'.h5 cor.correction=phase000 cor.direction=['+d.name+']', \
+                        log='$nameMS_corrupt1-c'+str(c)+'-'+d.name+'.log', commandType='DPPP')
+                if c>0:
+                    MSs.run('DPPP '+parset_dir+'/DPPP-corrupt1.parset msin=$pathMS \
+                        cor.parmdb=ddcal/solutions/cal-g-c'+str(c)+'.h5 cor.correction=amplitude000 cor.direction=['+d.name+']', \
+                        log='$nameMS_corrupt1-c'+str(c)+'-'+d.name+'.log', commandType='DPPP')
+         
+                logger.info('Patch '+d.name+': subtract...')
+                MSs.run('taql "update $pathMS set SUBTRACTED_DATA = SUBTRACTED_DATA - MODEL_DATA"', log='$nameMS_taql-c'+str(c)+'-'+d.name+'.log', commandType='general')
+    
+            w.done('empty-c%02i' % c)
+        ### DONE
+        
         ### TESTTESTTEST: empty image
         #MSs.run('taql "update $pathMS set CORRECTED_DATA = SUBTRACTED_DATA"', log='$nameMS_taql-c'+str(c)+'.log', commandType='general')
         #clean('empty-c'+str(c), MSs, size=(fwhm*2,fwhm*2), res='normal')
         ###
->>>>>>> f7e40fa6
-
-    ###########################################################
-    # facet imaging
-    else:
-
-<<<<<<< HEAD
-        ###########################################################
-        # Empty the dataset
-    
-        # Copy DATA -> SUBTRACTED_DATA
-        logger.info('Set SUBTRACTED_DATA = DATA...')
-        MSs.run('taql "update $pathMS set SUBTRACTED_DATA = DATA"', log='$nameMS_taql-c'+str(c)+'.log', commandType='general')
-    
-        logger.info('Subtraction...')
-        for i, d in enumerate(directions):
-            
-            # predict - ms:MODEL_DATA
-            logger.info('Patch '+d.name+': predict...')
-            MSs.run('DPPP '+parset_dir+'/DPPP-predict.parset msin=$pathMS pre.sourcedb='+skymodel_voro_skydb+' pre.sources='+d.name, \
-                    log='$nameMS_pre1-c'+str(c)+'-'+d.name+'.log', commandType='DPPP')
-        
-            # corrupt G - ms:MODEL_DATA -> ms:MODEL_DATA
-            logger.info('Patch '+d.name+': corrupt...')
-            MSs.run('DPPP '+parset_dir+'/DPPP-corrupt1.parset msin=$pathMS \
-                    cor.parmdb=ddcal/solutions/cal-g-c'+str(c)+'.h5 cor.correction=phase000 cor.direction=['+d.name+']', \
-                    log='$nameMS_corrupt1-c'+str(c)+'-'+d.name+'.log', commandType='DPPP')
-            if c>0:
-                MSs.run('DPPP '+parset_dir+'/DPPP-corrupt1.parset msin=$pathMS \
-                    cor.parmdb=ddcal/solutions/cal-g-c'+str(c)+'.h5 cor.correction=amplitude000 cor.direction=['+d.name+']', \
-                    log='$nameMS_corrupt1-c'+str(c)+'-'+d.name+'.log', commandType='DPPP')
-     
-            logger.info('Patch '+d.name+': subtract...')
-            MSs.run('taql "update $pathMS set SUBTRACTED_DATA = SUBTRACTED_DATA - MODEL_DATA"', log='$nameMS_taql-c'+str(c)+'-'+d.name+'.log', commandType='general')
-    
-        ### TESTTESTTEST: empty image
-        #MSs.run('taql "update $pathMS set CORRECTED_DATA = SUBTRACTED_DATA"', log='$nameMS_taql-c'+str(c)+'.log', commandType='general')
-        #clean('empty-c'+str(c), MSs, size=(fwhm*2,fwhm*2), res='normal')
-        ###
-    
+
         ###########################################################
         # Add back 
         logger.info('Facet imaging...')
         for i, d in enumerate(directions):
-    
+        
+            if w.todo('facet-%s-c%02i' % (d.name,c)):
             # skip if a patch has been already done
-            if os.path.exists('img/ddcal-'+str(d.name)+'-MFS-image.fits'): continue
-    
-            #TODO: see if we can phase shift and average before predict-corrupt=correct
-            # predict - ms:MODEL_DATA
-            logger.info('Patch '+d.name+': predict...')
-            MSs.run('DPPP '+parset_dir+'/DPPP-predict.parset msin=$pathMS pre.sourcedb='+skymodel_voro_skydb+' pre.sources='+d.name, \
-=======
-        if w.todo('facet-%s-c%02i' % (d.name,c)):
-        # skip if a patch has been already done
-        #if os.path.exists('img/ddcal-'+str(d.name)+'-MFS-image.fits'): continue
-
-            #TODO: see if we can phase shift and average before predict-corrupt=correct
-            # predict - ms:MODEL_DATA
-            logger.info('Patch '+d.name+': predict...')
-            MSs.run('DPPP '+parset_dir+'/DPPP-predict.parset msin=$pathMS pre.sourcedb='+skymodel_voro_skydb+' pre.sources='+d.name, \
->>>>>>> f7e40fa6
-                       log='$nameMS_pre2-c'+str(c)+'-'+d.name+'.log', commandType='DPPP')
-    
-            # corrupt G - ms:MODEL_DATA -> ms:MODEL_DATA
-            logger.info('Patch '+d.name+': corrupt...')
-            MSs.run('DPPP '+parset_dir+'/DPPP-corrupt1.parset msin=$pathMS \
-                    cor.parmdb=ddcal/solutions/cal-g-c'+str(c)+'.h5 cor.correction=phase000 cor.direction=['+d.name+']', \
-                    log='$nameMS_corrupt2-c'+str(c)+'-'+d.name+'.log', commandType='DPPP') 
-            if c>0:
+            #if os.path.exists('img/ddcal-'+str(d.name)+'-MFS-image.fits'): continue
+    
+                #TODO: see if we can phase shift and average before predict-corrupt=correct
+                # predict - ms:MODEL_DATA
+                logger.info('Patch '+d.name+': predict...')
+                MSs.run('DPPP '+parset_dir+'/DPPP-predict.parset msin=$pathMS pre.sourcedb='+skymodel_voro_skydb+' pre.sources='+d.name, \
+                           log='$nameMS_pre2-c'+str(c)+'-'+d.name+'.log', commandType='DPPP')
+        
+                # corrupt G - ms:MODEL_DATA -> ms:MODEL_DATA
+                logger.info('Patch '+d.name+': corrupt...')
                 MSs.run('DPPP '+parset_dir+'/DPPP-corrupt1.parset msin=$pathMS \
-                    cor.parmdb=ddcal/solutions/cal-g-c'+str(c)+'.h5 cor.correction=amplitude000 cor.direction=['+d.name+']', \
-                    log='$nameMS_corrupt2-c'+str(c)+'-'+d.name+'.log', commandType='DPPP') 
-    
-            logger.info('Patch '+d.name+': add...')
-            MSs.run('taql "update $pathMS set CORRECTED_DATA = SUBTRACTED_DATA + MODEL_DATA"', log='$nameMS_taql-c'+str(c)+'-'+d.name+'.log', commandType='general')
-    
-            # correct G - ms:CORRECTED_DATA -> ms:CORRECTED_DATA
-            logger.info('Patch '+d.name+': correct...')
-            MSs.run('DPPP '+parset_dir+'/DPPP-correct1.parset msin=$pathMS \
-                    cor.parmdb=ddcal/solutions/cal-g-c'+str(c)+'.h5 cor.correction=phase000 cor.direction=['+d.name+']', \
-                    log='$nameMS_correct-c'+str(c)+'-'+d.name+'.log', commandType='DPPP') 
-            if c>0:
+                        cor.parmdb=ddcal/solutions/cal-g-c'+str(c)+'.h5 cor.correction=phase000 cor.direction=['+d.name+']', \
+                        log='$nameMS_corrupt2-c'+str(c)+'-'+d.name+'.log', commandType='DPPP') 
+                if c>0:
+                    MSs.run('DPPP '+parset_dir+'/DPPP-corrupt1.parset msin=$pathMS \
+                        cor.parmdb=ddcal/solutions/cal-g-c'+str(c)+'.h5 cor.correction=amplitude000 cor.direction=['+d.name+']', \
+                        log='$nameMS_corrupt2-c'+str(c)+'-'+d.name+'.log', commandType='DPPP') 
+        
+                logger.info('Patch '+d.name+': add...')
+                MSs.run('taql "update $pathMS set CORRECTED_DATA = SUBTRACTED_DATA + MODEL_DATA"', log='$nameMS_taql-c'+str(c)+'-'+d.name+'.log', commandType='general')
+        
+                # correct G - ms:CORRECTED_DATA -> ms:CORRECTED_DATA
+                logger.info('Patch '+d.name+': correct...')
                 MSs.run('DPPP '+parset_dir+'/DPPP-correct1.parset msin=$pathMS \
-                    cor.parmdb=ddcal/solutions/cal-g-c'+str(c)+'.h5 cor.correction=amplitude000 cor.direction=['+d.name+']', \
-                    log='$nameMS_correct-c'+str(c)+'-'+d.name+'.log', commandType='DPPP') 
-    
-            logger.info('Patch '+d.name+': phase shift and avg...')
-            lib_util.check_rm('mss-dir')
-            os.makedirs('mss-dir')
-            MSs.run('DPPP '+parset_dir+'/DPPP-shiftavg.parset msin=$pathMS msout=mss-dir/$nameMS.MS msin.datacolumn=CORRECTED_DATA \
-                    shift.phasecenter=['+str(d.position_facet[0])+'deg,'+str(d.position_facet[1])+'deg\]', \
-                    log='$nameMS_shift-c'+str(c)+'-'+d.name+'.log', commandType='DPPP')
+                        cor.parmdb=ddcal/solutions/cal-g-c'+str(c)+'.h5 cor.correction=phase000 cor.direction=['+d.name+']', \
+                        log='$nameMS_correct-c'+str(c)+'-'+d.name+'.log', commandType='DPPP') 
+                if c>0:
+                    MSs.run('DPPP '+parset_dir+'/DPPP-correct1.parset msin=$pathMS \
+                        cor.parmdb=ddcal/solutions/cal-g-c'+str(c)+'.h5 cor.correction=amplitude000 cor.direction=['+d.name+']', \
+                        log='$nameMS_correct-c'+str(c)+'-'+d.name+'.log', commandType='DPPP') 
+        
+                logger.info('Patch '+d.name+': phase shift and avg...')
+                lib_util.check_rm('mss-dir')
+                os.makedirs('mss-dir')
+                MSs.run('DPPP '+parset_dir+'/DPPP-shiftavg.parset msin=$pathMS msout=mss-dir/$nameMS.MS msin.datacolumn=CORRECTED_DATA \
+                        shift.phasecenter=['+str(d.position_facet[0])+'deg,'+str(d.position_facet[1])+'deg\]', \
+                        log='$nameMS_shift-c'+str(c)+'-'+d.name+'.log', commandType='DPPP')
+                
+                logger.info('Patch '+d.name+': imaging...')
+                clean(d.name, lib_ms.AllMSs( glob.glob('mss-dir/*MS'), s ), size=d.size, apply_beam = c==maxniter )
+        
+                # TEST: if one wants to make a low-res patch
+                if c>=0:
+                    logger.info('Patch '+d.name+': imaging high-res...')
+                    clean(d.name+'-high', lib_ms.AllMSs( glob.glob('mss-dir/*MS'), s ), size=d.size, res='high')
+                    logger.info('Patch '+d.name+': predict high-res...')
+                    # predict - ms:MODEL_DATA
+                    s.add('makesourcedb outtype="blob" format="<" in="%s" out="%s"' % \
+                            ('img/ddcalM-'+d.name+'-high-sources.txt', 'img/ddcalM-'+d.name+'-high-sources.skydb'), log='makesourcedb_'+d.name+'.log', commandType='general' )
+                    s.run(check=True)
+                    MSs.run('DPPP '+parset_dir+'/DPPP-predict.parset msin=$pathMS pre.sourcedb=img/ddcalM-'+d.name+'-high-sources.skydb pre.sources='+d.name, \
+                            log='$nameMS_pre1-c'+str(c)+'-'+d.name+'.log', commandType='DPPP')
+                    logger.info('Patch '+d.name+': subtract high-res...')
+                    MSs.run('taql "update $pathMS set CORRECTED_DATA = CORRECTED_DATA - MODEL_DATA"', log='$nameMS_taql-c'+str(c)+'-'+d.name+'.log', commandType='general')
+                    logger.info('Patch '+d.name+': imaging low-res...')
+                    clean(d.name+'-low', lib_ms.AllMSs( glob.glob('mss-dir/*MS'), s ), size=d.size, res='low', apply_beam = c==maxniter )
+    
+                w.done('facet-%s-c%02i' % (d.name,c))
+            ### DONE
+    
+        ##############################################################
+        # Mosaiching
+    
+        if w.todo('mosaic-c%02i' % c):
+            # reorder in increasing isl_num order
+            isl_nums = [d.isl_num for d in directions]
+            directions = [d for _, d in sorted(zip(isl_nums,directions))]
+        
+            for d in directions:
+                d.image = lib_img.Image('img/ddcalM-%s-MFS-image.fits' % d.name, userReg = userReg)
+                d.image_res = lib_img.Image('img/ddcalM-%s-MFS-residual.fits' % d.name, userReg = userReg)
+                d.image_low = lib_img.Image('img/ddcalM-%s-low-MFS-image.fits' % d.name, userReg = userReg)
+                d.image_high = lib_img.Image('img/ddcalM-%s-high-MFS-image.fits' % d.name, userReg = userReg)
+        
+                # restrict skymodel to facet
+                d.image.makeMask(threshisl=5)
+                d.image.selectCC()
+                try:
+                    lsm = lsmtool.load(d.image.skymodel_cut)
+                    lsm.group('facet', facet=mask_voro, root='Isl_patch' )
+                    lsm.select('Patch = Isl_patch_%i' % d.isl_num )
+                    lsm.write(d.image.skymodel_cut, format='makesourcedb', clobber=True)
+                except:
+                    logging.error("No sources in facet %s?" % d.name)
+                    pass
+        
+            logger.info('Mosaic: image...')
+            image_files = ' '.join([d.image.imagename for d in directions])
+            mosaic_image_file = 'img/mos-MFS-image.fits'
+            s.add('mosaic.py --image '+image_files+' --mask '+mask_voro+' --output '+mosaic_image_file, log='mosaic-img-c'+str(c)+'.log', commandType='python')
+            s.run(check=True)
+        
+            logger.info('Mosaic: residual image...')
+            image_files = ' '.join([d.image_res.imagename for d in directions])
+            mosaic_residual_file = 'img/mos-MFS-residual.fits'
+            s.add('mosaic.py --image '+image_files+' --mask '+mask_voro+' --output '+mosaic_residual_file, log='mosaic-res-c'+str(c)+'.log', commandType='python')
+            s.run(check=True)
+        
+            if c>=2:
+                logger.info('Mosaic: low-res image...')
+                image_files = ' '.join([d.image_low.imagename for d in directions])
+                mosaic_image_low_file = 'img/mos-low-MFS-image.fits'
+                s.add('mosaic.py --image '+image_files+' --mask '+mask_voro+' --output '+mosaic_image_low_file, log='mosaic-img-low-c'+str(c)+'.log', commandType='python')
+                s.run(check=True)
             
-            logger.info('Patch '+d.name+': imaging...')
-            clean(d.name, lib_ms.AllMSs( glob.glob('mss-dir/*MS'), s ), size=d.size, apply_beam = c==maxniter )
-    
-            # TEST: if one wants to make a low-res patch
-            if c>=0:
-                logger.info('Patch '+d.name+': imaging high-res...')
-                clean(d.name+'-high', lib_ms.AllMSs( glob.glob('mss-dir/*MS'), s ), size=d.size, res='high')
-                logger.info('Patch '+d.name+': predict high-res...')
-                # predict - ms:MODEL_DATA
-                s.add('makesourcedb outtype="blob" format="<" in="%s" out="%s"' % \
-                        ('img/ddcalM-'+d.name+'-high-sources.txt', 'img/ddcalM-'+d.name+'-high-sources.skydb'), log='makesourcedb_'+d.name+'.log', commandType='general' )
+                logger.info('Mosaic: high-res image...')
+                image_files = ' '.join([d.image_high.imagename for d in directions])
+                mosaic_image_high_file = 'img/mos-high-MFS-image.fits'
+                s.add('mosaic.py --image '+image_files+' --mask '+mask_voro+' --output '+mosaic_image_high_file, log='mosaic-img-high-c'+str(c)+'.log', commandType='python')
                 s.run(check=True)
-                MSs.run('DPPP '+parset_dir+'/DPPP-predict.parset msin=$pathMS pre.sourcedb=img/ddcalM-'+d.name+'-high-sources.skydb pre.sources='+d.name, \
-                        log='$nameMS_pre1-c'+str(c)+'-'+d.name+'.log', commandType='DPPP')
-                logger.info('Patch '+d.name+': subtract high-res...')
-                MSs.run('taql "update $pathMS set CORRECTED_DATA = CORRECTED_DATA - MODEL_DATA"', log='$nameMS_taql-c'+str(c)+'-'+d.name+'.log', commandType='general')
-                logger.info('Patch '+d.name+': imaging low-res...')
-                clean(d.name+'-low', lib_ms.AllMSs( glob.glob('mss-dir/*MS'), s ), size=d.size, res='low', apply_beam = c==maxniter )
-<<<<<<< HEAD
-=======
-
-            w.done('facet-%s-c%02i' % (d.name,c)) # DONE
->>>>>>> f7e40fa6
-
-    ##############################################################
-    # Mosaiching
-
-    if w.todo('mosaic-c%02i' % c):
-        # reorder in increasing isl_num order
-        isl_nums = [d.isl_num for d in directions]
-        directions = [d for _, d in sorted(zip(isl_nums,directions))]
-    
-        for d in directions:
-            d.image = lib_img.Image('img/ddcalM-%s-MFS-image.fits' % d.name, userReg = userReg)
-            d.image_res = lib_img.Image('img/ddcalM-%s-MFS-residual.fits' % d.name, userReg = userReg)
-            d.image_low = lib_img.Image('img/ddcalM-%s-low-MFS-image.fits' % d.name, userReg = userReg)
-            d.image_high = lib_img.Image('img/ddcalM-%s-high-MFS-image.fits' % d.name, userReg = userReg)
-    
-            # restrict skymodel to facet
-            d.image.makeMask(threshisl=5)
-            d.image.selectCC()
-            try:
-                lsm = lsmtool.load(d.image.skymodel_cut)
-                lsm.group('facet', facet=mask_voro, root='Isl_patch' )
-                lsm.select('Patch = Isl_patch_%i' % d.isl_num )
-                lsm.write(d.image.skymodel_cut, format='makesourcedb', clobber=True)
-            except:
-                logging.error("No sources in facet %s?" % d.name)
-                pass
-    
-        logger.info('Mosaic: image...')
-        image_files = ' '.join([d.image.imagename for d in directions])
-        mosaic_image_file = 'img/mos-MFS-image.fits'
-        s.add('mosaic.py --image '+image_files+' --mask '+mask_voro+' --output '+mosaic_image_file, log='mosaic-img-c'+str(c)+'.log', commandType='python')
-        s.run(check=True)
-    
-        logger.info('Mosaic: residual image...')
-        image_files = ' '.join([d.image_res.imagename for d in directions])
-        mosaic_residual_file = 'img/mos-MFS-residual.fits'
-        s.add('mosaic.py --image '+image_files+' --mask '+mask_voro+' --output '+mosaic_residual_file, log='mosaic-res-c'+str(c)+'.log', commandType='python')
-        s.run(check=True)
-    
-        if c>=2:
-            logger.info('Mosaic: low-res image...')
-            image_files = ' '.join([d.image_low.imagename for d in directions])
-            mosaic_image_low_file = 'img/mos-low-MFS-image.fits'
-            s.add('mosaic.py --image '+image_files+' --mask '+mask_voro+' --output '+mosaic_image_low_file, log='mosaic-img-low-c'+str(c)+'.log', commandType='python')
-            s.run(check=True)
-        
-            logger.info('Mosaic: high-res image...')
-            image_files = ' '.join([d.image_high.imagename for d in directions])
-            mosaic_image_high_file = 'img/mos-high-MFS-image.fits'
-            s.add('mosaic.py --image '+image_files+' --mask '+mask_voro+' --output '+mosaic_image_high_file, log='mosaic-img-high-c'+str(c)+'.log', commandType='python')
-            s.run(check=True)
-    
-        # prepare new skymodel
-        lsm = lsmtool.load(directions[0].image.skymodel_cut)
-        lsm.ungroup()
-        for image in [d.image for d in directions[1:]]:
-            if os.path.exists(image.skymodel_cut):
-                lsm2 = lsmtool.load(image.skymodel_cut)
-                lsm2.ungroup()
-                lsm.concatenate(lsm2, keep='all')
-        lsm.write('ddcal/images/c%02i/mos-sources-cut.txt' % c, format='makesourcedb', clobber=True)
-        del lsm
-    
-        os.system('cp img/*M*MFS-image.fits img/mos*.fits ddcal/images/c%02i' % c )
-
-        w.done('mosaic-c%02i' % c) # DONE
-
-    mosaic_image = lib_img.Image('ddcal/images/c%02i/mos-MFS-image.fits' % c, userReg = userReg)
+        
+            # prepare new skymodel
+            lsm = lsmtool.load(directions[0].image.skymodel_cut)
+            lsm.ungroup()
+            for image in [d.image for d in directions[1:]]:
+                if os.path.exists(image.skymodel_cut):
+                    lsm2 = lsmtool.load(image.skymodel_cut)
+                    lsm2.ungroup()
+                    lsm.concatenate(lsm2, keep='all')
+            lsm.write('ddcal/images/c%02i/mos-sources-cut.txt' % c, format='makesourcedb', clobber=True)
+            del lsm
+        
+            os.system('cp img/*M*MFS-image.fits img/mos*.fits ddcal/images/c%02i' % c )
+    
+            w.done('mosaic-c%02i' % c)
+        ### DONE
+    
+        mosaic_image = lib_img.Image('ddcal/images/c%02i/mos-MFS-image.fits' % c, userReg = userReg)
+
     mosaic_image.makeMask(threshisl=3, atrous_do=True) # used in the faceting function
-
     # get noise, if larger than 95% of prev cycle: break
     rms_noise = mosaic_image.getNoise()
     logger.info('RMS noise: %f' % rms_noise)
