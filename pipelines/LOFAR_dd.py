--- conflicted
+++ resolved
@@ -45,15 +45,9 @@
     # set pixscale and imsize
     pixscale = MSs.getListObj()[0].getResolution() 
     if res == 'normal':
-<<<<<<< HEAD
-        pixscale /= 3.
-    elif res == 'high':
-        pixscale /= 5.
-=======
         pixscale = float('%.1f'%(pixscale/2.))
     elif res == 'high':
         pixscale = float('%.1f'%(pixscale/4.))
->>>>>>> 2844150e
     elif res == 'low':
         pass # no change
 
