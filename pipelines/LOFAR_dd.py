#!/usr/bin/env python
# -*- coding: utf-8 -*-

# Pipeline for direction dependent calibration

import sys, os, glob, re
import numpy as np
import pyrap.tables as pt
import lsmtool

#######################################################
from LiLF import lib_ms, lib_img, lib_util, lib_log, lib_dd
logger_obj = lib_log.Logger('pipeline-dd.logger')
logger = lib_log.logger
s = lib_util.Scheduler(log_dir = logger_obj.log_dir, dry = False)#, maxThreads = 4)

# parse parset
parset = lib_util.getParset()
parset_dir = parset.get('LOFAR_dd','parset_dir')
maxniter = parset.getint('LOFAR_dd','maxniter')
calFlux = parset.getfloat('LOFAR_dd','calFlux')
userReg = parset.get('model','userReg')

####################################################
MSs_self = lib_ms.AllMSs( glob.glob('mss/TC*[0-9].MS'), s )

# make beam
phasecentre = MSs_self.getListObj()[0].getPhaseCentre()
fwhm = MSs_self.getListObj()[0].getFWHM(freq='mid')

############################
logger.info('Cleaning...')
lib_util.check_rm('ddcal')
os.makedirs('ddcal/masks')
os.makedirs('ddcal/plots')
os.makedirs('ddcal/images')
os.makedirs('ddcal/solutions')
os.makedirs('ddcal/skymodels')

def clean(p, MSs, size, res='normal', apply_beam=False):
    """
    p = patch name
    mss = list of mss to clean
    size = in deg of the image
    """
    # set pixscale and imsize
    pixscale = MSs.getListObj()[0].getResolution() 
    if res == 'normal':
        pixscale = float('%.1f'%(pixscale/2.5))
    elif res == 'high':
        pixscale = float('%.1f'%(pixscale/3.5))
    elif res == 'low':
        pass # no change

    imsize = [0,0]
    imsize[0] = int(size[0]*1.05/(pixscale/3600.)) # add 5%
    imsize[1] = int(size[1]*1.05/(pixscale/3600.)) # add 5%
    imsize[0] += imsize[0] % 2
    imsize[1] += imsize[1] % 2
    if imsize[0] < 64: imsize[0] == 64
    if imsize[1] < 64: imsize[1] == 64

    logger.debug('Image size: '+str(imsize)+' - Pixel scale: '+str(pixscale))

    if res == 'normal':
        weight = 'briggs -0.3'
        maxuv_l = None
    elif res == 'high':
        weight = 'briggs -0.7'
        maxuv_l = None
    elif res == 'low':
        weight = 'briggs 0'
        maxuv_l = 3500

    # clean 1
    logger.info('Cleaning ('+str(p)+')...')
    imagename = 'img/ddcal-'+str(p)
    lib_util.run_wsclean(s, 'wscleanA-'+str(p)+'.log', MSs.getStrWsclean(), name=imagename, size=imsize, scale=str(pixscale)+'arcsec', \
            weight=weight, niter=10000, no_update_model_required='', minuv_l=30, maxuv_l=maxuv_l, mgain=0.85, \
            baseline_averaging=5, parallel_deconvolution=512, auto_threshold=5, \
            join_channels='', fit_spectral_pol=3, channels_out=9, deconvolution_channels=3)

    # make mask
    im = lib_img.Image(imagename+'-MFS-image.fits', userReg=userReg)
    im.makeMask(threshisl = 3)

    # clean 2
    logger.info('Cleaning w/ mask ('+str(p)+')...')
    imagename = 'img/ddcalM-'+str(p)
    if apply_beam:

        lib_util.run_wsclean(s, 'wscleanB-'+str(p)+'.log', MSs.getStrWsclean(), name=imagename, save_source_list='', size=imsize, scale=str(pixscale)+'arcsec', \
            weight=weight, niter=100000, no_update_model_required='', minuv_l=30, maxuv_l=maxuv_l, mgain=0.85, \
            use_idg='', grid_with_beam='', use_differential_lofar_beam='', beam_aterm_update=400, \
            multiscale='', multiscale_scale_bias=0.75, \
            parallel_deconvolution=512, local_rms='', auto_threshold=1.5, auto_mask=2.5, fits_mask=im.maskname, \
            join_channels='', fit_spectral_pol=3, channels_out=9, deconvolution_channels=3)

    else:

        lib_util.run_wsclean(s, 'wscleanB-'+str(p)+'.log', MSs.getStrWsclean(), name=imagename, size=imsize, save_source_list='', scale=str(pixscale)+'arcsec', \
            weight=weight, niter=50000, no_update_model_required='', minuv_l=30, maxuv_l=maxuv_l, mgain=0.85, \
            multiscale='', multiscale_scale_bias=0.75, \
            baseline_averaging=5, parallel_deconvolution=512, local_rms='', auto_threshold=1.5, auto_mask=2.5, fits_mask=im.maskname, \
            join_channels='', fit_spectral_pol=3, channels_out=9, deconvolution_channels=3)

    os.system('cat logs/wscleanA-'+str(p)+'.log logs/wscleanB-'+str(p)+'.log | grep "background noise"')


############################################################
# use SUBTRACTED_DATA (no pre-correction - subtraction would not work) or CORRECTED_DATA (DIE iono correction)?
logger.info('Copy data...')
if not os.path.exists('mss-dd'):
    os.makedirs('mss-dd')
    MSs_self.run('DPPP '+parset_dir+'/DPPP-avg.parset msin=$pathMS msout=mss-dd/$nameMS.MS msin.datacolumn=CORRECTED_DATA avg.freqstep=1 avg.timestep=1', \
                log='$nameMS_avg.log', commandType='DPPP')
MSs = lib_ms.AllMSs( glob.glob('mss-dd/TC*[0-9].MS'), s )
       
logger.info('Add columns...')
MSs.run('addcol2ms.py -m $pathMS -c CORRECTED_DATA,SUBTRACTED_DATA -i DATA', log='$nameMS_addcol.log', commandType='python')

##############################################################
# setup initial model
mosaic_image = lib_img.Image(sorted(glob.glob('self/images/wideM-[0-9]-MFS-image.fits'))[-1], userReg = userReg)
mosaic_image.selectCC()

# TEST:
#mosaic_image = lib_img.Image('ddcal/images/c00/mos-MFS-image.fits', userReg = userReg)

rms_noise_pre = np.inf

for c in range(maxniter):
    logger.info('Starting cycle: %i' % c)
    if c>=1: directions_old = directions
    directions = []

    lib_util.check_rm('img')
    os.makedirs('img')
    if not os.path.exists('ddcal/masks/regions-c%02i' % c): os.makedirs('ddcal/masks/regions-c%02i' % c)
    if not os.path.exists('ddcal/images/c%02i' % c): os.makedirs('ddcal/images/c%02i' % c)
    mask_voro = 'ddcal/masks/facets%02i.fits' % c
    if c>=1: mask_voro_old = 'ddcal/masks/facets%02i.fits' % (c-1)

    ### TTESTTESTTEST: DIE image
    #if c == 0:
<<<<<<< HEAD
    #    clean('init', MSs, size=(fwhm*2,fwhm*2), res='normal')
=======
    #    clean('init', MSs, size=(fwhm*1.5,fwhm*1.5), res='normal')
>>>>>>> ccffbddc
    ###

    ### group into patches corresponding to the mask islands
    mask_cl = mosaic_image.imagename.replace('image.fits', 'mask-cl.fits')
    # this mask is with no user region, done to isolate only bight compact sources
    if not os.path.exists(mask_cl): 
        mosaic_image.makeMask(threshisl=7, atrous_do=False, remove_extended_cutoff=0.001, maskname=mask_cl)
    
    lsm = lsmtool.load(mosaic_image.skymodel_cut)
    lsm.group(mask_cl, root='Isl')
    # this removes all sources not in the mask-cl
    lsm.select('Patch = Isl.*', useRegEx=True)
    # this regroup sources
    x = lsm.getColValues('RA',aggregate='wmean')
    y = lsm.getColValues('Dec',aggregate='wmean')
    flux = lsm.getColValues('I',aggregate='sum')
    #grouper = lib_dd.Grouper(zip(x,y),flux,look_distance=1.0,kernel_size=0.5,grouping_distance=0.3)
    grouper = lib_dd.Grouper(zip(x,y),flux,look_distance=0.8,kernel_size=0.4,grouping_distance=0.2) # a851
    grouper.run()
    clusters = grouper.grouping()
    grouper.plot()
    os.system('mv grouping*png ddcal/plots/')
    patchNames = lsm.getPatchNames()

    logger.info('Merging nearby sources...')
    for cluster in clusters:
        patches = patchNames[cluster]
        #print ('merging:', cluster, patches)
        if len(patches) > 1:
            lsm.merge(patches.tolist())

    lsm.select('I >= %f Jy' % calFlux, aggregate='sum')

    # keep track of CC names used for calibrators so not to subtract them afterwards
    cal_names = lsm.getColValues('Name')

    lsm.setPatchPositions(method='wmean') # calculate patch weighted centre for tassellation
    for name, flux in zip(lsm.getPatchNames(), lsm.getColValues('I', aggregate='sum')):
        direction = lib_dd.Direction(name)
        position = [ lsm.getPatchPositions()[name][0].deg, lsm.getPatchPositions()[name][1].deg ]
        direction.set_position( position, cal=True )
        direction.set_flux(flux, cal=True)
        directions.append(direction)

    logger.info("Created %i bright sources" % len(directions))
    tot_flux = np.sum([d.flux_cal for d in directions])
    logger.info("Total flux of bright sources %i Jy" % tot_flux)
    
    # write file
    skymodel_cl = 'ddcal/skymodels/skymodel%02i_cluster.txt' % c
    lsm.write(skymodel_cl, format='makesourcedb', clobber=True)
    skymodel_cl_plot = 'ddcal/masks/skymodel%02i_cluster.png' % c
    lsm.plot(fileName=skymodel_cl_plot, labelBy='patch')

    # convert to blob
    skymodel_cl_skydb = skymodel_cl.replace('.txt','.skydb')
    lib_util.check_rm(skymodel_cl_skydb)
    s.add('makesourcedb outtype="blob" format="<" in="%s" out="%s"' % (skymodel_cl, skymodel_cl_skydb), log='makesourcedb_cl.log', commandType='general' )
    s.run(check=True)
    del lsm
    
    ### select the rest of the sources to be subtracted
    lsm = lsmtool.load(mosaic_image.skymodel_cut)
    names = lsm.getColValues('Name')
    lsm.remove( np.array([ i for i, name in enumerate(names) if name in cal_names ]) )
    lsm.ungroup()
    logger.info("Total flux in rest field %i Jy" % np.sum(lsm.getColValues('I')) )
    
    # when possible regroup in patches using old DD-calibrators
    if c>=1: lsm.group('facet', facet=mask_voro_old, root='Isl_patch')

    # write file
    skymodel_rest = 'ddcal/skymodels/skymodel%02i_rest.txt' % c
    lsm.write(skymodel_rest, format='makesourcedb', clobber=True)
    skymodel_rest_plot = 'ddcal/masks/skymodel%02i_rest.png' % c
    lsm.plot(fileName=skymodel_rest_plot, labelBy='patch')
       
    # convert to blob
    skymodel_rest_skydb = skymodel_rest.replace('.txt','.skydb')
    lib_util.check_rm(skymodel_rest_skydb)
    s.add('makesourcedb outtype="blob" format="<" in="%s" out="%s"' % (skymodel_rest, skymodel_rest_skydb), log='makesourcedb_rest.log', commandType='general')
    s.run(check=True)
    
    ### create regions (using cluster directions)
    logger.info("Create regions.")
    lsm = lsmtool.load(mosaic_image.skymodel_cut)
    lib_dd.make_voronoi_reg(directions, mosaic_image.maskname, \
            outdir_reg='ddcal/masks/regions-c%02i' % c, out_mask=mask_voro, png='ddcal/masks/voronoi%02i.png' % c)
    lsm.group('facet', facet=mask_voro, root='Isl_patch')
    [ d.add_mask_voro(mask_voro) for d in directions ]

    # write file
    skymodel_voro = 'ddcal/skymodels/skymodel%02i_voro.txt' % c
    lsm.write(skymodel_voro, format='makesourcedb', clobber=True)
    skymodel_voro_plot = 'ddcal/masks/skymodel%02i_voro.png' % c
    lsm.plot(fileName=skymodel_voro_plot, labelBy='patch')

    # convert to blob
    skymodel_voro_skydb = skymodel_voro.replace('.txt','.skydb')
    lib_util.check_rm(skymodel_voro_skydb)
    s.add('makesourcedb outtype="blob" format="<" in="%s" out="%s"' % (skymodel_voro, skymodel_voro_skydb), log='makesourcedb_voro.log', commandType='general')
    s.run(check=True)
    del lsm

    logger.debug("Islands' info:")
    for i, d in enumerate(directions):
        logger.info("%s: Flux=%f (coord: %s - size: %s deg)" % ( d.name, d.flux_cal, str(d.position_cal), str(d.size) ) )

    ################################################################
    # Calibrate TEC
    logger.info('Subtraction rest_field...')

    # Fist cycle remove other sources with no DD corrections, when DD correction is available use it
    if c == 0:
        # Predict - ms:MODEL_DATA
        logger.info('Add rest_field to MODEL_DATA...')
        MSs.run('DPPP '+parset_dir+'/DPPP-predict.parset msin=$pathMS pre.sourcedb='+skymodel_rest_skydb,log='$nameMS_pre-c'+str(c)+'.log', commandType='DPPP')
    
        # Empty dataset from faint sources
        logger.info('Set SUBTRACTED_DATA = DATA - MODEL_DATA...')
        MSs.run('taql "update $pathMS set SUBTRACTED_DATA = DATA - MODEL_DATA"', log='$nameMS_taql-c'+str(c)+'.log', commandType='general')
    
    else:

        # Copy DATA -> SUBTRACTED_DATA
        logger.info('Set SUBTRACTED_DATA = DATA...')
        MSs.run('taql "update $pathMS set SUBTRACTED_DATA = DATA"', log='$nameMS_taql-c'+str(c)+'.log', commandType='general')

        # TODO: what happens if the directions are different?
        for i, d in enumerate(directions_old):
            # predict - ms:MODEL_DATA
            logger.info('Patch '+d.name+': predict...')
            MSs.run('DPPP '+parset_dir+'/DPPP-predict.parset msin=$pathMS pre.sourcedb='+skymodel_rest_skydb+' pre.sources='+d.name, \
                    log='$nameMS_pre0-c'+str(c)+'-'+d.name+'.log', commandType='DPPP')
        
            # corrupt (note: use previous cal table) - ms:MODEL_DATA -> ms:MODEL_DATA
            logger.info('Patch '+d.name+': corrupt...')
            MSs.run('DPPP '+parset_dir+'/DPPP-corrupt2.parset msin=$pathMS \
                    corC.parmdb=ddcal/solutions/cal-core-c'+str(c-1)+'.h5   corC.direction=['+d.name+'] \
                    corR.parmdb=ddcal/solutions/cal-remote-c'+str(c-1)+'.h5 corR.direction=['+d.name+']', \
                    log='$nameMS_corrupt0-c'+str(c)+'-'+d.name+'.log', commandType='DPPP')
            
            logger.info('Patch '+d.name+': subtract...')
            MSs.run('taql "update $pathMS set SUBTRACTED_DATA = SUBTRACTED_DATA - MODEL_DATA"', log='$nameMS_taql-c'+str(c)+'-'+d.name+'.log', commandType='general')

    ### TESTTESTTEST: empty image with cals
    #MSs.run('taql "update $pathMS set CORRECTED_DATA = SUBTRACTED_DATA"', log='$nameMS_taql-c'+str(c)+'.log', commandType='general')
    #clean('onlycals-c'+str(c), MSs, size=(fwhm*2,fwhm*2), res='normal')
    #MSs.run('taql "update $pathMS set CORRECTED_DATA = MODEL_DATA"', log='$nameMS_taql-c'+str(c)+'.log', commandType='general')
    #clean('onlyrestmodel-c'+str(c), MSs, size=(fwhm*2,fwhm*2), res='normal')
    ###

    # TEST without smoothing
    # Smoothing - ms:SUBTRACTED_DATA -> ms:SMOOTHED_DATA
    logger.info('BL-based smoothing...')
    MSs.run('BLsmooth.py -r -i SUBTRACTED_DATA -o SMOOTHED_DATA $pathMS', log='$nameMS_smooth-c'+str(c)+'.log', commandType='python')    

    # TEST assuming no core calibration necessary
    # Calibration - ms:SMOOTHED_DATA
    logger.info('Core calibration...')
    MSs.run('DPPP '+parset_dir+'/DPPP-solTEC.parset msin=$pathMS msin.baseline="[CR]*&&;!RS210LBA;!RS310LBA;!RS509LBA;!RS508LBA;!RS409LBA;!RS208LBA;!RS307LBA" \
            sol.antennaconstraint=[[CS002LBA,CS003LBA,CS004LBA,CS005LBA,CS006LBA,CS007LBA]] \
            sol.solint=20 sol.nchan=40 sol.h5parm=$pathMS/cal-core-c'+str(c)+'.h5 sol.sourcedb='+skymodel_cl_skydb, \
            log='$nameMS_solTECcore-c'+str(c)+'.log', commandType='DPPP')

    # Plot solutions
    for MS in MSs.getListObj():
        lib_util.run_losoto(s, 'core-c'+str(c)+'-'+MS.nameMS, MS.pathMS+'/cal-core-c'+str(c)+'.h5', \
                [parset_dir+'/losoto-resetremote.parset', parset_dir+'/losoto-plot-tec.parset'])
    os.system('mv plots-core-c'+str(c)+'* ddcal/plots')
    s.add('H5parm_collector.py -V -s sol000 -o ddcal/solutions/cal-core-c'+str(c)+'.h5 '+' '.join(glob.glob('cal-core-c'+str(c)+'-*.h5')),\
                            log='losoto-collector-c'+str(c)+'.log', commandType="python", processors='max')
    s.run(check = True)
    lib_util.check_rm('cal-core-c'+str(c)+'-*.h5')
    
    # Calibration - ms:SMOOTHED_DATA
    logger.info('Remote calibration...')
    MSs.run('DPPP '+parset_dir+'/DPPP-solTEC.parset msin=$pathMS \
            sol.antennaconstraint=[[CS001LBA,CS002LBA,CS003LBA,CS004LBA,CS005LBA,CS006LBA,CS007LBA,CS011LBA,CS013LBA,CS017LBA,CS021LBA,CS024LBA,CS026LBA,CS028LBA,CS030LBA,CS031LBA,CS032LBA,CS101LBA,CS103LBA,CS201LBA,CS301LBA,CS302LBA,CS401LBA,CS501LBA,RS106LBA,RS205LBA,RS305LBA,RS306LBA,RS406LBA,RS407LBA,RS503LBA]] \
            sol.applycal.parmdb=ddcal/solutions/cal-core-c'+str(c)+'.h5 sol.applycal.correction=tec000 \
            sol.solint=10 sol.nchan=4 sol.h5parm=$pathMS/cal-remote-c'+str(c)+'.h5 sol.sourcedb='+skymodel_cl_skydb, \
            log='$nameMS_solTECremote-c'+str(c)+'.log', commandType='DPPP')

    # Plot solutions
    for MS in MSs.getListObj():
        lib_util.run_losoto(s, 'remote-c'+str(c)+'-'+MS.nameMS, MS.pathMS+'/cal-remote-c'+str(c)+'.h5', \
                [parset_dir+'/losoto-plot-tec.parset'])
    os.system('mv plots-remote-c'+str(c)+'* ddcal/plots')
    s.add('H5parm_collector.py -V -s sol000 -o ddcal/solutions/cal-remote-c'+str(c)+'.h5 '+' '.join(glob.glob('cal-remote-c'+str(c)+'-*.h5')),\
                            log='losoto-collector-c'+str(c)+'.log', commandType="python", processors='max')
    s.run(check = True)
    lib_util.check_rm('cal-remote-c'+str(c)+'-*.h5')

    # Calibration - ms:SMOOTHED_DATA
    logger.info('Slow gain calibration...')
    MSs.run('DPPP '+parset_dir+'/DPPP-solG.parset msin=$pathMS \
            sol.applycal.steps=[core,remote] \
            sol.applycal.core.parmdb=ddcal/solutions/cal-core-c'+str(c)+'.h5 sol.applycal.core.correction=tec000 \
            sol.applycal.remote.parmdb=ddcal/solutions/cal-core-c'+str(c)+'.h5 sol.applycal.remote.correction=tec000 \
            sol.h5parm=$pathMS/cal-g-c'+str(c)+'.h5 sol.sourcedb='+skymodel_cl_skydb, \
            log='$nameMS_solG-c'+str(c)+'.log', commandType='DPPP')

    # Plot solutions
    for MS in MSs.getListObj():
        lib_util.run_losoto(s, 'g-c'+str(c)+'-'+MS.nameMS, MS.pathMS+'/cal-g-c'+str(c)+'.h5', \
                [parset_dir+'/losoto-plot-amp.parset', parset_dir+'/losoto-plot-ph.parset'])
    os.system('mv plots-g-c'+str(c)+'* ddcal/plots')
    s.add('H5parm_collector.py -V -s sol000 -o ddcal/solutions/cal-g-c'+str(c)+'.h5 '+' '.join(glob.glob('cal-g-c'+str(c)+'-*.h5')),\
                            log='losoto-collector-c'+str(c)+'.log', commandType="python", processors='max')
    s.run(check = True)
    lib_util.check_rm('cal-g-c'+str(c)+'-*.h5')

    sys.exit()

#    ##############################################################
#    # low S/N DIE corrections
#    if c>=0:
#        logger.info('DIE calibration...')
#        # predict and corrupt each facet
#        logger.info('Reset MODEL_DATA...')
#        MSs.run('taql "update $pathMS set MODEL_DATA = 0"', log='$nameMS_taql-c'+str(c)+'.log', commandType='general')
#       
#        for i, d in enumerate(directions):
#            # predict - ms:MODEL_DATA
#            logger.info('Patch '+d.name+': predict...')
#            MSs.run('DPPP '+parset_dir+'/DPPP-predict.parset msin=$pathMS msout.datacolumn=MODEL_DATA_DIR pre.sourcedb='+skymodel_voro_skydb+' pre.sources='+d.name, \
#                log='$nameMS_pre1-c'+str(c)+'-'+d.name+'.log', commandType='DPPP')
#    
#            # corrupt - ms:MODEL_DATA -> ms:MODEL_DATA
#            logger.info('Patch '+d.name+': corrupt...')
#            MSs.run('DPPP '+parset_dir+'/DPPP-corrupt2.parset msin=$pathMS msin.datacolumn=MODEL_DATA_DIR msout.datacolumn=MODEL_DATA_DIR \
#                    corC.parmdb=ddcal/solutions/cal-core-c'+str(c)+'.h5   corC.direction=['+d.name+'] \
#                    corR.parmdb=ddcal/solutions/cal-remote-c'+str(c)+'.h5 corR.direction=['+d.name+']', \
#                log='$nameMS_corrupt1-c'+str(c)+'-'+d.name+'.log', commandType='DPPP')
#        
#            logger.info('Patch '+d.name+': add...')
#            MSs.run('taql "update $pathMS set MODEL_DATA = MODEL_DATA + MODEL_DATA_DIR"', log='$nameMS_taql-c'+str(c)+'-'+d.name+'.log', commandType='general')
#
#        # Smoothing - ms:DATA -> ms:SMOOTHED_DATA
#        logger.info('BL-based smoothing...')
#        MSs.run('BLsmooth.py -r -i DATA -o SMOOTHED_DATA $pathMS', log='$nameMS_smooth-c'+str(c)+'.log', commandType='python')    
#
#        # Convert to circular - SMOOTHED_DATA -> SMOOTHED_DATA
#        logger.info('Converting to circular...')
#        MSs.run('mslin2circ.py -i $pathMS:SMOOTHED_DATA -o $pathMS:SMOOTHED_DATA', log='$nameMS_circ2lin.log', commandType='python', maxThreads=3)
#
#        # FR Calibration - ms:SMOOTHED_DATA
#        logger.info('Solving DIE FR...')
#        MSs.run('DPPP '+parset_dir+'/DPPP-solG.parset msin=$pathMS sol.h5parm=$pathMS/calG1-c'+str(c)+'.h5', \
#                log='$nameMS_solG1-c'+str(c)+'.log', commandType='DPPP')
#    
#        # Plot solutions
#        lib_util.run_losoto(s, 'G1-c'+str(c), [MS+'/calG1-c'+str(c)+'.h5' for MS in MSs.getListStr()], \
#                [parset_dir+'/losoto-plot-ph.parset', parset_dir+'/losoto-plot-amp.parset', parset_dir+'/losoto-fr.parset'])
#        os.system('mv plots-G1-c'+str(c)+'* ddcal/plots')
#
#        # Correct DIE FR - ms:DATA -> CORRECTED_DATA
#        logger.info('DIE FR correct...')
#        MSs.run('DPPP '+parset_dir+'/DPPP-cor1.parset msin=$pathMS msin.datacolumn=DATA cor.parmdb=cal-G1-c'+str(c)+'.h5 cor.correction=rotationmeasure000', \
#               log='$nameMS_corFR-c'+str(c)+'.log', commandType='DPPP')
#
#        # Smoothing - ms:CORRECTED_DATA -> ms:SMOOTHED_DATA
#        logger.info('BL-based smoothing...')
#        MSs.run('BLsmooth.py -r -i CORRECTED_DATA -o SMOOTHED_DATA $pathMS', log='$nameMS_smooth-c'+str(c)+'.log', commandType='python')    
#    
#        # DIE Calibration - ms:SMOOTHED_DATA
#        logger.info('Solving DIE AMP...')
#        MSs.run('DPPP '+parset_dir+'/DPPP-solG.parset msin=$pathMS sol.h5parm=$pathMS/calG2-c'+str(c)+'.h5', \
#                log='$nameMS_solG2-c'+str(c)+'.log', commandType='DPPP')
#    
#        # Plot solutions
#        lib_util.run_losoto(s, 'G2-c'+str(c), [MS+'/calG2-c'+str(c)+'.h5' for MS in MSs.getListStr()], \
#                [parset_dir+'/losoto-plot-ph.parset', parset_dir+'/losoto-plot-amp.parset', parset_dir+'/losoto-amp.parset'])
#        os.system('mv plots-G2-c'+str(c)+'* ddcal/plots')
#
#        # Correct DIE AMP - ms:CORRECTED_DATA -> ms:CORRECTED_DATA
#        logger.info('DIE AMP correct...')
#        MSs.run('DPPP '+parset_dir+'/DPPP-cor1.parset msin=$pathMS cor.parmdb=cal-G2-c'+str(c)+'.h5 cor.correction=amplitudeSmooth', \
#               log='$nameMS_corAMP-c'+str(c)+'.log', commandType='DPPP')
#
#        # Copy CORRECTED_DATA -> SUBTRACTED_DATA
#        logger.info('Set SUBTRACTED_DATA = CORRECTED_DATA...')
#        MSs.run('taql "update $pathMS set SUBTRACTED_DATA = CORRECTED_DATA"', log='$nameMS_taql-c'+str(c)+'.log', commandType='general')
#
#        ### TESTTESTTEST: init image with DIE correction
#        #clean('die-c'+str(c), MSs, size=(fwhm*1.5,fwhm*1.5), res='normal')
#        ###
#
#    else:
#        # Copy DATA -> SUBTRACTED_DATA
#        logger.info('Set SUBTRACTED_DATA = DATA...')
#        MSs.run('taql "update $pathMS set SUBTRACTED_DATA = DATA"', log='$nameMS_taql-c'+str(c)+'.log', commandType='general')
    
    ###########################################################
    # Empty the dataset

    # Copy DATA -> SUBTRACTED_DATA
    logger.info('Set SUBTRACTED_DATA = DATA...')
    MSs.run('taql "update $pathMS set SUBTRACTED_DATA = DATA"', log='$nameMS_taql-c'+str(c)+'.log', commandType='general')

    logger.info('Subtraction...')
    for i, d in enumerate(directions):
        
        # predict - ms:MODEL_DATA
        logger.info('Patch '+d.name+': predict...')
        MSs.run('DPPP '+parset_dir+'/DPPP-predict.parset msin=$pathMS pre.sourcedb='+skymodel_voro_skydb+' pre.sources='+d.name, \
                log='$nameMS_pre1-c'+str(c)+'-'+d.name+'.log', commandType='DPPP')
    
        # corrupt - ms:MODEL_DATA -> ms:MODEL_DATA
        logger.info('Patch '+d.name+': corrupt...')
        MSs.run('DPPP '+parset_dir+'/DPPP-corrupt2.parset msin=$pathMS \
                    corC.parmdb=ddcal/solutions/cal-core-c'+str(c)+'.h5   corC.direction=['+d.name+'] \
                    corR.parmdb=ddcal/solutions/cal-remote-c'+str(c)+'.h5 corR.direction=['+d.name+']', \
                log='$nameMS_corrupt1-c'+str(c)+'-'+d.name+'.log', commandType='DPPP')
        
        logger.info('Patch '+d.name+': subtract...')
        MSs.run('taql "update $pathMS set SUBTRACTED_DATA = SUBTRACTED_DATA - MODEL_DATA"', log='$nameMS_taql-c'+str(c)+'-'+d.name+'.log', commandType='general')

    ### TESTTESTTEST: empty image
    #MSs.run('taql "update $pathMS set CORRECTED_DATA = SUBTRACTED_DATA"', log='$nameMS_taql-c'+str(c)+'.log', commandType='general')
    #clean('empty-c'+str(c), MSs, size=(fwhm*2,fwhm*2), res='normal')
    ###

    ###########################################################
    # Add back 
    logger.info('Facet imaging...')
    for i, d in enumerate(directions):
        #TODO: see if we can phase shift and average before predict-corrupt=correct
        # predict - ms:MODEL_DATA
        logger.info('Patch '+d.name+': predict...')
        MSs.run('DPPP '+parset_dir+'/DPPP-predict.parset msin=$pathMS pre.sourcedb='+skymodel_voro_skydb+' pre.sources='+d.name, \
                   log='$nameMS_pre2-c'+str(c)+'-'+d.name+'.log', commandType='DPPP')

        # corrupt - ms:MODEL_DATA -> ms:MODEL_DATA
        logger.info('Patch '+d.name+': corrupt...')
        MSs.run('DPPP '+parset_dir+'/DPPP-corrupt2.parset msin=$pathMS \
                 corC.parmdb=ddcal/solutions/cal-core-c'+str(c)+'.h5   corC.direction=['+d.name+'] \
                 corR.parmdb=ddcal/solutions/cal-remote-c'+str(c)+'.h5 corR.direction=['+d.name+']', \
                 log='$nameMS_corrupt2-c'+str(c)+'-'+d.name+'.log', commandType='DPPP')

        logger.info('Patch '+d.name+': add...')
        MSs.run('taql "update $pathMS set CORRECTED_DATA = SUBTRACTED_DATA + MODEL_DATA"', log='$nameMS_taql-c'+str(c)+'-'+d.name+'.log', commandType='general')

        # DD-correct - ms:CORRECTED_DATA -> ms:CORRECTED_DATA
        logger.info('Patch '+d.name+': correct...')
        MSs.run('DPPP '+parset_dir+'/DPPP-cor2.parset msin=$pathMS \
                corC.parmdb=ddcal/solutions/cal-core-c'+str(c)+'.h5   corC.direction=['+d.name+'] \
                corR.parmdb=ddcal/solutions/cal-remote-c'+str(c)+'.h5 corR.direction=['+d.name+']', \
                log='$nameMS_cor-c'+str(c)+'-'+d.name+'.log', commandType='DPPP')

        logger.info('Patch '+d.name+': phase shift and avg...')
        lib_util.check_rm('mss-dir')
        os.makedirs('mss-dir')
        MSs.run('DPPP '+parset_dir+'/DPPP-shiftavg.parset msin=$pathMS msout=mss-dir/$nameMS.MS msin.datacolumn=CORRECTED_DATA \
                shift.phasecenter=['+str(d.position_facet[0])+'deg,'+str(d.position_facet[1])+'deg\]', \
                log='$nameMS_shift-c'+str(c)+'-'+d.name+'.log', commandType='DPPP')
        
        logger.info('Patch '+d.name+': imaging...')
        clean(d.name, lib_ms.AllMSs( glob.glob('mss-dir/*MS'), s ), size=d.size, apply_beam = c==maxniter )

        # TEST: if one wants to make a low-res patch
        if c>=2:
            logger.info('Patch '+d.name+': imaging high-res...')
            clean(d.name+'-high', lib_ms.AllMSs( glob.glob('mss-dir/*MS'), s ), size=d.size, res='high')
            logger.info('Patch '+d.name+': predict high-res...')
            # predict - ms:MODEL_DATA
            s.add('makesourcedb outtype="blob" format="<" in="%s" out="%s"' % \
                    ('img/ddcalM-'+d.name+'-high-sources.txt', 'img/ddcalM-'+d.name+'-high-sources.skydb'), log='makesourcedb_'+d.name+'.log', commandType='general' )
            s.run(check=True)
            MSs.run('DPPP '+parset_dir+'/DPPP-predict.parset msin=$pathMS pre.sourcedb=img/ddcalM-'+d.name+'-high-sources.skydb pre.sources='+d.name, \
                    log='$nameMS_pre1-c'+str(c)+'-'+d.name+'.log', commandType='DPPP')
            logger.info('Patch '+d.name+': subtract high-res...')
            MSs.run('taql "update $pathMS set CORRECTED_DATA = CORRECTED_DATA - MODEL_DATA"', log='$nameMS_taql-c'+str(c)+'-'+d.name+'.log', commandType='general')
            logger.info('Patch '+d.name+': imaging low-res...')
            clean(d.name+'-low', lib_ms.AllMSs( glob.glob('mss-dir/*MS'), s ), size=d.size, res='low', apply_beam = c==maxniter )

    ##############################################################
    # Mosaiching

    # reorder in increasing isl_num order
    isl_nums = [d.isl_num for d in directions]
    directions = [d for _, d in sorted(zip(isl_nums,directions))]

    for d in directions:
        d.image = lib_img.Image('img/ddcalM-%s-MFS-image.fits' % d.name, userReg = userReg)
        d.image_res = lib_img.Image('img/ddcalM-%s-MFS-residual.fits' % d.name, userReg = userReg)
        d.image_low = lib_img.Image('img/ddcalM-%s-low-MFS-image.fits' % d.name, userReg = userReg)
        d.image_high = lib_img.Image('img/ddcalM-%s-high-MFS-image.fits' % d.name, userReg = userReg)

        # restrict skymodel to facet
        d.image.makeMask(threshisl=5)
        d.image.selectCC()
        lsm = lsmtool.load(d.image.skymodel_cut)
        lsm.group('facet', facet=mask_voro, root='Isl_patch' )
        lsm.select('Patch = Isl_patch_%i' % d.isl_num )
        lsm.write(d.image.skymodel_cut, format='makesourcedb', clobber=True)

    logger.info('Mosaic: image...')
    image_files = ' '.join([d.image.imagename for d in directions])
    mosaic_image_file = 'img/mos-MFS-image.fits'
    s.add('mosaic.py --image '+image_files+' --mask '+mask_voro+' --output '+mosaic_image_file, log='mosaic-img-c'+str(c)+'.log', commandType='python')
    s.run(check=True)

    logger.info('Mosaic: residual image...')
    image_files = ' '.join([d.image_res.imagename for d in directions])
    mosaic_residual_file = 'img/mos-MFS-residual.fits'
    s.add('mosaic.py --image '+image_files+' --mask '+mask_voro+' --output '+mosaic_residual_file, log='mosaic-res-c'+str(c)+'.log', commandType='python')
    s.run(check=True)

    if c>=2:
        logger.info('Mosaic: low-res image...')
        image_files = ' '.join([d.image_low.imagename for d in directions])
        mosaic_image_low_file = 'img/mos-low-MFS-image.fits'
        s.add('mosaic.py --image '+image_files+' --mask '+mask_voro+' --output '+mosaic_image_low_file, log='mosaic-img-low-c'+str(c)+'.log', commandType='python')
        s.run(check=True)
    
        logger.info('Mosaic: high-res image...')
        image_files = ' '.join([d.image_high.imagename for d in directions])
        mosaic_image_high_file = 'img/mos-high-MFS-image.fits'
        s.add('mosaic.py --image '+image_files+' --mask '+mask_voro+' --output '+mosaic_image_high_file, log='mosaic-img-high-c'+str(c)+'.log', commandType='python')
        s.run(check=True)

    # prepare new skymodel
    lsm = lsmtool.load(directions[0].image.skymodel_cut)
    lsm.ungroup()
    for image in [d.image for d in directions[1:]]:
        lsm2 = lsmtool.load(image.skymodel_cut)
        lsm2.ungroup()
        lsm.concatenate(lsm2, keep='all')
    lsm.write('ddcal/images/c%02i/mos-sources-cut.txt' % c, format='makesourcedb', clobber=True)
    del lsm

    os.system('cp img/*M*MFS-image.fits img/mos*.fits ddcal/images/c%02i' % c )
    mosaic_image = lib_img.Image('ddcal/images/c%02i/mos-MFS-image.fits' % c, userReg = userReg)
    mosaic_image.makeMask(threshisl=3, atrous_do=True) # used in the faceting function

    # get noise, if larger than 95% of prev cycle: break
    rms_noise = mosaic_image.getNoise()
    logger.info('RMS noise: %f' % rms_noise)
    if rms_noise > rms_noise_pre: break
    rms_noise_pre = rms_noise<|MERGE_RESOLUTION|>--- conflicted
+++ resolved
@@ -143,11 +143,7 @@
 
     ### TTESTTESTTEST: DIE image
     #if c == 0:
-<<<<<<< HEAD
-    #    clean('init', MSs, size=(fwhm*2,fwhm*2), res='normal')
-=======
     #    clean('init', MSs, size=(fwhm*1.5,fwhm*1.5), res='normal')
->>>>>>> ccffbddc
     ###
 
     ### group into patches corresponding to the mask islands
