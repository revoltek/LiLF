--- conflicted
+++ resolved
@@ -467,11 +467,7 @@
         iter_ph_solint = lib_util.Sol_iterator([8, 4, 1])  # 32 or 16 or 8 * [8,4,1] s
         iter_amp_solint = lib_util.Sol_iterator([30, 20, 10])  # 32 or 16 or 8 * [30,20,10] s
         iter_amp2_solint = lib_util.Sol_iterator([120, 60])
-<<<<<<< HEAD
-        iter_ph_soltype = 'scalarphase' if (d.get_flux(freq_mid) < 5 and cmaj != 0) else 'scalarcomplexgain'#TEST 'diagonalphase'
-=======
         iter_ph_soltype = 'diagonalphase' if (d.get_flux(freq_mid) > 5 and cmaj > 0) else 'scalarphase'
->>>>>>> add65186
         logger.info('RMS noise (init): %f' % (rms_noise_pre))
         logger.info('MM ratio (init): %f' % (mm_ratio_pre))
 
