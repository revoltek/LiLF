--- conflicted
+++ resolved
@@ -300,27 +300,11 @@
 #    #MSs.run('taql "update $pathMS set CORRECTED_DATA = MODEL_DATA"', log='$nameMS_taql-c'+str(c)+'.log', commandType='general')
 #    #clean('onlyrestmodel-c'+str(c), MSs, size=(fwhm*2,fwhm*2), res='normal')
 #    ###
-<<<<<<< HEAD
-#
-#    # TEST without smoothing
-#    # Smoothing - ms:SUBTRACTED_DATA -> ms:SMOOTHED_DATA
-#    logger.info('BL-based smoothing...')
-#    MSs.run('BLsmooth.py -r -i SUBTRACTED_DATA -o SMOOTHED_DATA $pathMS', log='$nameMS_smooth-c'+str(c)+'.log', commandType='python')    
-=======
 
     # Smoothing - ms:SUBTRACTED_DATA -> ms:SMOOTHED_DATA
     logger.info('BL-based smoothing...')
     MSs.run('BLsmooth.py -r -i SUBTRACTED_DATA -o SMOOTHED_DATA $pathMS', log='$nameMS_smooth-c'+str(c)+'.log', commandType='python')    
 
-#    # TEST assuming no core calibration necessary
-#    # Calibration - ms:SMOOTHED_DATA
-#    logger.info('Core calibration...')
-#    MSs.run('DPPP '+parset_dir+'/DPPP-solTEC.parset msin=$pathMS msin.baseline="[CR]*&&;!RS210LBA;!RS310LBA;!RS509LBA;!RS508LBA;!RS409LBA;!RS208LBA;!RS307LBA" \
-#            sol.antennaconstraint=[[CS002LBA,CS003LBA,CS004LBA,CS005LBA,CS006LBA,CS007LBA]] \
-#            sol.solint=20 sol.nchan=40 sol.h5parm=$pathMS/cal-core-c'+str(c)+'.h5 sol.sourcedb='+skymodel_cl_skydb, \
-#            log='$nameMS_solTECcore-c'+str(c)+'.log', commandType='DPPP')
->>>>>>> 70b182c5
-#
 ##    # Calibration - ms:SMOOTHED_DATA
 ##    logger.info('Core calibration...')
 ##    MSs.run('DPPP '+parset_dir+'/DPPP-solTEC.parset msin=$pathMS msin.baseline="[CR]*&&;!RS210LBA;!RS310LBA;!RS509LBA;!RS508LBA;!RS409LBA;!RS208LBA;!RS307LBA" \
@@ -355,29 +339,6 @@
 ##                            log='losoto-collector-c'+str(c)+'.log', commandType="python", processors='max')
 ##    s.run(check = True)
 ##    lib_util.check_rm('cal-remote-c'+str(c)+'-*.h5')
-#
-#    # Calibration - ms:SMOOTHED_DATA
-#    logger.info('Gain calibration...')
-#    MSs.run('DPPP '+parset_dir+'/DPPP-solG.parset msin=$pathMS \
-#            sol.h5parm=$pathMS/cal-g-c'+str(c)+'.h5 sol.sourcedb='+skymodel_cl_skydb+' \
-#            sol.solint=10 sol.nchan=8 sol.smoothnessconstraint=10e6', \
-#            log='$nameMS_solG-c'+str(c)+'.log', commandType='DPPP')
-#
-#    # Plot solutions
-<<<<<<< HEAD
-#    lib_util.run_losoto(s, 'g-c'+str(c), [ms+'/cal-g-c'+str(c)+'.h5' for ms in MSs.getListStr()], \
-#                [parset_dir+'/losoto-plot-amp.parset', parset_dir+'/losoto-plot-ph.parset'])
-#    os.system('mv plots-g-c'+str(c)+' ddcal/plots')
-#    os.system('mv cal-g-c'+str(c)+'.h5 ddcal/solutions')
-=======
-#    for MS in MSs.getListObj():
-#        lib_util.run_losoto(s, 'remote-c'+str(c)+'-'+MS.nameMS, MS.pathMS+'/cal-remote-c'+str(c)+'.h5', \
-#                [parset_dir+'/losoto-plot-tec.parset'])
-#    os.system('mv plots-remote-c'+str(c)+'* ddcal/plots')
-#    s.add('H5parm_collector.py -V -s sol000 -o ddcal/solutions/cal-remote-c'+str(c)+'.h5 '+' '.join(glob.glob('cal-remote-c'+str(c)+'-*.h5')),\
-#                            log='losoto-collector-c'+str(c)+'.log', commandType="python", processors='max')
-#    s.run(check = True)
-#    lib_util.check_rm('cal-remote-c'+str(c)+'-*.h5')
 
     # Calibration - ms:SMOOTHED_DATA
     logger.info('Gain calibration...')
@@ -390,7 +351,6 @@
                 [parset_dir+'/losoto-plot-amp.parset', parset_dir+'/losoto-plot-ph.parset'])
     os.system('mv plots-g-c'+str(c)+' ddcal/plots')
     os.system('mv cal-g-c'+str(c)+'.h5 ddcal/solutions')
->>>>>>> 70b182c5
 
 #    ##############################################################
 #    # low S/N DIE corrections
