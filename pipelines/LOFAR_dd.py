#!/usr/bin/env python
# -*- coding: utf-8 -*-

# Pipeline for direction dependent calibration

import sys, os, glob, re
import numpy as np
import pyrap.tables as pt
import lsmtool

#######################################################
from LiLF import lib_ms, lib_img, lib_util, lib_log, lib_dd
logger_obj = lib_log.Logger('pipeline-dd.logger')
logger = lib_log.logger
s = lib_util.Scheduler(log_dir = logger_obj.log_dir, dry = False)

# parse parset
parset = lib_util.getParset()
parset_dir = parset.get('LOFAR_dd','parset_dir')
maxniter = parset.getint('LOFAR_dd','maxniter')
calFlux = parset.getfloat('LOFAR_dd','calFlux')
userReg = parset.get('model','userReg')

####################################################
MSs_self = lib_ms.AllMSs( glob.glob('mss/TC*[0-9].MS'), s )

# make beam
phasecentre = MSs_self.getListObj()[0].getPhaseCentre()
fwhm = MSs_self.getListObj()[0].getFWHM(freq='mid')

##########################
logger.info('Cleaning...')
#lib_util.check_rm('ddcal')
#os.makedirs('ddcal/masks')
#os.makedirs('ddcal/plots')
#os.makedirs('ddcal/images')
#os.makedirs('ddcal/skymodels')

def clean(p, MSs, size, res='normal', apply_beam=False):
    """
    p = patch name
    mss = list of mss to clean
    size = in deg of the image
    """
    # set pixscale and imsize
    pixscale = MSs.getListObj()[0].getResolution() 
    if res == 'normal':
        pixscale = float('%.1f'%(pixscale/2.))
    elif res == 'high':
        pixscale = float('%.1f'%(pixscale/4.))
    elif res == 'low':
        pass # no change

    imsize = [0,0]
    imsize[0] = int(size[0]*1.05/(pixscale/3600.)) # add 5%
    imsize[1] = int(size[1]*1.05/(pixscale/3600.)) # add 5%
    imsize[0] += imsize[0] % 2
    imsize[1] += imsize[1] % 2
    if imsize[0] < 64: imsize[0] == 64
    if imsize[1] < 64: imsize[1] == 64

    logger.debug('Image size: '+str(imsize)+' - Pixel scale: '+str(pixscale))

    if res == 'normal':
        weight = 'briggs 0'
        maxuv_l = None
    elif res == 'high':
        weight = 'briggs -0.7'
        maxuv_l = None
    elif res == 'low':
        weight = 'briggs 0'
        maxuv_l = 3500

    # clean 1
    logger.info('Cleaning ('+str(p)+')...')
    imagename = 'img/ddcal-'+str(p)
    lib_util.run_wsclean(s, 'wscleanA-'+str(p)+'.log', MSs.getStrWsclean(), name=imagename, size=imsize, scale=str(pixscale)+'arcsec', \
            weight=weight, niter=10000, no_update_model_required='', minuv_l=30, maxuv_l=maxuv_l, mgain=0.85, \
            baseline_averaging=5, parallel_deconvolution=256, \
            auto_threshold=20, join_channels='', fit_spectral_pol=2, channels_out=8)

    # make mask
    im = lib_img.Image(imagename+'-MFS-image.fits', userReg=userReg)
    im.makeMask(threshisl = 3)

    # clean 2
    # TODO: add -parallel-deconvolution when source lists can be saved (https://sourceforge.net/p/wsclean/tickets/141/)
    logger.info('Cleaning w/ mask ('+str(p)+')...')
    imagename = 'img/ddcalM-'+str(p)
    if apply_beam:
        lib_util.run_wsclean(s, 'wscleanB-'+str(p)+'.log', MSs.getStrWsclean(), name=imagename, save_source_list='', size=imsize, scale=str(pixscale)+'arcsec', \
            weight=weight, niter=100000, no_update_model_required='', minuv_l=30, maxuv_l=maxuv_l, mgain=0.85, \
            use_idg='', grid_with_beam='', use_differential_lofar_beam='', beam_aterm_update=400, \
            multiscale='', multiscale_scales='0,10,20', \
            auto_threshold=0.1, fits_mask=im.maskname, \
            join_channels='', fit_spectral_pol=2, channels_out=8)
    else:
        lib_util.run_wsclean(s, 'wscleanB-'+str(p)+'.log', MSs.getStrWsclean(), name=imagename, size=imsize, save_source_list='', scale=str(pixscale)+'arcsec', \
            weight=weight, niter=100000, no_update_model_required='', minuv_l=30, maxuv_l=maxuv_l, mgain=0.85, \
            baseline_averaging=5, auto_threshold=0.1, fits_mask=im.maskname, \
            join_channels='', fit_spectral_pol=2, channels_out=8)

    os.system('cat logs/wscleanA-'+str(p)+'.log logs/wscleanB-'+str(p)+'.log | grep "background noise"')


############################################################
# TEST: use SUBTRACTED_DATA (no pre-correction) or CORRECTED_DATA (DIE iono correction)?
logger.info('Copy data...')
if not os.path.exists('mss-dd'):
    os.makedirs('mss-dd')
    MSs_self.run('DPPP '+parset_dir+'/DPPP-avg.parset msin=$pathMS msout=mss-dd/$nameMS.MS msin.datacolumn=CORRECTED_DATA avg.freqstep=1 avg.timestep=1', \
                log='$nameMS_avg.log', commandType='DPPP')
MSs = lib_ms.AllMSs( glob.glob('mss-dd/TC*[0-9].MS'), s )
       
logger.info('Add columns...')
MSs.run('addcol2ms.py -m $pathMS -c CORRECTED_DATA,SUBTRACTED_DATA -i DATA', log='$nameMS_addcol.log', commandType='python')

##############################################################
# setup initial model
mosaic_image = lib_img.Image(sorted(glob.glob('self/images/wideM-[0-9]-MFS-image.fits'))[-1], userReg = userReg)
mosaic_image.selectCC()
# TEST:
mosaic_image = lib_img.Image('ddcal/images/c00/mos-MFS-image.fits', userReg = userReg)
rms_noise_pre = np.inf

for c in range(1,maxniter):
    logger.info('Starting cycle: %i' % c)
    directions = []

    lib_util.check_rm('img')
    os.makedirs('img')
    if not os.path.exists('ddcal/masks/regions-c%02i' % c): os.makedirs('ddcal/masks/regions-c%02i' % c)
    if not os.path.exists('ddcal/images/c%02i' % c): os.makedirs('ddcal/images/c%02i' % c)
    mask_voro = 'ddcal/masks/facets%02i.fits' % c

    ### TTESTTESTTEST: DIE image
    #if c == 0:
    #    clean('init', MSs, size=(fwhm,fwhm), res='normal')
    ############################

    ### group into patches corresponding to the mask islands
    # TODO: aggregate nearby sources. Expand mask?
    mask_cl = mosaic_image.imagename.replace('image.fits', 'mask-cl.fits')
    # this mask is with no user region, done isolate only bight compact sources
    if not os.path.exists(mask_cl): lib_img.make_mask.make_mask(image_name=mosaic_image.imagename, mask_name=mask_cl, threshisl=5)
    lsm = lsmtool.load(mosaic_image.skymodel_cut)
    lsm.group(mask_cl, root='Isl')

    ### select bright sources
    lsm.select('I >= %f Jy' % calFlux, aggregate='sum')
    lsm.setPatchPositions(method='wmean') # calculate patch weighted centre for tassellation
    for name, flux in zip(lsm.getPatchNames(), lsm.getColValues('I', aggregate='sum')):
        direction = lib_dd.Direction(name)
        position = [ lsm.getPatchPositions()[name][0].deg, lsm.getPatchPositions()[name][1].deg ]
        direction.set_position( position, cal=True )
        direction.set_flux(flux, cal=True)
        directions.append(direction)

    logger.info("Created %i bright sources" % len(directions))
    tot_flux = np.sum([d.flux_cal for d in directions])
    logger.info("Total flux of bright sources %i Jy" % tot_flux)
    
    # write file
    skymodel_cl = 'ddcal/skymodels/skymodel%02i_cluster.txt' % c
    lsm.write(skymodel_cl, format='makesourcedb', clobber=True)
    skymodel_cl_plot = 'ddcal/masks/skymodel%02i_cluster.png' % c
    lsm.plot(fileName=skymodel_cl_plot, labelBy='patch')

    # convert to blob
    skymodel_cl_skydb = skymodel_cl.replace('.txt','.skydb')
    lib_util.check_rm(skymodel_cl_skydb)
    s.add('makesourcedb outtype="blob" format="<" in="%s" out="%s"' % (skymodel_cl, skymodel_cl_skydb), log='makesourcedb_cl.log', commandType='general' )
    s.run(check=True)
    del lsm
    
    ### select the rest of the sources to be subtracted
    lsm = lsmtool.load(mosaic_image.skymodel_cut)
    lsm.group(mask_cl, root='Isl')
    lsm.select('I < %f Jy' % calFlux, aggregate='sum')
    lsm.ungroup()
    rest_field = lsm.getColValues('I')
    rest_field = np.sum(rest_field)
    logger.info("Total flux in rest field %i Jy" % rest_field)

    # write file
    skymodel_rest = 'ddcal/skymodels/skymodel%02i_rest.txt' % c
    lsm.write(skymodel_rest, format='makesourcedb', clobber=True)
    skymodel_rest_plot = 'ddcal/masks/skymodel%02i_rest.png' % c
    lsm.plot(fileName=skymodel_rest_plot, labelBy='patch')
       
    # convert to blob
    skymodel_rest_skydb = skymodel_rest.replace('.txt','.skydb')
    lib_util.check_rm(skymodel_rest_skydb)
    s.add('makesourcedb outtype="blob" format="<" in="%s" out="%s"' % (skymodel_rest, skymodel_rest_skydb), log='makesourcedb_rest.log', commandType='general')
    s.run(check=True)
    
    ### create regions (using cluster directions)
    logger.info("Create regions.")
    lsm = lsmtool.load(mosaic_image.skymodel_cut)
    lib_dd.make_voronoi_reg(directions, mosaic_image.maskname, \
            outdir_reg='ddcal/masks/regions-c%02i' % c, out_mask=mask_voro, png='ddcal/masks/voronoi%02i.png' % c)
    lsm.group('facet', facet=mask_voro, root='Isl_patch')
    [ d.add_mask_voro(mask_voro) for d in directions ]

    # write file
    skymodel_voro = 'ddcal/skymodels/skymodel%02i_voro.txt' % c
    lsm.write(skymodel_voro, format='makesourcedb', clobber=True)
    skymodel_voro_plot = 'ddcal/masks/skymodel%02i_voro.png' % c
    lsm.plot(fileName=skymodel_voro_plot, labelBy='patch')

    # convert to blob
    skymodel_voro_skydb = skymodel_voro.replace('.txt','.skydb')
    lib_util.check_rm(skymodel_voro_skydb)
    s.add('makesourcedb outtype="blob" format="<" in="%s" out="%s"' % (skymodel_voro, skymodel_voro_skydb), log='makesourcedb_voro.log', commandType='general')
    s.run(check=True)
    del lsm

    logger.debug("Islands' info:")
    for i, d in enumerate(directions):
        logger.info("%s: Flux=%f (coord: %s - size: %s deg)" % ( d.name, d.flux_cal, str(d.position_cal), str(d.size) ) )

    ################################################################

#    # Predict - ms:MODEL_DATA
#    logger.info('Add rest_field to MODEL_DATA...')
#    MSs.run('DPPP '+parset_dir+'/DPPP-predict.parset msin=$pathMS pre.sourcedb='+skymodel_rest_skydb,log='$nameMS_pre-c'+str(c)+'.log', commandType='DPPP')
#
#    # Empty dataset from faint sources (TODO: better corrupt with DDE solutions when available before subtract)
#    logger.info('Set SUBTRACTED_DATA = DATA - MODEL_DATA...')
#    MSs.run('taql "update $pathMS set SUBTRACTED_DATA = DATA - MODEL_DATA"', log='$nameMS_taql-c'+str(c)+'.log', commandType='general')
#
#    ### TESTTESTTEST: empty image with cals
#    MSs.run('taql "update $pathMS set CORRECTED_DATA = SUBTRACTED_DATA"', log='$nameMS_taql-c'+str(c)+'.log', commandType='general')
#    clean('onlycals-c'+str(c), MSs, size=(fwhm,fwhm), res='normal')
#    ########################################
#
#    # Smoothing - ms:SUBTRACTED_DATA -> ms:SMOOTHED_DATA
#    logger.info('BL-based smoothing...')
#    MSs.run('BLsmooth.py -f 1.0 -r -i SUBTRACTED_DATA -o SMOOTHED_DATA $pathMS', log='$nameMS_smooth-c'+str(c)+'.log', commandType='python')    
#
#    # Calibration - ms:SMOOTHED_DATA
#    logger.info('Calibrating...')
#    MSs.run('DPPP '+parset_dir+'/DPPP-solDD.parset msin=$pathMS ddecal.h5parm=$pathMS/cal-c'+str(c)+'.h5 ddecal.sourcedb='+skymodel_cl_skydb, \
#            log='$nameMS_solDD-c'+str(c)+'.log', commandType='DPPP')
#
#    # Plot solutions
#    lib_util.run_losoto(s, 'c'+str(c), [MS+'/cal-c'+str(c)+'.h5' for MS in MSs.getListStr()], [parset_dir+'/losoto-plot.parset'])
#    os.system('mv plots-c'+str(c)+'* ddcal/plots')

    ##############################################################
    # low S/N DIE corrections
    if c>=0:
<<<<<<< HEAD
        #logger.info('DIE calibration...')
        ## predict and corrupt each facet
        #logger.info('Reset MODEL_DATA...')
        #MSs.run('taql "update $pathMS set MODEL_DATA = 0"', log='$nameMS_taql-c'+str(c)+'.log', commandType='general')

        #for i, d in enumerate(directions):
        #    # predict - ms:MODEL_DATA
        #    logger.info('Patch '+d.name+': predict...')
        #    MSs.run('DPPP '+parset_dir+'/DPPP-predict.parset msin=$pathMS msout.datacolumn=MODEL_DATA_DIR pre.sourcedb='+skymodel_voro_skydb+' pre.sources='+d.name, \
        #        log='$nameMS_pre1-c'+str(c)+'-'+d.name+'.log', commandType='DPPP')
    
        #    # corrupt - ms:MODEL_DATA -> ms:MODEL_DATA
        #    logger.info('Patch '+d.name+': corrupt...')
        #    MSs.run('DPPP '+parset_dir+'/DPPP-corrupt.parset msin=$pathMS msin.datacolumn=MODEL_DATA_DIR msout.datacolumn=MODEL_DATA_DIR cor.parmdb=$pathMS/cal-c'+str(c)+'.h5 cor.direction=['+d.name+']', \
        #        log='$nameMS_corrupt1-c'+str(c)+'-'+d.name+'.log', commandType='DPPP')
        #
        #    logger.info('Patch '+d.name+': subtract...')
        #    MSs.run('taql "update $pathMS set MODEL_DATA = MODEL_DATA + MODEL_DATA_DIR"', log='$nameMS_taql-c'+str(c)+'-'+d.name+'.log', commandType='general')
=======
        logger.info('DIE calibration...')
       # # predict and corrupt each facet
       # logger.info('Reset MODEL_DATA...')
       # MSs.run('taql "update $pathMS set MODEL_DATA = 0"', log='$nameMS_taql-c'+str(c)+'.log', commandType='general')
       #
       # for i, d in enumerate(directions):
       #     # predict - ms:MODEL_DATA
       #     logger.info('Patch '+d.name+': predict...')
       #     MSs.run('DPPP '+parset_dir+'/DPPP-predict.parset msin=$pathMS msout.datacolumn=MODEL_DATA_DIR pre.sourcedb='+skymodel_voro_skydb+' pre.sources='+d.name, \
       #         log='$nameMS_pre1-c'+str(c)+'-'+d.name+'.log', commandType='DPPP')
    
       #     # corrupt - ms:MODEL_DATA -> ms:MODEL_DATA
       #     logger.info('Patch '+d.name+': corrupt...')
       #     MSs.run('DPPP '+parset_dir+'/DPPP-corrupt.parset msin=$pathMS msin.datacolumn=MODEL_DATA_DIR msout.datacolumn=MODEL_DATA_DIR cor.parmdb=$pathMS/cal-c'+str(c)+'.h5 cor.direction=['+d.name+']', \
       #         log='$nameMS_corrupt1-c'+str(c)+'-'+d.name+'.log', commandType='DPPP')
       # 
       #     logger.info('Patch '+d.name+': subtract...')
       #     MSs.run('taql "update $pathMS set MODEL_DATA = MODEL_DATA + MODEL_DATA_DIR"', log='$nameMS_taql-c'+str(c)+'-'+d.name+'.log', commandType='general')
>>>>>>> 167af8ea

        # Smoothing - ms:DATA -> ms:SMOOTHED_DATA
        logger.info('BL-based smoothing...')
        MSs.run('BLsmooth.py -f 1.0 -r -i DATA -o SMOOTHED_DATA $pathMS', log='$nameMS_smooth-c'+str(c)+'.log', commandType='python')    

        # Convert to circular - SMOOTHED_DATA -> SMOOTHED_DATA
        logger.info('Converting to circular...')
        MSs.run('mslin2circ.py -i $pathMS:SMOOTHED_DATA -o $pathMS:SMOOTHED_DATA', log='$nameMS_circ2lin.log', commandType='python', maxThreads=10)

        # FR Calibration - ms:SMOOTHED_DATA
        logger.info('Solving DIE FR...')
        MSs.run('DPPP '+parset_dir+'/DPPP-solDDg.parset msin=$pathMS ddecal.h5parm=$pathMS/calG1-c'+str(c)+'.h5', \
                log='$nameMS_solDDg1-c'+str(c)+'.log', commandType='DPPP')
    
        # Plot solutions
        lib_util.run_losoto(s, 'G1-c'+str(c), [MS+'/calG1-c'+str(c)+'.h5' for MS in MSs.getListStr()], \
                [parset_dir+'/losoto-plot-ph.parset', parset_dir+'/losoto-plot-amp.parset', parset_dir+'/losoto-fr.parset'])
        os.system('mv plots-G1-c'+str(c)+'* ddcal/plots')

        # Correct DIE FR - ms:DATA -> CORRECTED_DATA
        logger.info('DIE FR correct...')
<<<<<<< HEAD
        MSs.run('DPPP '+parset_dir+'/DPPP-cor.parset msin=$pathMS msin.datacolumn=DATA cor.parmdb=$pathMS/calG1-c'+str(c)+'.h5 cor.correction=rotationmeasure000', \
=======
        MSs.run('DPPP '+parset_dir+'/DPPP-cor.parset msin=$pathMS msin.datacolumn=DATA cor.parmdb=cal-G1-c'+str(c)+'.h5 cor.correction=rotationmeasure000', \
>>>>>>> 167af8ea
               log='$nameMS_corFR-c'+str(c)+'.log', commandType='DPPP')

        # Smoothing - ms:CORRECTED_DATA -> ms:SMOOTHED_DATA
        logger.info('BL-based smoothing...')
        MSs.run('BLsmooth.py -f 1.0 -r -i CORRECTED_DATA -o SMOOTHED_DATA $pathMS', log='$nameMS_smooth-c'+str(c)+'.log', commandType='python')    
    
        # DIE Calibration - ms:SMOOTHED_DATA
        logger.info('Solving DIE AMP...')
        MSs.run('DPPP '+parset_dir+'/DPPP-solDDg.parset msin=$pathMS ddecal.h5parm=$pathMS/calG2-c'+str(c)+'.h5', \
                log='$nameMS_solDDg2-c'+str(c)+'.log', commandType='DPPP')
    
        # Plot solutions
        lib_util.run_losoto(s, 'G2-c'+str(c), [MS+'/calG2-c'+str(c)+'.h5' for MS in MSs.getListStr()], \
                [parset_dir+'/losoto-plot-ph.parset', parset_dir+'/losoto-plot-amp.parset', parset_dir+'/losoto-amp.parset'])
        os.system('mv plots-G2-c'+str(c)+'* ddcal/plots')

        # Correct DIE AMP - ms:CORRECTED_DATA -> ms:CORRECTED_DATA
        logger.info('DIE AMP correct...')
        MSs.run('DPPP '+parset_dir+'/DPPP-cor.parset msin=$pathMS cor.parmdb=cal-G2-c'+str(c)+'.h5 cor.correction=amplitudeSmooth', \
               log='$nameMS_corAMP-c'+str(c)+'.log', commandType='DPPP')

        sys.exit()

    ###########################################################
    # Empty the dataset
    logger.info('Set SUBTRACTED_DATA = DATA...')
    MSs.run('taql "update $pathMS set SUBTRACTED_DATA = DATA"', log='$nameMS_taql-c'+str(c)+'.log', commandType='general')

    logger.info('Subtraction...')
    for i, d in enumerate(directions):
        
        # TODO: use this command once tested
        #MSs.run('DPPP '+parset_dir+'/DPPP-predict.parset msin=$pathMS msout.datacolumn=SUBTRACTED_DATA pre.operation=sub pre.sourcedb='+skymodel_voro_skydb+' pre.sources='+d.name+ \
        #            ' pre.applycal.parmdb=$pathMS/cal-c'+str(c)+'.h5 pre.applycal.direction=['+d.name+']', \
        #            log='$nameMS_pre1-c'+str(c)+'-'+d.name+'.log', commandType='DPPP')
        
        # predict - ms:MODEL_DATA
        logger.info('Patch '+d.name+': predict...')
        MSs.run('DPPP '+parset_dir+'/DPPP-predict.parset msin=$pathMS pre.sourcedb='+skymodel_voro_skydb+' pre.sources='+d.name, \
                log='$nameMS_pre1-c'+str(c)+'-'+d.name+'.log', commandType='DPPP')
    
        # corrupt - ms:MODEL_DATA -> ms:MODEL_DATA
        logger.info('Patch '+d.name+': corrupt...')
        MSs.run('DPPP '+parset_dir+'/DPPP-corrupt.parset msin=$pathMS cor.parmdb=$pathMS/cal-c'+str(c)+'.h5 cor.direction=['+d.name+']', \
                log='$nameMS_corrupt1-c'+str(c)+'-'+d.name+'.log', commandType='DPPP')
        
        logger.info('Patch '+d.name+': subtract...')
        MSs.run('taql "update $pathMS set SUBTRACTED_DATA = SUBTRACTED_DATA - MODEL_DATA"', log='$nameMS_taql-c'+str(c)+'-'+d.name+'.log', commandType='general')

    ### TESTTESTTEST: empty image
    MSs.run('taql "update $pathMS set CORRECTED_DATA = SUBTRACTED_DATA"', log='$nameMS_taql-c'+str(c)+'.log', commandType='general')
    clean('empty-c'+str(c), MSs, size=(fwhm,fwhm), res='normal')
    ##############################

    # Add back 
    logger.info('Facet imaging...')
    for i, d in enumerate(directions):
        #TODO: see if we can phase shift and average before predict-corrupt=correct
        # predict - ms:MODEL_DATA
        logger.info('Patch '+d.name+': predict...')
        MSs.run('DPPP '+parset_dir+'/DPPP-predict.parset msin=$pathMS pre.sourcedb='+skymodel_voro_skydb+' pre.sources='+d.name, \
                   log='$nameMS_pre2-c'+str(c)+'-'+d.name+'.log', commandType='DPPP')

        # corrupt - ms:MODEL_DATA -> ms:MODEL_DATA
        logger.info('Patch '+d.name+': corrupt...')
        MSs.run('DPPP '+parset_dir+'/DPPP-corrupt.parset msin=$pathMS cor.parmdb=$pathMS/cal-c'+str(c)+'.h5 cor.direction=['+d.name+']', \
                 log='$nameMS_corrupt2-c'+str(c)+'-'+d.name+'.log', commandType='DPPP')

        logger.info('Patch '+d.name+': add...')
        MSs.run('taql "update $pathMS set CORRECTED_DATA = SUBTRACTED_DATA + MODEL_DATA"', log='$nameMS_taql-c'+str(c)+'-'+d.name+'.log', commandType='general')

        # DD-correct - ms:CORRECTED_DATA -> ms:CORRECTED_DATA
        logger.info('Patch '+d.name+': correct...')
        MSs.run('DPPP '+parset_dir+'/DPPP-cor.parset msin=$pathMS cor.parmdb=$pathMS/cal-c'+str(c)+'.h5 cor.direction=['+d.name+']', \
               log='$nameMS_cor-c'+str(c)+'-'+d.name+'.log', commandType='DPPP')

        logger.info('Patch '+d.name+': phase shift and avg...')
        lib_util.check_rm('mss-dir')
        os.makedirs('mss-dir')
        MSs.run('DPPP '+parset_dir+'/DPPP-shiftavg.parset msin=$pathMS msout=mss-dir/$nameMS.MS msin.datacolumn=CORRECTED_DATA \
                shift.phasecenter=['+str(d.position_facet[0])+'deg,'+str(d.position_facet[1])+'deg\]', \
                log='$nameMS_shift-c'+str(c)+'-'+d.name+'.log', commandType='DPPP')
        
        logger.info('Patch '+d.name+': imaging...')
        clean(d.name, lib_ms.AllMSs( glob.glob('mss-dir/*MS'), s ), size=d.size, apply_beam = c==maxniter )

        # TEST: if one wants to make a low-res patch
        if c>1:
            logger.info('Patch '+d.name+': imaging high-res...')
            clean(d.name+'-high', lib_ms.AllMSs( glob.glob('mss-dir/*MS'), s ), size=d.size, res='high')
            logger.info('Patch '+d.name+': predict high-res...')
            # predict - ms:MODEL_DATA
            s.add('makesourcedb outtype="blob" format="<" in="%s" out="%s"' % \
                    ('img/ddcalM-'+d.name+'-high-sources.txt', 'img/ddcalM-'+d.name+'-high-sources.skydb'), log='makesourcedb_'+d.name+'.log', commandType='general' )
            s.run(check=True)
            MSs.run('DPPP '+parset_dir+'/DPPP-predict.parset msin=$pathMS pre.sourcedb=img/ddcalM-'+d.name+'-high-sources.skydb pre.sources='+d.name, \
                    log='$nameMS_pre1-c'+str(c)+'-'+d.name+'.log', commandType='DPPP')
            logger.info('Patch '+d.name+': subtract high-res...')
            MSs.run('taql "update $pathMS set CORRECTED_DATA = CORRECTED_DATA - MODEL_DATA"', log='$nameMS_taql-c'+str(c)+'-'+d.name+'.log', commandType='general')
            logger.info('Patch '+d.name+': imaging low-res...')
            clean(d.name+'-low', lib_ms.AllMSs( glob.glob('mss-dir/*MS'), s ), size=d.size, res='low', apply_beam = c==maxniter )

    ##############################################################
    # Mosaiching

    # reorder in increasing isl_num order
    isl_nums = [d.isl_num for d in directions]
    directions = [d for _, d in sorted(zip(isl_nums,directions))]

    for d in directions:
        d.image = lib_img.Image('img/ddcalM-%s-MFS-image.fits' % d.name, userReg = userReg)
        d.image_res = lib_img.Image('img/ddcalM-%s-MFS-residual.fits' % d.name, userReg = userReg)
        d.image_low = lib_img.Image('img/ddcalM-%s-low-MFS-image.fits' % d.name, userReg = userReg)
        d.image_high = lib_img.Image('img/ddcalM-%s-high-MFS-image.fits' % d.name, userReg = userReg)

        # restrict skymodel to facet
        d.image.selectCC()
        lsm = lsmtool.load(d.image.skymodel_cut)
        lsm.group('facet', facet=mask_voro, root='Isl_patch' )
        lsm.select('Patch = Isl_patch_%i' % d.isl_num )
        lsm.write(d.image.skymodel_cut, format='makesourcedb', clobber=True)

    logger.info('Mosaic: image...')
    image_files = ' '.join([d.image.imagename for d in directions])
    mosaic_imagename = 'img/mos-MFS-image.fits'
    s.add('mosaic.py --image '+image_files+' --mask '+mask_voro+' --output '+mosaic_imagename, log='mosaic-img-c'+str(c)+'.log', commandType='python')
    s.run(check=True)

    logger.info('Mosaic: residual image...')
    image_files = ' '.join([d.image_res.imagename for d in directions])
    mosaic_residual = 'img/mos-MFS-residual.fits'
    s.add('mosaic.py --image '+image_files+' --mask '+mask_voro+' --output '+mosaic_residual, log='mosaic-res-c'+str(c)+'.log', commandType='python')
    s.run(check=True)

    if c>1:
        logger.info('Mosaic: low-res image...')
        image_files = ' '.join([d.image_low.imagename for d in directions])
        mosaic_residual = 'img/mos-low-MFS-image.fits'
        s.add('mosaic.py --image '+image_files+' --mask '+mask_voro+' --output '+mosaic_residual, log='mosaic-img-low-c'+str(c)+'.log', commandType='python')
        s.run(check=True)
    
        logger.info('Mosaic: high-res image...')
        image_files = ' '.join([d.image_high.imagename for d in directions])
        mosaic_residual = 'img/mos-high-MFS-image.fits'
        s.add('mosaic.py --image '+image_files+' --mask '+mask_voro+' --output '+mosaic_residual, log='mosaic-img-high-c'+str(c)+'.log', commandType='python')
        s.run(check=True)

    # prepare new skymodel
    lsm = lsmtool.load(directions[0].image.skymodel_cut)
    for image in [d.image for d in directions[1:]]:
        lsm2 = lsmtool.load(image.skymodel_cut)
        lsm.concatenate(lsm2)
    lsm.write('ddcal/images/c%02i/mos-sources-cut.txt' % c, format='makesourcedb', clobber=True)
    del lsm

    os.system('cp img/*M*MFS-image.fits img/mos*.fits ddcal/images/c%02i' % c )
    mosaic_image = lib_img.Image('ddcal/images/c%02i/mos-MFS-image.fits' % c, userReg = userReg)
    mosaic_image.makeMask(threshisl=3, atrous_do=True) # used in the faceting function

    # get noise, if larger than 95% of prev cycle: break
    rms_noise = lib_img.Image(mosaic_residual).getNoise()
    logger.info('RMS noise: %f' % rms_noise)
    if rms_noise > rms_noise_pre: break
    rms_noise_pre = rms_noise<|MERGE_RESOLUTION|>--- conflicted
+++ resolved
@@ -250,26 +250,6 @@
     ##############################################################
     # low S/N DIE corrections
     if c>=0:
-<<<<<<< HEAD
-        #logger.info('DIE calibration...')
-        ## predict and corrupt each facet
-        #logger.info('Reset MODEL_DATA...')
-        #MSs.run('taql "update $pathMS set MODEL_DATA = 0"', log='$nameMS_taql-c'+str(c)+'.log', commandType='general')
-
-        #for i, d in enumerate(directions):
-        #    # predict - ms:MODEL_DATA
-        #    logger.info('Patch '+d.name+': predict...')
-        #    MSs.run('DPPP '+parset_dir+'/DPPP-predict.parset msin=$pathMS msout.datacolumn=MODEL_DATA_DIR pre.sourcedb='+skymodel_voro_skydb+' pre.sources='+d.name, \
-        #        log='$nameMS_pre1-c'+str(c)+'-'+d.name+'.log', commandType='DPPP')
-    
-        #    # corrupt - ms:MODEL_DATA -> ms:MODEL_DATA
-        #    logger.info('Patch '+d.name+': corrupt...')
-        #    MSs.run('DPPP '+parset_dir+'/DPPP-corrupt.parset msin=$pathMS msin.datacolumn=MODEL_DATA_DIR msout.datacolumn=MODEL_DATA_DIR cor.parmdb=$pathMS/cal-c'+str(c)+'.h5 cor.direction=['+d.name+']', \
-        #        log='$nameMS_corrupt1-c'+str(c)+'-'+d.name+'.log', commandType='DPPP')
-        #
-        #    logger.info('Patch '+d.name+': subtract...')
-        #    MSs.run('taql "update $pathMS set MODEL_DATA = MODEL_DATA + MODEL_DATA_DIR"', log='$nameMS_taql-c'+str(c)+'-'+d.name+'.log', commandType='general')
-=======
         logger.info('DIE calibration...')
        # # predict and corrupt each facet
        # logger.info('Reset MODEL_DATA...')
@@ -288,7 +268,6 @@
        # 
        #     logger.info('Patch '+d.name+': subtract...')
        #     MSs.run('taql "update $pathMS set MODEL_DATA = MODEL_DATA + MODEL_DATA_DIR"', log='$nameMS_taql-c'+str(c)+'-'+d.name+'.log', commandType='general')
->>>>>>> 167af8ea
 
         # Smoothing - ms:DATA -> ms:SMOOTHED_DATA
         logger.info('BL-based smoothing...')
@@ -310,11 +289,7 @@
 
         # Correct DIE FR - ms:DATA -> CORRECTED_DATA
         logger.info('DIE FR correct...')
-<<<<<<< HEAD
-        MSs.run('DPPP '+parset_dir+'/DPPP-cor.parset msin=$pathMS msin.datacolumn=DATA cor.parmdb=$pathMS/calG1-c'+str(c)+'.h5 cor.correction=rotationmeasure000', \
-=======
         MSs.run('DPPP '+parset_dir+'/DPPP-cor.parset msin=$pathMS msin.datacolumn=DATA cor.parmdb=cal-G1-c'+str(c)+'.h5 cor.correction=rotationmeasure000', \
->>>>>>> 167af8ea
                log='$nameMS_corFR-c'+str(c)+'.log', commandType='DPPP')
 
         # Smoothing - ms:CORRECTED_DATA -> ms:SMOOTHED_DATA
