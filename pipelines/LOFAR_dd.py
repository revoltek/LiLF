#!/usr/bin/env python
# -*- coding: utf-8 -*-

# Pipeline for direction dependent calibration

import sys, os, glob, re
import numpy as np
import pyrap.tables as pt
import lsmtool

#######################################################
from LiLF import lib_ms, lib_img, lib_util, lib_log, lib_dd
lib_log.set_logger('pipeline-dd.logger')
logger = lib_log.logger
s = lib_util.Scheduler(dry = False)

# parse parset
parset = lib_util.getParset()
parset_dir = parset.get('dd','parset_dir')
maxniter = parset.getint('dd','maxniter')
userReg = parset.get('model','userReg')

####################################################
MSs = lib_ms.AllMSs( glob.glob('mss/TC*[0-9].MS'), s )

# make beam
phasecentre = MSs.getListObj()[0].getPhaseCentre()
MSs.getListObj()[0].makeBeamReg('self/beam.reg', to_null=True) # SPARSE: go to 12 deg, first null - OUTER: go to 7 deg, first null
beamReg = 'self/beam.reg'

##########################
logger.info('Cleaning...')
lib_util.check_rm('ddcal')
os.makedirs('ddcal/masks')
os.makedirs('ddcal/plots')
os.makedirs('ddcal/images')
os.makedirs('ddcal/skymodels')

def clean(p, MSs, size=2.):
    """
    p = patch name
    mss = list of mss to clean
    size = in deg of the image
    """
    # set pixscale and imsize
    pixscale = MSs.getListObj()[0].getResolution()/3.
    imsize = int(size/(pixscale/3600.))

    if imsize < 512:
        imsize = 512

    if imsize % 2 == 1: imsize += 1 # make even

    logger.debug('Image size: '+str(imsize)+' - Pixel scale: '+str(pixscale))

    # clean 1
    logger.info('Cleaning ('+str(p)+')...')
    imagename = 'img/ddcal-'+str(p)
    s.add('wsclean -reorder -name ' + imagename + ' -size '+str(imsize)+' '+str(imsize)+' \
            -mem 90 -j '+str(s.max_processors)+' -baseline-averaging 2.0 \
            -scale '+str(pixscale)+'arcsec -weight briggs 0. -niter 100000 -no-update-model-required -mgain 0.9 -pol I \
            -join-channels -fit-spectral-pol 2 -channels-out 10 \
            -auto-threshold 20 -minuv-l 30 '+MSs.getStrWsclean(), \
            log='wsclean-'+str(p)+'.log', commandType='wsclean', processors='max')
    s.run(check=True)

    # make mask
    im = lib_img.Image(imagename+'-MFS-image.fits', userReg=userReg)
    im.makeMask(threshisl = 3)

    # clean 2
    #-multiscale -multiscale-scale-bias 0.5 \
    #-auto-mask 3 -rms-background-window 40 -rms-background-method rms-with-min \
    logger.info('Cleaning w/ mask ('+str(p)+')...')
    imagename = 'img/ddcalM-'+str(p)
    s.add('wsclean -reorder -name ' + imagename + ' -size '+str(imsize)+' '+str(imsize)+' \
            -mem 90 -j '+str(s.max_processors)+' -baseline-averaging 2.0 \
            -scale '+str(pixscale)+'arcsec -weight briggs 0. -niter 1000000 -no-update-model-required -mgain 0.8 -pol I \
            -join-channels -fit-spectral-pol 2 -channels-out 10 \
            -auto-threshold 0.1 -save-source-list -minuv-l 30 -fits-mask '+im.maskname+' '+MSs.getStrWsclean(), \
            log='wscleanM-'+str(p)+'.log', commandType='wsclean', processors='max')
    s.run(check=True)
    os.system('cat logs/wscleanM-'+str(p)+'.log | grep "background noise"')

    return imagename


############################################################
logger.info('Copy data...')
if not os.path.exists('mss-dd'):
    os.makedirs('mss-dd')
    MSs.run('DPPP '+parset_dir+'/DPPP-avg.parset msin=$pathMS msout=mss-dd/$nameMS.MS msin.datacolumn=CORRECTED_DATA avg.freqstep=1 avg.timestep=1', \
                log='$nameMS_avg.log', commandType='DPPP')
MSs = lib_ms.AllMSs( glob.glob('mss-dd/TC*[0-9].MS'), s )
       
logger.info('Add columns...')
MSs.run('addcol2ms.py -m $pathMS -c CORRECTED_DATA,SUBTRACTED_DATA', log='$nameMS_addcol.log', commandType='python')

##############################################################
logger.info('BL-based smoothing...')
MSs.run('BLsmooth.py -f 1.0 -r -i DATA -o SMOOTHED_DATA $pathMS', log='$nameMS_smooth.log', commandType='python')

# setup initial model
mosaic_image = lib_img.Image(sorted(glob.glob('self/images/wideM-[0-9]-MFS-image.fits'))[-1], userReg = userReg)
mosaic_image.selectCC()
rms_noise_pre = np.inf

for c in xrange(maxniter):
    logger.info('Starting cycle: %i' % c)

    lib_util.check_rm('img')
    os.makedirs('img')
    os.makedirs('ddcal/images/c%02i/regions' % c)
    mask = 'ddcal/masks/facets%02i.fits' % c

    ### group into patches of similar flux
    lsm = lsmtool.load(mosaic_image.skymodel_cut)
    lsm.group('tessellate', targetFlux='20Jy', root='Dir', applyBeam=False, method = 'wmean', pad_index=True)
    lsm.setPatchPositions(method='wmean')
    directions = lsm.getPatchPositions()
    patches = lsm.getPatchNames()
    logger.info("Created %i directions." % len(patches))

    # write file
    skymodel_cl = 'ddcal/skymodels/skymodel%02i_cluster.txt' % c
    lsm.write(skymodel_cl, format='makesourcedb', clobber=True)
    skymodel_cl_plot = 'ddcal/skymodels/skymodel%02i_cluster.png' % c
    lsm.plot(fileName=skymodel_cl_plot, labelBy='patch')

    # convert to blob
    skymodel_cl_skydb = skymodel_cl.replace('.txt','.skydb')
    lib_util.check_rm(skymodel_cl_skydb)
    s.add('makesourcedb outtype="blob" format="<" in="%s" out="%s"' % (skymodel_cl, skymodel_cl_skydb), log='makesourcedb_cl.log', commandType='general' )
    s.run(check=True)

    ### create regions (using cluster directions)
    logger.info("Create regions.")
<<<<<<< HEAD
    lib_dd.make_voronoi_reg(directions, mosaic_image.maskname, outdir_reg='ddcal/images/c%02i/regions/' % c, out_mask='ddcal/masks/facets%02i.fits' % c, beam_reg='', png='ddcal/skymodels/voronoi%02i.png' % c)
    lsm.group('facet', facet='ddcal/masks/facets%02i.fits' % c)
=======
    lib_dd.make_voronoi_reg(directions, mosaic_image.maskname, outdir_reg='ddcal/images/c%02i/regions/' % c, out_mask=mask, png='ddcal/skymodels/voronoi%02i.png' % c)
    lsm.group('facet', facet=mask, root='Dir')
>>>>>>> 3822f980
    sizes = lsm.getPatchSizes(units='degree')

    # write file
    skymodel_voro = 'ddcal/skymodels/skymodel%02i_voro.txt' % c
    lsm.write(skymodel_voro, format='makesourcedb', clobber=True)
    skymodel_voro_plot = 'ddcal/skymodels/skymodel%02i_voro.png' % c
    lsm.plot(fileName=skymodel_voro_plot, labelBy='patch')

    # convert to blob
    skymodel_voro_skydb = skymodel_voro.replace('.txt','.skydb')
    lib_util.check_rm(skymodel_voro_skydb)
    s.add('makesourcedb outtype="blob" format="<" in="%s" out="%s"' % (skymodel_voro, skymodel_voro_skydb), log='makesourcedb_voro.log', commandType='general')
    s.run(check=True)

    del lsm

    ################################################################
    # Calibration
    logger.info('Calibrating...')
    MSs.run('DPPP '+parset_dir+'/DPPP-solDD.parset msin=$pathMS ddecal.h5parm=$pathMS/cal-c'+str(c)+'.h5 ddecal.sourcedb='+skymodel_cl_skydb, \
            log='$nameMS_solDD-c'+str(c)+'.log', commandType='DPPP')

    # Plot solutions
    logger.info('Running losoto...')
    lib_util.run_losoto(s, 'c'+str(c), [MS+'/cal-c'+str(c)+'.h5' for MS in MSs.getListStr()], [parset_dir+'/losoto-plot.parset'])
    os.system('mv plots-c'+str(c)+'* ddcal/plots')

   ###########################################################
   # Empty the dataset
    logger.info('Set SUBTRACTED_DATA = DATA...')
    MSs.run('taql "update $pathMS set SUBTRACTED_DATA = DATA"', log='$nameMS_taql1-c'+str(c)+'.log', commandType='general')

    logger.info('Subtraction...')
    MSs.run('DPPP '+parset_dir+'/DPPP-sub.parset msin=$pathMS sub.applycal.parmdb=$pathMS/cal-c'+str(c)+'.h5 sub.sourcedb='+skymodel_voro_skydb, \
                   log='$nameMS_sub-c'+str(c)+'.log', commandType='DPPP')

    ## TODO: test
    #logger.info('Empty imaging')
    #s.add('wsclean -reorder -name img/testSUB -size 5000 5000 -mem 90 -j '+str(s.max_processors)+' -baseline-averaging 2.0 \
    #        -scale 10arcsec -weight briggs 0.0 -niter 100000 -no-update-model-required -maxuv-l 5000 -mgain 0.9 \
    #        -pol I -join-channels -fit-spectral-pol 2 -channels-out 10 -auto-threshold 20 -minuv-l 30 -data-column SUBTRACTED_DATA '+MSs.getStrWsclean(), \
    #        log='wsclean-c'+str(c)+'.log', commandType='wsclean', processors='max')
    #s.run(check=True)

    for i, p in enumerate(patches):

        # add back single path - ms:SUBTRACTED_DATA -> ms:CORRECTED_DATA
        logger.info('Patch '+p+': add back...')
        MSs.run('DPPP '+parset_dir+'/DPPP-add.parset msin=$pathMS add.applycal.parmdb=$pathMS/cal-c'+str(c)+'.h5 add.sourcedb='+skymodel_voro_skydb+' add.directions=[['+p+']]', \
                   log='$nameMS_add-c'+str(c)+'-p'+str(p)+'.log', commandType='DPPP')

        # DD-correct - ms:CORRECTED_DATA -> ms:CORRECTED_DATA
        logger.info('Patch '+p+': correct...')
        MSs.run('DPPP '+parset_dir+'/DPPP-cor.parset msin=$pathMS cor1.parmdb=$pathMS/cal-c'+str(c)+'.h5 cor1.direction=['+p+']', \
               log='$nameMS_cor-c'+str(c)+'-p'+str(p)+'.log', commandType='DPPP')

        logger.info('Patch '+p+': phase shift and avg...')
        lib_util.check_rm('mss-dir')
        os.makedirs('mss-dir')
        phasecentre = directions[p]
        MSs.run('DPPP '+parset_dir+'/DPPP-shiftavg.parset msin=$pathMS msout=mss-dir/$nameMS.MS msin.datacolumn=CORRECTED_DATA \
                shift.phasecenter=['+str(phasecentre[0].degree)+'deg,'+str(phasecentre[1].degree)+'deg\]', \
                log='$nameMS_shift-c'+str(c)+'-p'+str(p)+'.log', commandType='DPPP')
        
        logger.info('Patch '+p+': imaging...')
        clean(p, lib_ms.AllMSs( glob.glob('mss-dir/*MS'), s ), size=sizes[i])

    ##############################################################
    # Mosaiching

    directions = []
    for image, region in zip( sorted(glob.glob('img/ddcalM-Dir*MFS-image.fits')), sorted(glob.glob('ddcal/images/c%02i/regions/Dir*' % c)) ):
        directions.append( Image(image, regionFacet = region, user_mask = user_mask) )

    logger.info('Mosaic: image...')
    images = ' '.join([image.imagename for image in directions])
    mosaic_imagename = 'img/mos-MFS-image.fits'
    s.add('mosaic.py --image '+images+' --mask '+mask+' --output '+mosaic_imagename, log='mosaic-img-c'+str(c)+'.log', commandType='python')
    s.run(check=True)

    logger.info('Mosaic: residuals...')
    images = ' '.join([image.imagename.replace('image', 'residual') for image in directions])
    mosaic_residual = 'img/mos-MFS-residual.fits'
    s.add('mosaic.py --image '+images+' --mask '+mask+' --output '+mosaic_residual, log='mosaic-res-c'+str(c)+'.log', commandType='python')
    s.run(check=True)

    # prepare new skymodel
    skymodels = []
    for image in directions:
        image.select_cc()
        skymodels.append(image.skymodel_cut)
    lsm = lsmtool.load(skymodels[0])
    for skymodel in skymodels[1:]:
        lsm2 = lsmtool.load(skymodel)
        lsm.concatenate(lsm2)
    lsm.write('ddcal/images/c%02i/mos-sources-cut.txt' % c, format='makesourcedb', clobber=True)

    os.system('cp img/*M*MFS-image.fits img/mos-MFS-image.fits img/mos-MFS-residual.fits ddcal/images/c%02i' % c )
    mosaic_image = Image('ddcal/images/c%02i/mos-MFS-image.fits' % c, user_mask = user_mask)

    # get noise, if larger than 95% of prev cycle: break
    rms_noise = lib_img.Image(mosaic_residual).getNoise()
    logger.info('RMS noise: %f' % rms_noise)
    if rms_noise > 0.95 * rms_noise_pre: break
    rms_noise_pre = rms_noise<|MERGE_RESOLUTION|>--- conflicted
+++ resolved
@@ -135,13 +135,8 @@
 
     ### create regions (using cluster directions)
     logger.info("Create regions.")
-<<<<<<< HEAD
-    lib_dd.make_voronoi_reg(directions, mosaic_image.maskname, outdir_reg='ddcal/images/c%02i/regions/' % c, out_mask='ddcal/masks/facets%02i.fits' % c, beam_reg='', png='ddcal/skymodels/voronoi%02i.png' % c)
-    lsm.group('facet', facet='ddcal/masks/facets%02i.fits' % c)
-=======
     lib_dd.make_voronoi_reg(directions, mosaic_image.maskname, outdir_reg='ddcal/images/c%02i/regions/' % c, out_mask=mask, png='ddcal/skymodels/voronoi%02i.png' % c)
     lsm.group('facet', facet=mask, root='Dir')
->>>>>>> 3822f980
     sizes = lsm.getPatchSizes(units='degree')
 
     # write file
