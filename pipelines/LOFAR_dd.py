#!/usr/bin/env python
# -*- coding: utf-8 -*-

# Pipeline for direction dependent calibration

import sys, os, glob, re
import numpy as np
import pyrap.tables as pt
import lsmtool

#######################################################
from LiLF import lib_ms, lib_img, lib_util, lib_log, lib_dd
logger_obj = lib_log.Logger('pipeline-dd.logger')
logger = lib_log.logger
s = lib_util.Scheduler(log_dir = logger_obj.log_dir, dry = False)

# parse parset
parset = lib_util.getParset()
parset_dir = parset.get('dd','parset_dir')
maxniter = parset.getint('dd','maxniter')
userReg = parset.get('model','userReg')

####################################################
MSs = lib_ms.AllMSs( glob.glob('mss/TC*[0-9].MS'), s )

# make beam
phasecentre = MSs.getListObj()[0].getPhaseCentre()
MSs.getListObj()[0].makeBeamReg('self/beam.reg', to_null=True) # SPARSE: go to 12 deg, first null - OUTER: go to 7 deg, first null
beamReg = 'self/beam.reg'

##########################
logger.info('Cleaning...')
lib_util.check_rm('ddcal')
os.makedirs('ddcal/masks')
os.makedirs('ddcal/plots')
os.makedirs('ddcal/images')
os.makedirs('ddcal/skymodels')

def clean(p, MSs, size=2., apply_beam=False):
    """
    p = patch name
    mss = list of mss to clean
    size = in deg of the image
    """
    # set pixscale and imsize
    pixscale = MSs.getListObj()[0].getResolution()/3.
    imsize = int(size/(pixscale/3600.))

    if imsize < 512:
        imsize = 512

    if imsize % 2 == 1: imsize += 1 # make even

    logger.debug('Image size: '+str(imsize)+' - Pixel scale: '+str(pixscale))

    # clean 1
    logger.info('Cleaning ('+str(p)+')...')
    imagename = 'img/ddcal-'+str(p)
<<<<<<< HEAD
    s.add('wsclean -reorder -temp-dir /dev/shm -name ' + imagename + ' -size '+str(imsize)+' '+str(imsize)+' -j '+str(s.max_processors)+' \
            -scale '+str(pixscale)+'arcsec -weight briggs -0.5 -niter 100000 -update-model-required -minuv-l 30 -mgain 0.85 -clean-border 1 \
            -auto-threshold 20 '+idg_parms+' \
            -join-channels -fit-spectral-pol 2 -channels-out 10 -save-source-list '+MSs.getStrWsclean(), \
            log='wsclean-'+str(p)+'.log', commandType='wsclean', processors='max')
    s.run(check=True)
=======
    lib_util.run_wsclean(s, 'wscleanA-'+str(p)+'.log', MSs.getStrWsclean(), name=imagename, size=imsize, scale=str(pixscale)+'arcsec', \
            weight='briggs -0.5', niter=10000, update_model_required='', minuv_l=30, mgain=0.85, \
            auto_threshold=20, join_channels='', fit_spectral_pol=2, channels_out=10, save_source_list='')
    #s.add('wsclean -reorder -temp-dir /dev/shm -name ' + imagename + ' -size '+str(imsize)+' '+str(imsize)+' -j '+str(s.max_processors)+' \
    #        -scale '+str(pixscale)+'arcsec -weight briggs -0.5 -niter 100000 -no-update-model-required -minuv-l 30 -mgain 0.85 -clean-border 1 \
    #        -auto-threshold 20 '+idg_parms+' -baseline-averaging 5 \
    #        -join-channels -fit-spectral-pol 2 -channels-out 10 -save-source-list '+MSs.getStrWsclean(), \
    #        log='wsclean-'+str(p)+'.log', commandType='wsclean', processors='max')
    #s.run(check=True)
>>>>>>> 1f4a75da

    # make mask
    im = lib_img.Image(imagename+'-MFS-image.fits', userReg=userReg)
    os.system('mv %s %s' % (im.skymodel, im.skymodel+'-first') ) # copy the source list
    im.makeMask(threshisl = 3)

    # clean 2
    logger.info('Cleaning w/ mask ('+str(p)+')...')
    if apply_beam:
        lib_util.run_wsclean(s, 'wscleanB-'+str(p)+'.log', MSs.getStrWsclean(), cont=True, name=imagename, size=imsize, scale=str(pixscale)+'arcsec', \
            weight='briggs -0.5', niter=100000, no_update_model_required='', baseline_averaging=5, minuv_l=30, mgain=0.85, \
            use_idg='', grid_with_beam='', use_differential_lofar_beam='', beam_aterm_update=400, \
            auto_threshold=0.1, fits_mask=im.maskname, join_channels='', fit_spectral_pol=2, channels_out=10, save_source_list='')
    else:
        lib_util.run_wsclean(s, 'wscleanB-'+str(p)+'.log', MSs.getStrWsclean(), cont=True, name=imagename, size=imsize, scale=str(pixscale)+'arcsec', \
            weight='briggs -0.5', niter=100000, no_update_model_required='', baseline_averaging=5, minuv_l=30, mgain=0.85, \
            auto_threshold=0.1, fits_mask=im.maskname, join_channels='', fit_spectral_pol=2, channels_out=10, save_source_list='')
    #s.add('wsclean -continue -reorder -temp-dir /dev/shm -name ' + imagename + ' -size '+str(imsize)+' '+str(imsize)+' -j '+str(s.max_processors)+' \
    #        -scale '+str(pixscale)+'arcsec -weight briggs -0.5 -niter 1000000 -no-update-model-required -minuv-l 30 -mgain 0.85 -clean-border 1 \
    #        -auto-threshold 0.1 -fits-mask '+im.maskname+' '+idg_parms+' -baseline-averaging 5 \
    #        -join-channels -fit-spectral-pol 2 -channels-out 10 -save-source-list '+MSs.getStrWsclean(), \
    #        log='wscleanM-'+str(p)+'.log', commandType='wsclean', processors='max')
    #s.run(check=True)
    os.system('cat logs/wscleanA-'+str(p)+'.log logs/wscleanB-'+str(p)+'.log | grep "background noise"')

    os.system('grep -v \'^Format\' %s >> %s' % (im.skymodel+'-first', im.skymodel) ) # merge the source lists
    lib_util.check_rm(im.skymodel+'-first')

    return imagename


############################################################
logger.info('Copy data...')
if not os.path.exists('mss-dd'):
    os.makedirs('mss-dd')
    MSs.run('DPPP '+parset_dir+'/DPPP-avg.parset msin=$pathMS msout=mss-dd/$nameMS.MS msin.datacolumn=CORRECTED_DATA avg.freqstep=1 avg.timestep=1', \
                log='$nameMS_avg.log', commandType='DPPP')
Ss = lib_ms.AllMSs( glob.glob('mss-dd/TC*[0-9].MS'), s )
       
logger.info('Add columns...')
MSs.run('addcol2ms.py -m $pathMS -c CORRECTED_DATA,SUBTRACTED_DATA', log='$nameMS_addcol.log', commandType='python')

##############################################################
#logger.info('BL-based smoothing...')
#MSs.run('BLsmooth.py -f 1.0 -r -i DATA -o SMOOTHED_DATA $pathMS', log='$nameMS_smooth.log', commandType='python')

# setup initial model
mosaic_image = lib_img.Image(sorted(glob.glob('self/images/wide-[0-9]-MFS-image.fits'))[-1], userReg = userReg)
mosaic_image.selectCC()
rms_noise_pre = np.inf

for c in xrange(maxniter):
    logger.info('Starting cycle: %i' % c)

    lib_util.check_rm('img')
    os.makedirs('img')
    os.makedirs('ddcal/images/c%02i/regions' % c)
    mask = 'ddcal/masks/facets%02i.fits' % c

    ### group into patches of similar flux
    lsm = lsmtool.load(mosaic_image.skymodel_cut)
    lsm.group('tessellate', targetFlux='20Jy', root='Dir', applyBeam=False, method = 'wmean', pad_index=True)
    lsm.setPatchPositions(method='wmean') # calculate patch weighted centre for tassellation
    directions = lsm.getPatchPositions()
    logger.info("Created %i directions." % len(directions))

    # write file
    skymodel_cl = 'ddcal/skymodels/skymodel%02i_cluster.txt' % c
    lsm.write(skymodel_cl, format='makesourcedb', clobber=True)
    skymodel_cl_plot = 'ddcal/skymodels/skymodel%02i_cluster.png' % c
    lsm.plot(fileName=skymodel_cl_plot, labelBy='patch')

    # convert to blob
    skymodel_cl_skydb = skymodel_cl.replace('.txt','.skydb')
    lib_util.check_rm(skymodel_cl_skydb)
    s.add('makesourcedb outtype="blob" format="<" in="%s" out="%s"' % (skymodel_cl, skymodel_cl_skydb), log='makesourcedb_cl.log', commandType='general' )
    s.run(check=True)

    ### create regions (using cluster directions)
    logger.info("Create regions.")
    lib_dd.make_voronoi_reg(directions, mosaic_image.maskname, outdir_reg='ddcal/images/c%02i/regions/' % c, out_mask=mask, png='ddcal/skymodels/voronoi%02i.png' % c)
    lsm.group('facet', facet=mask, root='Dir')
    lsm.setPatchPositions(method='mid') # recalculate the patch centre as mid point for imaging
    directions = lsm.getPatchPositions()
    sizes = dict(zip(lsm.getPatchNames(), lsm.getPatchSizes(units='degree')))

    # write file
    skymodel_voro = 'ddcal/skymodels/skymodel%02i_voro.txt' % c
    lsm.write(skymodel_voro, format='makesourcedb', clobber=True)
    skymodel_voro_plot = 'ddcal/skymodels/skymodel%02i_voro.png' % c
    lsm.plot(fileName=skymodel_voro_plot, labelBy='patch')

    # convert to blob
    skymodel_voro_skydb = skymodel_voro.replace('.txt','.skydb')
    lib_util.check_rm(skymodel_voro_skydb)
    s.add('makesourcedb outtype="blob" format="<" in="%s" out="%s"' % (skymodel_voro, skymodel_voro_skydb), log='makesourcedb_voro.log', commandType='general')
    s.run(check=True)

    del lsm

    ################################################################
    # Calibration
#    logger.info('Calibrating...')
#    MSs.run('DPPP '+parset_dir+'/DPPP-solDD.parset msin=$pathMS ddecal.h5parm=$pathMS/cal-c'+str(c)+'.h5 ddecal.sourcedb='+skymodel_cl_skydb, \
#            log='$nameMS_solDD-c'+str(c)+'.log', commandType='DPPP')
#
#    # Plot solutions
#    lib_util.run_losoto(s, 'c'+str(c), [MS+'/cal-c'+str(c)+'.h5' for MS in MSs.getListStr()], [parset_dir+'/losoto-plot.parset'])
#    os.system('mv plots-c'+str(c)+'* ddcal/plots')
#
#    ##############################################################
#    # low S/N DIE corrections
#    # TODO: add amp and FR sol + correction here after ft() a DDE-corrupted model
#
#    ###########################################################
#    # Empty the dataset
#    logger.info('Set SUBTRACTED_DATA = DATA...')
#    MSs.run('taql "update $pathMS set SUBTRACTED_DATA = DATA"', log='$nameMS_taql1-c'+str(c)+'.log', commandType='general')
#
#    logger.info('Subtraction...')
#    MSs.run('DPPP '+parset_dir+'/DPPP-sub.parset msin=$pathMS sub.applycal.parmdb=$pathMS/cal-c'+str(c)+'.h5 sub.sourcedb='+skymodel_voro_skydb, \
#                   log='$nameMS_sub-c'+str(c)+'.log', commandType='DPPP')

    for patch, phasecentre in directions.iteritems():

#        # add back single path - ms:SUBTRACTED_DATA -> ms:CORRECTED_DATA
#        logger.info('Patch '+patch+': add back...')
#        MSs.run('DPPP '+parset_dir+'/DPPP-add.parset msin=$pathMS add.applycal.parmdb=$pathMS/cal-c'+str(c)+'.h5 add.sourcedb='+skymodel_voro_skydb+' add.directions=[['+patch+']]', \
#                   log='$nameMS_add-c'+str(c)+'-p'+str(patch)+'.log', commandType='DPPP')

        # DD-correct - ms:CORRECTED_DATA -> ms:CORRECTED_DATA
        logger.info('Patch '+patch+': correct...')
        MSs.run('DPPP '+parset_dir+'/DPPP-cor.parset msin=$pathMS cor1.parmdb=$pathMS/cal-c'+str(c)+'.h5 cor1.direction=['+patch+']', \
               log='$nameMS_cor-c'+str(c)+'-p'+str(patch)+'.log', commandType='DPPP')

        logger.info('Patch '+patch+': phase shift and avg...')
        lib_util.check_rm('mss-dir')
        os.makedirs('mss-dir')
        MSs.run('DPPP '+parset_dir+'/DPPP-shiftavg.parset msin=$pathMS msout=mss-dir/$nameMS.MS msin.datacolumn=CORRECTED_DATA \
                shift.phasecenter=['+str(phasecentre[0].degree)+'deg,'+str(phasecentre[1].degree)+'deg\]', \
                log='$nameMS_shift-c'+str(c)+'-p'+str(patch)+'.log', commandType='DPPP')
        
        logger.info('Patch '+patch+': imaging...')
        clean(patch, lib_ms.AllMSs( glob.glob('mss-dir/*MS'), s ), size=sizes[patch], apply_beam = c==maxniter )
        sys.exit()

    ##############################################################
    # Mosaiching

    images = []
    for image, region in zip( sorted(glob.glob('img/ddcalM-Dir*MFS-image.fits')), sorted(glob.glob('ddcal/images/c%02i/regions/Dir*' % c)) ):
        images.append( lib_img.Image(image, facetReg = region, userReg = userReg) )

    logger.info('Mosaic: image...')
    image_files = ' '.join([image.imagename for image in images])
    print image_files
    sys.exit()
    mosaic_imagename = 'img/mos-MFS-image.fits'
    s.add('mosaic.py --image '+image_files+' --mask '+mask+' --output '+mosaic_imagename, log='mosaic-img-c'+str(c)+'.log', commandType='python')
    s.run(check=True)

    logger.info('Mosaic: residuals...')
    image_files = ' '.join([image.imagename.replace('image', 'residual') for image in images])
    mosaic_residual = 'img/mos-MFS-residual.fits'
    s.add('mosaic.py --image '+image_files+' --mask '+mask+' --output '+mosaic_residual, log='mosaic-res-c'+str(c)+'.log', commandType='python')
    s.run(check=True)

    # prepare new skymodel
    skymodels = []
    for image in images:
        image.select_cc() # restrict to facet
        skymodels.append(image.skymodel_cut)
    lsm = lsmtool.load(skymodels[0])
    for skymodel in skymodels[1:]:
        lsm2 = lsmtool.load(skymodel)
        lsm.concatenate(lsm2)
    lsm.write('ddcal/images/c%02i/mos-sources-cut.txt' % c, format='makesourcedb', clobber=True)

    os.system('cp img/*M*MFS-image.fits img/mos-MFS-image.fits img/mos-MFS-residual.fits ddcal/images/c%02i' % c )
    mosaic_image = lib_img.Image('ddcal/images/c%02i/mos-MFS-image.fits' % c, userReg = userReg)

    # get noise, if larger than 95% of prev cycle: break
    rms_noise = lib_img.Image(mosaic_residual).getNoise()
    logger.info('RMS noise: %f' % rms_noise)
    if rms_noise > 0.95 * rms_noise_pre: break
    rms_noise_pre = rms_noise
<|MERGE_RESOLUTION|>--- conflicted
+++ resolved
@@ -56,14 +56,6 @@
     # clean 1
     logger.info('Cleaning ('+str(p)+')...')
     imagename = 'img/ddcal-'+str(p)
-<<<<<<< HEAD
-    s.add('wsclean -reorder -temp-dir /dev/shm -name ' + imagename + ' -size '+str(imsize)+' '+str(imsize)+' -j '+str(s.max_processors)+' \
-            -scale '+str(pixscale)+'arcsec -weight briggs -0.5 -niter 100000 -update-model-required -minuv-l 30 -mgain 0.85 -clean-border 1 \
-            -auto-threshold 20 '+idg_parms+' \
-            -join-channels -fit-spectral-pol 2 -channels-out 10 -save-source-list '+MSs.getStrWsclean(), \
-            log='wsclean-'+str(p)+'.log', commandType='wsclean', processors='max')
-    s.run(check=True)
-=======
     lib_util.run_wsclean(s, 'wscleanA-'+str(p)+'.log', MSs.getStrWsclean(), name=imagename, size=imsize, scale=str(pixscale)+'arcsec', \
             weight='briggs -0.5', niter=10000, update_model_required='', minuv_l=30, mgain=0.85, \
             auto_threshold=20, join_channels='', fit_spectral_pol=2, channels_out=10, save_source_list='')
@@ -73,7 +65,6 @@
     #        -join-channels -fit-spectral-pol 2 -channels-out 10 -save-source-list '+MSs.getStrWsclean(), \
     #        log='wsclean-'+str(p)+'.log', commandType='wsclean', processors='max')
     #s.run(check=True)
->>>>>>> 1f4a75da
 
     # make mask
     im = lib_img.Image(imagename+'-MFS-image.fits', userReg=userReg)
@@ -117,8 +108,8 @@
 MSs.run('addcol2ms.py -m $pathMS -c CORRECTED_DATA,SUBTRACTED_DATA', log='$nameMS_addcol.log', commandType='python')
 
 ##############################################################
-#logger.info('BL-based smoothing...')
-#MSs.run('BLsmooth.py -f 1.0 -r -i DATA -o SMOOTHED_DATA $pathMS', log='$nameMS_smooth.log', commandType='python')
+logger.info('BL-based smoothing...')
+MSs.run('BLsmooth.py -f 1.0 -r -i DATA -o SMOOTHED_DATA $pathMS', log='$nameMS_smooth.log', commandType='python')
 
 # setup initial model
 mosaic_image = lib_img.Image(sorted(glob.glob('self/images/wide-[0-9]-MFS-image.fits'))[-1], userReg = userReg)
@@ -176,33 +167,33 @@
 
     ################################################################
     # Calibration
-#    logger.info('Calibrating...')
-#    MSs.run('DPPP '+parset_dir+'/DPPP-solDD.parset msin=$pathMS ddecal.h5parm=$pathMS/cal-c'+str(c)+'.h5 ddecal.sourcedb='+skymodel_cl_skydb, \
-#            log='$nameMS_solDD-c'+str(c)+'.log', commandType='DPPP')
-#
-#    # Plot solutions
-#    lib_util.run_losoto(s, 'c'+str(c), [MS+'/cal-c'+str(c)+'.h5' for MS in MSs.getListStr()], [parset_dir+'/losoto-plot.parset'])
-#    os.system('mv plots-c'+str(c)+'* ddcal/plots')
-#
-#    ##############################################################
-#    # low S/N DIE corrections
-#    # TODO: add amp and FR sol + correction here after ft() a DDE-corrupted model
-#
-#    ###########################################################
-#    # Empty the dataset
-#    logger.info('Set SUBTRACTED_DATA = DATA...')
-#    MSs.run('taql "update $pathMS set SUBTRACTED_DATA = DATA"', log='$nameMS_taql1-c'+str(c)+'.log', commandType='general')
-#
-#    logger.info('Subtraction...')
-#    MSs.run('DPPP '+parset_dir+'/DPPP-sub.parset msin=$pathMS sub.applycal.parmdb=$pathMS/cal-c'+str(c)+'.h5 sub.sourcedb='+skymodel_voro_skydb, \
-#                   log='$nameMS_sub-c'+str(c)+'.log', commandType='DPPP')
+    logger.info('Calibrating...')
+    MSs.run('DPPP '+parset_dir+'/DPPP-solDD.parset msin=$pathMS ddecal.h5parm=$pathMS/cal-c'+str(c)+'.h5 ddecal.sourcedb='+skymodel_cl_skydb, \
+            log='$nameMS_solDD-c'+str(c)+'.log', commandType='DPPP')
+
+    # Plot solutions
+    lib_util.run_losoto(s, 'c'+str(c), [MS+'/cal-c'+str(c)+'.h5' for MS in MSs.getListStr()], [parset_dir+'/losoto-plot.parset'])
+    os.system('mv plots-c'+str(c)+'* ddcal/plots')
+
+    ##############################################################
+    # low S/N DIE corrections
+    # TODO: add amp and FR sol + correction here after ft() a DDE-corrupted model
+
+    ###########################################################
+    # Empty the dataset
+    logger.info('Set SUBTRACTED_DATA = DATA...')
+    MSs.run('taql "update $pathMS set SUBTRACTED_DATA = DATA"', log='$nameMS_taql1-c'+str(c)+'.log', commandType='general')
+
+    logger.info('Subtraction...')
+    MSs.run('DPPP '+parset_dir+'/DPPP-sub.parset msin=$pathMS sub.applycal.parmdb=$pathMS/cal-c'+str(c)+'.h5 sub.sourcedb='+skymodel_voro_skydb, \
+                   log='$nameMS_sub-c'+str(c)+'.log', commandType='DPPP')
 
     for patch, phasecentre in directions.iteritems():
 
-#        # add back single path - ms:SUBTRACTED_DATA -> ms:CORRECTED_DATA
-#        logger.info('Patch '+patch+': add back...')
-#        MSs.run('DPPP '+parset_dir+'/DPPP-add.parset msin=$pathMS add.applycal.parmdb=$pathMS/cal-c'+str(c)+'.h5 add.sourcedb='+skymodel_voro_skydb+' add.directions=[['+patch+']]', \
-#                   log='$nameMS_add-c'+str(c)+'-p'+str(patch)+'.log', commandType='DPPP')
+        # add back single path - ms:SUBTRACTED_DATA -> ms:CORRECTED_DATA
+        logger.info('Patch '+patch+': add back...')
+        MSs.run('DPPP '+parset_dir+'/DPPP-add.parset msin=$pathMS add.applycal.parmdb=$pathMS/cal-c'+str(c)+'.h5 add.sourcedb='+skymodel_voro_skydb+' add.directions=[['+patch+']]', \
+                   log='$nameMS_add-c'+str(c)+'-p'+str(patch)+'.log', commandType='DPPP')
 
         # DD-correct - ms:CORRECTED_DATA -> ms:CORRECTED_DATA
         logger.info('Patch '+patch+': correct...')
