#!/usr/bin/env python3
# -*- coding: utf-8 -*-

# Data preparation for selfcal, apply cal solutions
# and split SB in time and concatenate in frequency.

import sys, os, glob, re
import numpy as np
import casacore.tables as pt

########################################################
from LiLF import lib_ms, lib_util, lib_log
logger_obj = lib_log.Logger('pipeline-timesplit')
logger = lib_log.logger
s = lib_util.Scheduler(log_dir = logger_obj.log_dir, dry = False)
w = lib_util.Walker('pipeline-timesplit.walker')

# parse parset
parset = lib_util.getParset()
logger.info('Parset: '+str(dict(parset['LOFAR_timesplit'])))
parset_dir = parset.get('LOFAR_timesplit','parset_dir')
data_dir = parset.get('LOFAR_timesplit','data_dir')
cal_dir = parset.get('LOFAR_timesplit','cal_dir')
fillmissingedges = parset.getboolean('LOFAR_timesplit', 'fillmissingedges')
ngroups = parset.getint('LOFAR_timesplit','ngroups')
initc = parset.getint('LOFAR_timesplit','initc') # initial tc num (useful for multiple observation of same target)
apply_fr = parset.getboolean('LOFAR_timesplit','apply_fr') # also transfer the FR solutions (possibly useful if calibrator and target are close, especially for IS data.)
no_aoflagger = parset.getboolean('LOFAR_timesplit','no_aoflagger')
bl2flag = parset.get('flag','stations')
use_GNSS = parset.getboolean('LOFAR_timesplit', 'use_GNSS')
#################################################

# Clean
with w.if_todo('clean'):
    logger.info('Cleaning...')
    mss_list = glob.glob('mss*/*MS')
    if len(mss_list) > 0:
        raise ValueError(f'mss folders exist already {mss_list}! If this is the output of a previous LOFAR_timesplit.py run and you want to re-run LOFAR_timesplit.py, then delete them manually.')
### DONE

with w.if_todo('copy'):
    #if not os.path.exists(data_dir):
    #    os.system('mkdir '+data_dir)
    #    for ms in sorted(glob.glob('*.MS')):
    #        os.system(f'cp -r {ms} {data_dir}')
    for tarfile in glob.glob(data_dir + '/*tar'):
        if not os.path.exists(tarfile.replace('.tar','')):
            s.add(f'tar xf {tarfile} --one-top-level={data_dir}', log='tar.log', commandType='general')
    if len(s.action_list) > 0:
        logger.info('Untar files...')
        s.run(check=True, maxProcs=5)

    MSs = lib_ms.AllMSs( glob.glob(data_dir+'/*MS'), s )

    logger.info('Copy data...')
    for MS in MSs.getListObj():
        # if min(MS.getFreqs()) > 30.e6:
        # overwrite=True to prevent updating the weights twice
        MS.move(MS.nameMS+'.MS', keepOrig=True, overwrite=True)
### DONE

MSs = lib_ms.AllMSs( glob.glob('*MS'), s )

##################################################
# Find solutions to apply
obsid = MSs.getListObj()[0].getObsID()
if cal_dir == '':
    # try standard location
    cal_dir = glob.glob('../id%i_-_*3[c|C]196' % obsid)+glob.glob('../id%i_-_*3[c|C]295' % obsid)+glob.glob('../id%i_-_*3[c|C]380' % obsid)
    if len(cal_dir) > 0:
        cal_dir = cal_dir[0]
    else:
        logger.error('Cannot find solutions.')
        sys.exit()
else:
    if not cal_dir[0] == '/': # if not abolute path
        cal_dir = '../'+cal_dir
    # cal_dir can either be a path to the directory containing multiple calibrator observation or one specifies an exact directory.
    subdirs = glob.glob(f'{cal_dir}/id{obsid}_-_*3[c|C]196')+glob.glob(f'{cal_dir}/id{obsid}_-_*3[c|C]295')+glob.glob(f'{cal_dir}/id{obsid}_-_*3[c|C]380')
    if len(subdirs) > 0:
        logger.warning('Multiple cal dirs found (using the first):', subdirs)
        cal_dir = subdirs[0]

logger.info('Calibrator directory: %s' % cal_dir)
h5_pa = cal_dir+'/cal-pa.h5'
h5_bp = cal_dir+'/cal-bp.h5'
h5_iono = cal_dir+'/cal-iono.h5'
h5_iono_cs = cal_dir+'/cal-iono-cs.h5'
if not os.path.exists(h5_pa) or not os.path.exists(h5_bp) or not os.path.exists(h5_iono) or not os.path.exists(h5_iono_cs):
    logger.error("Missing solutions in %s" % cal_dir)
    sys.exit()

####################################################
# Correct fist for PA+beam+BP(diag)+TEC+Clock and then for beam
with w.if_todo('apply'):

    # Apply cal sol - SB.MS:DATA -> SB.MS:CORRECTED_DATA (polalign corrected)
    logger.info('Apply solutions (pa)...')
    MSs.run(f'DP3 {parset_dir}/DP3-cor.parset msin=$pathMS msin.datacolumn=DATA \
            cor.parmdb={h5_pa} cor.correction=polalign', log='$nameMS_corPA.log', commandType='DP3')
    
    # Beam correction CORRECTED_DATA -> CORRECTED_DATA (polalign corrected, beam corrected+reweight)
    logger.info('Beam correction...')
    MSs.run(f'DP3 {parset_dir}/DP3-beam.parset msin=$pathMS corrbeam.updateweights=True', log='$nameMS_corBEAM.log', commandType='DP3')
    if use_GNSS:
        # Correct gps-tec concat_all:CORRECTED_DATA -> CORRECTED_DATA
        logger.info('TEC correction (GPS)...')
        MSs.run(f'DP3 {parset_dir}/DP3-cor.parset msin=$pathMS msin.datacolumn=CORRECTED_DATA cor.parmdb={cal_dir}/cal-gps-tec.h5 \
                      cor.correction=tec000', log='$nameMS_cor-gps-tec.log', commandType="DP3")
        # Correct TEC concat_all:CORRECTED_DATA -> CORRECTED_DATA
        logger.info('dTEC correction (fitted)...')
        MSs.run(f'DP3 {parset_dir}/DP3-cor.parset msin=$pathMS msin.datacolumn=CORRECTED_DATA cor.parmdb={cal_dir}/cal-dtec.h5 \
                      cor.correction=tec000', log='$nameMS_cor-dtec.log', commandType="DP3")
        # Correct FR concat_all.MS:CORRECTED_DATA -> CORRECTED_DATA
        logger.info('Faraday rotation pre-correction (GPS)...')
        MSs.run(f'DP3 {parset_dir}/DP3-cor.parset msin=$pathMS msin.datacolumn=CORRECTED_DATA cor.parmdb={cal_dir}/cal-gps-rm.h5 \
                        cor.correction=rotationmeasure000', log='$nameMS_corFR.log', commandType="DP3")
    # Apply cal sol - SB.MS:CORRECTED_DATA -> SB.MS:CORRECTED_DATA (polalign corrected, beam corrected+reweight, calibrator corrected+reweight)
    logger.info('Iono correction...')
    MSs.run(f'DP3 {parset_dir}/DP3-cor.parset msin=$pathMS cor.parmdb={h5_iono_cs} msin.datacolumn=CORRECTED_DATA \
                cor.correction=phase000', log='$nameMS_corIONO.log', commandType="DP3")
    MSs.run(f'DP3 {parset_dir}/DP3-cor.parset msin=$pathMS cor.parmdb={h5_iono} msin.datacolumn=CORRECTED_DATA \
                cor.correction=phase000', log='$nameMS_corIONO.log', commandType="DP3")

    logger.info('BP correction...')
    MSs.run(f'DP3 {parset_dir}/DP3-cor.parset msin=$pathMS cor.parmdb={h5_bp} msin.datacolumn=CORRECTED_DATA \
                    cor.correction=amplitudeSmooth cor.updateweights=True',
                    log='$nameMS_corBP.log', commandType="DP3")
    if apply_fr:
        logger.info('FR correction...')
        MSs.run(f'DP3 {parset_dir}/DP3-cor.parset msin=$pathMS cor.parmdb={cal_dir}/cal-fr.h5 msin.datacolumn=CORRECTED_DATA \
                        cor.correction=rotationmeasure000 ', log='$nameMS_corBP.log', commandType="DP3")

### DONE

###################################################################################################
# Create groups
groupnames = []
for i, msg in enumerate(np.array_split(sorted(glob.glob('*MS')), ngroups)):
    if ngroups == 1:
        groupname = 'mss'
    else:
        groupname = 'mss-%02i' % i
    if MSs.hasIS:
        groupname += '-IS'
    groupnames.append(groupname)

    # skip if already done
    if not os.path.exists(groupname):
        logger.info('Concatenating in frequency...')
        os.makedirs(groupname)

        if fillmissingedges:
            # add missing SB with a fake name not to leave frequency holes
            min_nu = pt.table(MSs.getListStr()[0], ack=False).OBSERVATION[0]['LOFAR_OBSERVATION_FREQUENCY_MIN']
            max_nu = pt.table(MSs.getListStr()[0], ack=False).OBSERVATION[0]['LOFAR_OBSERVATION_FREQUENCY_MAX']
        else:
            min_nu = min(MSs.getFreqs())/1e6
            max_nu = max(MSs.getFreqs())/1e6
        num_init = lib_util.lofar_nu2num(min_nu)+1  # +1 because FREQ_MIN/MAX somewhat have the lowest edge of the SB freq
        num_fin = lib_util.lofar_nu2num(max_nu)+1
        prefix = re.sub('SB[0-9]*.MS','',msg[0])
        msg = []
        for j in range(num_init, num_fin+1):
            msg.append(prefix+'SB%03i.MS' % j)

        # prepare concatenated mss - SB.MS:CORRECTED_DATA -> group#.MS:DATA (cal corr data, beam corrected)
        s.add('DP3 '+parset_dir+'/DP3-concat.parset msin="['+','.join(msg)+']" msin.missingdata=True msin.orderms=False \
               msout='+groupname+'/'+groupname+'-temp.MS', log=groupname+'_DP3_concat.log', commandType='DP3')
        s.run(check=True)

        # We need a number of channels that is - after averaging to the final dutch wide-field resolution - divisable by 48.check that nchan is divisible by 48 - necessary in dd pipeline; discard high freq unused channels
        nchan_init = MSs.getListObj()[0].getNchan()*len(msg)
        final_freqres_dutch = 0.048828e6 if 'OUTER' in MSs.getListObj()[0].getAntennaSet() else 0.024414e6
        freqres = MSs.getListObj()[0].getChanband()
        averaging_factor = int(round(final_freqres_dutch / freqres))
        nchan = nchan_init - nchan_init % 48*averaging_factor
        logger.info('Reducing total channels: %ich -> %ich)' % (nchan_init, nchan))
        s.add(f'DP3 {parset_dir}/DP3-concat.parset msin={groupname}/{groupname}-temp.MS msin.datacolumn=DATA msin.nchan={nchan} msout={groupname}/{groupname}.MS',
              log=groupname+'_DP3_concat.log', commandType='DP3')
        s.run(check=True)
        # delete temporary MSs:
        os.system(f'rm -r {groupname}/{groupname}-temp.MS')

MSs = lib_ms.AllMSs( glob.glob('mss*/*MS'), s )

#############################################################
# Flagging on concatenated dataset - also flag low-elevation
with w.if_todo('flag'):
    logger.info('Flagging...')
    flag_strat = '/HBAdefaultwideband.lua' if MSs.isHBA else '/LBAdefaultwideband.lua'
    MSs.run('DP3 '+parset_dir+'/DP3-flag.parset msin=$pathMS ant.baseline=\"' + bl2flag + '\" \
            aoflagger.strategy='+parset_dir+flag_strat,
            log='$nameMS_DP3_flag.log', commandType='DP3')

    if MSs.hasIS:
        # flagonmindata code cannot handle larger MS - anyway shouldn't be needed if we have the minvisratio in the solves?
        logger.warning('Skip flagonmindata for data with IS present...')
    else:
        logger.info('Remove bad timestamps...')
        MSs.run( 'flagonmindata.py -f 0.5 $pathMS', log='$nameMS_flagonmindata.log', commandType='python')

    try:
        logger.info('Plot weights...')
        MSs.run('reweight.py $pathMS -v -p -a %s' % (MSs.getListObj()[0].getAntennas()[0]),
                log='$nameMS_weights.log', commandType='python')
        lib_util.check_rm('plots-weights')
        os.system('mkdir plots-weights; mv *png plots-weights')
    except RuntimeError:
        logger.warning('Plotting weights failed... continue.')
### DONE

#####################################
# Create time-chunks
with w.if_todo('timesplit'):

    logger.info('Splitting in time...')
    tc = initc
    for groupname in groupnames:
        ms = groupname + '/' + groupname + '.MS'
        if not os.path.exists(ms):
            continue

        t = pt.table(ms, ack=False)
        starttime = t[0]['TIME']
<<<<<<< HEAD
        endtime   = t[t.nrows()-1]['TIME']
        hours = (endtime-starttime)/3600.
        logger.debug(ms+' has length of '+str(hours)+' h.')

        for timerange in np.array_split(sorted(set(t.getcol('TIME'))), round(hours)):
            logger.info('%02i - Splitting timerange %f %f' % (tc, timerange[0], timerange[-1]))
            t1 = t.query('TIME >= ' + str(timerange[0]) + ' && TIME <= ' + str(timerange[-1]), sortlist='TIME,ANTENNA1,ANTENNA2')
            splitms = groupname+'/TC%02i.MS' % tc
=======
        endtime = t[t.nrows() - 1]['TIME']
        hours = (endtime - starttime) / 3600.0
        logger.debug(ms + ' has length of ' + str(hours) + ' h.')

        from math import ceil
        num_chunks = ceil(hours)

        for i in range(num_chunks):
            chunk_start = starttime + i * 3600
            chunk_end = min(starttime + (i + 1) * 3600, endtime)

            logger.info('%02i - Splitting timerange %f %f' % (tc, chunk_start, chunk_end))
            t1 = t.query('TIME >= %f && TIME < %f' % (chunk_start, chunk_end), sortlist='TIME,ANTENNA1,ANTENNA2')

            if t1.nrows() == 0:
                t1.close()
                continue

            splitms = groupname + '/TC%02i.MS' % tc
>>>>>>> 7bdbd2cc
            lib_util.check_rm(splitms)
            t1.copy(splitms, True)
            t1.close()
            tc += 1
        t.close()
        lib_util.check_rm(ms)  # remove not-timesplitted file
### DONE
# If we have IS present, also split out the averaged dutch baselines for DDparallel processing
if MSs.hasIS:
    for groupname in groupnames:
        MSs = lib_ms.AllMSs( glob.glob(groupname+'/*MS'), s )
        groupname_dutch = groupname.replace("-IS","")
        with w.if_todo('avgdutch'):
            if not os.path.exists(groupname_dutch):
                os.system(f'mkdir {groupname_dutch}')
            MS = lib_ms.AllMSs([glob.glob(data_dir+'/*MS')[0]], s).getListObj()[0]
            avg_factor_t, avg_factor_f = MS.getAvgFactors(keep_IS=False)
            MSs.run(f'DP3 {parset_dir}/DP3-avgdutch.parset msin=$pathMS msout={groupname_dutch}/$nameMS.MS avg.freqstep={avg_factor_f} avg.timestep={avg_factor_t}',
                              log=MS.nameMS+'_avg.log', commandType='DP3')

logger.info('Cleaning up...')
os.system('rm -r *MS')

w.alldone()<|MERGE_RESOLUTION|>--- conflicted
+++ resolved
@@ -223,7 +223,6 @@
 
         t = pt.table(ms, ack=False)
         starttime = t[0]['TIME']
-<<<<<<< HEAD
         endtime   = t[t.nrows()-1]['TIME']
         hours = (endtime-starttime)/3600.
         logger.debug(ms+' has length of '+str(hours)+' h.')
@@ -232,27 +231,6 @@
             logger.info('%02i - Splitting timerange %f %f' % (tc, timerange[0], timerange[-1]))
             t1 = t.query('TIME >= ' + str(timerange[0]) + ' && TIME <= ' + str(timerange[-1]), sortlist='TIME,ANTENNA1,ANTENNA2')
             splitms = groupname+'/TC%02i.MS' % tc
-=======
-        endtime = t[t.nrows() - 1]['TIME']
-        hours = (endtime - starttime) / 3600.0
-        logger.debug(ms + ' has length of ' + str(hours) + ' h.')
-
-        from math import ceil
-        num_chunks = ceil(hours)
-
-        for i in range(num_chunks):
-            chunk_start = starttime + i * 3600
-            chunk_end = min(starttime + (i + 1) * 3600, endtime)
-
-            logger.info('%02i - Splitting timerange %f %f' % (tc, chunk_start, chunk_end))
-            t1 = t.query('TIME >= %f && TIME < %f' % (chunk_start, chunk_end), sortlist='TIME,ANTENNA1,ANTENNA2')
-
-            if t1.nrows() == 0:
-                t1.close()
-                continue
-
-            splitms = groupname + '/TC%02i.MS' % tc
->>>>>>> 7bdbd2cc
             lib_util.check_rm(splitms)
             t1.copy(splitms, True)
             t1.close()
