--- conflicted
+++ resolved
@@ -235,12 +235,8 @@
         with w.if_todo('avgdutch'):
             if not os.path.exists(groupname_dutch):
                 os.system(f'mkdir {groupname_dutch}')
-<<<<<<< HEAD
-            avg_factor_t, avg_factor_f = MSs.getAvgFactors(keep_IS=False)
-=======
             MS = lib_ms.AllMSs([glob.glob(data_dir+'/*MS')[0]], s).getListObj()[0]
             avg_factor_t, avg_factor_f = MS.getAvgFactors(keep_IS=False)
->>>>>>> 81bc6fbf
             MSs.run(f'DP3 {parset_dir}/DP3-avgdutch.parset msin=$pathMS msout={groupname_dutch}/$nameMS.MS avg.freqstep={avg_factor_f} avg.timestep={avg_factor_t}',
                               log=MS.nameMS+'_avg.log', commandType='DP3')
 
