--- conflicted
+++ resolved
@@ -17,13 +17,8 @@
     ngroups = 1 # number of groups (totalSB/SBperFREQgroup)
     datadir = '../../download/%s/%s' % (os.getcwd().split('/')[-2], os.getcwd().split('/')[-1])
     soldir = 'dsk:/disks/paradata/fdg/LBAsurvey/cal_'+os.getcwd().split('/')[-2]
-<<<<<<< HEAD
-elif 'bootes2' in os.getcwd():
-    ngroups = 1
-=======
 elif 'bootes2' in os.getcwd() or 'maria' in os.getcwd():
     ngroups = 3
->>>>>>> 1dab9346
     datadir = '../tgts-bkp/' 
     soldir = '../cals/'
 else:
