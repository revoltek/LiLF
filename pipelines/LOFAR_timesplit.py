--- conflicted
+++ resolved
@@ -185,8 +185,7 @@
 
 ############################################
 # put everything together
-<<<<<<< HEAD
-if w.todo('concat'):
+if w.if_todo('concat'):
 
     if ngroups == 1:
         lib_util.check_rm('mss')
@@ -204,30 +203,7 @@
     logger.info('Cleaning up...')
     os.system('rm -r *MS')
 
-    w.done('concat')
-### DONE
-=======
-#with w.if_todo('concat'):
-#
-#    if ngroups == 1:
-#        lib_util.check_rm('mss')
-#        os.makedirs('mss')
-#        os.system('mv mss_t*/*MS mss')
-#        lib_util.check_rm('mss_t*')
-#    else:
-#        for group in range(ngroups):
-#            groupname = 'mss-%02i' % group
-#            lib_util.check_rm(groupname)
-#            os.makedirs(groupname)
-#            os.system('mv mss_t*-%02i/*MS %s' % (group, groupname))
-#        lib_util.check_rm('mss_t*')
-#    
-#    logger.info('Cleaning up...')
-#    os.system('rm -r *MS')
-#
-
-#### DONE
->>>>>>> cbe94866
+### DONE
 
 logger.info('Cleaning up...')
 os.system('rm -r *MS')
