--- conflicted
+++ resolved
@@ -330,30 +330,7 @@
 #                            log='losoto-collector-c'+str(c)+'.log', commandType="python", processors='max')
 #    s.run(check = True)
 #    lib_util.check_rm('cal-remote-c'+str(c)+'-*.h5')
-
-<<<<<<< HEAD
-    # Calibration 2 - ms:SMOOTHED_DATA
-    logger.info('Remote calibration...')
-    MSs.run('DPPP '+parset_dir+'/DPPP-solTEC.parset msin=$pathMS \
-            sol.antennaconstraint=[[CS001LBA,CS002LBA,CS003LBA,CS004LBA,CS005LBA,CS006LBA,CS007LBA,CS011LBA,CS013LBA,CS017LBA,CS021LBA,CS024LBA,CS026LBA,CS028LBA,CS030LBA,CS031LBA,CS032LBA,CS101LBA,CS103LBA,CS201LBA,CS301LBA,CS302LBA,CS401LBA,CS501LBA,RS106LBA,RS205LBA,RS305LBA,RS306LBA,RS406LBA,RS407LBA,RS503LBA]] \
-            sol.applycal.steps=[myapplycal1,myapplycal2] sol.applycal.myapplycal1.correction=tec000 sol.applycal.myapplycal2.correction=tec000 \
-            sol.applycal.myapplycal1.parmdb=ddcal/solutions/cal-core-c'+str(c)+'.h5 sol.applycal.myapplycal2.parmdb=ddcal/solutions/cal-remote-c'+str(c)+'.h5\
-            sol.solint=400 sol.nchan=4 sol.h5parm=$pathMS/cal-remote2-c'+str(c)+'.h5 sol.sourcedb='+skymodel_cl_skydb, \
-            log='$nameMS_solTECremote2-c'+str(c)+'.log', commandType='DPPP')
-
-    # Plot solutions
-    for MS in MSs.getListObj():
-        lib_util.run_losoto(s, 'remote2-c'+str(c)+'-'+MS.nameMS, MS.pathMS+'/cal-remote2-c'+str(c)+'.h5', \
-                [parset_dir+'/losoto-plot-tec.parset'])
-    #os.system('mv plots-remote-c'+str(c)+'* ddcal/plots')
-    s.add('H5parm_collector.py -V -s sol000 -o ddcal/solutions/cal-remote2-c'+str(c)+'.h5 '+' '.join(glob.glob('cal-remote2-c'+str(c)+'-*.h5')),\
-                            log='losoto-collector-c'+str(c)+'.log', commandType="python", processors='max')
-    s.run(check = True)
-    lib_util.check_rm('cal-remote-c'+str(c)+'-*.h5')
-
-    print('check the "plot/" to see if a single time solve can fix the abs value')
-    sys.exit()
-=======
+#
 #    # Calibration 2 - ms:SMOOTHED_DATA
 #    logger.info('Remote calibration...')
 #    MSs.run('DPPP '+parset_dir+'/DPPP-solTEC.parset msin=$pathMS \
@@ -376,7 +353,6 @@
 #
 #    print('check the "plot/" to see if a single time solve can fix the abs value')
 #    sys.exit()
->>>>>>> 51db6aad
 
     ##############################################################
     # low S/N DIE corrections
