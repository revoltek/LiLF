#!/usr/bin/env python
# -*- coding: utf-8 -*-

# Pipeline for direction dependent calibration

import sys, os, glob, re
import numpy as np
import pyrap.tables as pt
import lsmtool

#######################################################
from LiLF import lib_ms, lib_img, lib_util, lib_log, lib_dd
logger_obj = lib_log.Logger('pipeline-dd.logger')
logger = lib_log.logger
s = lib_util.Scheduler(log_dir = logger_obj.log_dir, dry = False)

# parse parset
parset = lib_util.getParset()
parset_dir = parset.get('LOFAR_dd-incr','parset_dir')
maxniter = parset.getint('LOFAR_dd','maxniter')
calFlux = parset.getfloat('LOFAR_dd','calFlux')
userReg = parset.get('model','userReg')

####################################################
MSs_self = lib_ms.AllMSs( glob.glob('mss/TC*[0-9].MS'), s )

# make beam
phasecentre = MSs_self.getListObj()[0].getPhaseCentre()
fwhm = MSs_self.getListObj()[0].getFWHM(freq='mid')

##########################
logger.info('Cleaning...')
lib_util.check_rm('ddcal')
os.makedirs('ddcal/masks')
os.makedirs('ddcal/plots')
os.makedirs('ddcal/images')
os.makedirs('ddcal/solutions')
os.makedirs('ddcal/skymodels')

def clean(p, MSs, size, res='normal', apply_beam=False):
    """
    p = patch name
    mss = list of mss to clean
    size = in deg of the image
    """
    # set pixscale and imsize
    pixscale = MSs.getListObj()[0].getResolution() 
    if res == 'normal':
        pixscale = float('%.1f'%(pixscale/2.))
    elif res == 'high':
        pixscale = float('%.1f'%(pixscale/4.))
    elif res == 'low':
        pass # no change

    imsize = [0,0]
    imsize[0] = int(size[0]*1.05/(pixscale/3600.)) # add 5%
    imsize[1] = int(size[1]*1.05/(pixscale/3600.)) # add 5%
    imsize[0] += imsize[0] % 2
    imsize[1] += imsize[1] % 2
    if imsize[0] < 64: imsize[0] == 64
    if imsize[1] < 64: imsize[1] == 64

    logger.debug('Image size: '+str(imsize)+' - Pixel scale: '+str(pixscale))

    if res == 'normal':
        weight = 'briggs 0'
        maxuv_l = None
    elif res == 'high':
        weight = 'briggs -0.7'
        maxuv_l = None
    elif res == 'low':
        weight = 'briggs 0'
        maxuv_l = 3500

    # clean 1
    logger.info('Cleaning ('+str(p)+')...')
    imagename = 'img/ddcal-'+str(p)
    lib_util.run_wsclean(s, 'wscleanA-'+str(p)+'.log', MSs.getStrWsclean(), name=imagename, size=imsize, scale=str(pixscale)+'arcsec', \
            weight=weight, niter=10000, no_update_model_required='', minuv_l=30, maxuv_l=maxuv_l, mgain=0.8, \
            baseline_averaging=5, parallel_deconvolution=256, auto_threshold=10, \
            join_channels='', fit_spectral_pol=3, channels_out=8, deconvolution_channels=3)

    # make mask
    im = lib_img.Image(imagename+'-MFS-image.fits', userReg=userReg)
    im.makeMask(threshisl = 4)

    # clean 2
    # TODO: add -parallel-deconvolution when source lists can be saved (https://sourceforge.net/p/wsclean/tickets/141/)
    logger.info('Cleaning w/ mask ('+str(p)+')...')
    imagename = 'img/ddcalM-'+str(p)
    if apply_beam:

        lib_util.run_wsclean(s, 'wscleanB-'+str(p)+'.log', MSs.getStrWsclean(), name=imagename, save_source_list='', size=imsize, scale=str(pixscale)+'arcsec', \
            weight=weight, niter=100000, no_update_model_required='', minuv_l=30, maxuv_l=maxuv_l, mgain=0.8, \
            use_idg='', grid_with_beam='', use_differential_lofar_beam='', beam_aterm_update=400, \
            multiscale='', \
            auto_threshold=1, fits_mask=im.maskname, \
            join_channels='', fit_spectral_pol=3, channels_out=8, deconvolution_channels=3)

        logger.info('Cleaning V ('+str(p)+')...')
        imagename = 'img/ddcalV-'+str(p)
        lib_util.run_wsclean(s, 'wscleanV-'+str(p)+'.log', MSs.getStrWsclean(), name=imagename, size=imgsize, scale=str(pixscale)+'srcsec', pol='V', \
            weight='briggs 0.', niter=1000, no_update_model_required='', minuv_l=30, maxuv_l=5000, \
            use_idg='', grid_with_beam='', use_differential_lofar_beam='', beam_aterm_update=400)

    else:

        lib_util.run_wsclean(s, 'wscleanB-'+str(p)+'.log', MSs.getStrWsclean(), name=imagename, size=imsize, save_source_list='', scale=str(pixscale)+'arcsec', \
            weight=weight, niter=50000, no_update_model_required='', minuv_l=30, maxuv_l=maxuv_l, mgain=0.8, \
            multiscale='', \
            auto_threshold=1, fits_mask=im.maskname, \
            baseline_averaging=5, join_channels='', fit_spectral_pol=3, channels_out=8, deconvolution_channels=3)

    os.system('cat logs/wscleanA-'+str(p)+'.log logs/wscleanB-'+str(p)+'.log | grep "background noise"')


############################################################
# TODO: use SUBTRACTED_DATA (no pre-correction) or CORRECTED_DATA (DIE iono correction)?
logger.info('Copy data...')
if not os.path.exists('mss-dd'):
    os.makedirs('mss-dd')
    MSs_self.run('DPPP '+parset_dir+'/DPPP-avg.parset msin=$pathMS msout=mss-dd/$nameMS.MS msin.datacolumn=CORRECTED_DATA avg.freqstep=1 avg.timestep=1', \
                log='$nameMS_avg.log', commandType='DPPP')
MSs = lib_ms.AllMSs( glob.glob('mss-dd/TC*[0-9].MS'), s )
       
logger.info('Add columns...')
MSs.run('addcol2ms.py -m $pathMS -c CORRECTED_DATA,SUBTRACTED_DATA -i DATA', log='$nameMS_addcol.log', commandType='python')

##############################################################
# setup initial model
mosaic_image = lib_img.Image(sorted(glob.glob('self/images/wideM-[0-9]-MFS-image.fits'))[-1], userReg = userReg)
mosaic_image.selectCC()

# TEST:
#mosaic_image = lib_img.Image('ddcal/images/c00/mos-MFS-image.fits', userReg = userReg)
rms_noise_pre = np.inf

for c in range(maxniter):
    logger.info('Starting cycle: %i' % c)
    if c>=1: directions_old = directions
    directions = []

    lib_util.check_rm('img')
    os.makedirs('img')
    if not os.path.exists('ddcal/masks/regions-c%02i' % c): os.makedirs('ddcal/masks/regions-c%02i' % c)
    if not os.path.exists('ddcal/images/c%02i' % c): os.makedirs('ddcal/images/c%02i' % c)
    mask_voro = 'ddcal/masks/facets%02i.fits' % c
    if c>=1: mask_voro_old = 'ddcal/masks/facets%02i.fits' % (c-1)

    ### TTESTTESTTEST: DIE image
    #if c == 0:
    #    clean('init', MSs, size=(fwhm,fwhm), res='normal')
    ###

    ### group into patches corresponding to the mask islands
    mask_cl = mosaic_image.imagename.replace('image.fits', 'mask-cl.fits')
    # this mask is with no user region, done isolate only bight compact sources
    if not os.path.exists(mask_cl): 
        mosaic_image.makeMask(threshisl=7, atrous_do=False, remove_extended_cutoff=0.001, maskname=mask_cl)
    
    lsm = lsmtool.load(mosaic_image.skymodel_cut)
    lsm.group(mask_cl, root='Isl')
    # this removes all sources not in the mask-cl
    lsm.select('Patch = Isl.*', useRegEx=True)
    # this regroup sources
    x = lsm.getColValues('RA',aggregate='wmean')
    y = lsm.getColValues('Dec',aggregate='wmean')
    flux = lsm.getColValues('I',aggregate='sum')
    grouper = lib_dd.Grouper(zip(x,y),flux)
    grouper.run()
    clusters = grouper.grouping()
    grouper.plot()
    os.system('mv grouping*png ddcal/skymodels/')
    patchNames = lsm.getPatchNames()

    logger.info('Merging nearby sources...')
    for cluster in clusters:
        patches = patchNames[cluster]
        #print ('merging:', cluster, patches)
        if len(patches) > 1:
            lsm.merge(patches.tolist())

    lsm.select('I >= %f Jy' % calFlux, aggregate='sum')

    # keep track of CC names used for calibrators so not to subtract them afterwards
    cal_names = lsm.getColValues('Name')

    lsm.setPatchPositions(method='wmean') # calculate patch weighted centre for tassellation
    for name, flux in zip(lsm.getPatchNames(), lsm.getColValues('I', aggregate='sum')):
        direction = lib_dd.Direction(name)
        position = [ lsm.getPatchPositions()[name][0].deg, lsm.getPatchPositions()[name][1].deg ]
        direction.set_position( position, cal=True )
        direction.set_flux(flux, cal=True)
        directions.append(direction)

    logger.info("Created %i bright sources" % len(directions))
    tot_flux = np.sum([d.flux_cal for d in directions])
    logger.info("Total flux of bright sources %i Jy" % tot_flux)
    
    # write file
    skymodel_cl = 'ddcal/skymodels/skymodel%02i_cluster.txt' % c
    lsm.write(skymodel_cl, format='makesourcedb', clobber=True)
    skymodel_cl_plot = 'ddcal/masks/skymodel%02i_cluster.png' % c
    lsm.plot(fileName=skymodel_cl_plot, labelBy='patch')

    # convert to blob
    skymodel_cl_skydb = skymodel_cl.replace('.txt','.skydb')
    lib_util.check_rm(skymodel_cl_skydb)
    s.add('makesourcedb outtype="blob" format="<" in="%s" out="%s"' % (skymodel_cl, skymodel_cl_skydb), log='makesourcedb_cl.log', commandType='general' )
    s.run(check=True)
    del lsm
    
    ### select the rest of the sources to be subtracted
    lsm = lsmtool.load(mosaic_image.skymodel_cut)
    names = lsm.getColValues('Name')
    lsm.remove( np.array([ i for i, name in enumerate(names) if name in cal_names ]) )
    lsm.ungroup()
    logger.info("Total flux in rest field %i Jy" % np.sum(lsm.getColValues('I')) )
    
    # when possible regroup in patches using old DD-calibrators
    if c>=1: lsm.group('facet', facet=mask_voro_old, root='Isl_patch')

    # write file
    skymodel_rest = 'ddcal/skymodels/skymodel%02i_rest.txt' % c
    lsm.write(skymodel_rest, format='makesourcedb', clobber=True)
    skymodel_rest_plot = 'ddcal/masks/skymodel%02i_rest.png' % c
    lsm.plot(fileName=skymodel_rest_plot, labelBy='patch')
       
    # convert to blob
    skymodel_rest_skydb = skymodel_rest.replace('.txt','.skydb')
    lib_util.check_rm(skymodel_rest_skydb)
    s.add('makesourcedb outtype="blob" format="<" in="%s" out="%s"' % (skymodel_rest, skymodel_rest_skydb), log='makesourcedb_rest.log', commandType='general')
    s.run(check=True)
    
    ### create regions (using cluster directions)
    logger.info("Create regions.")
    lsm = lsmtool.load(mosaic_image.skymodel_cut)
    lib_dd.make_voronoi_reg(directions, mosaic_image.maskname, \
            outdir_reg='ddcal/masks/regions-c%02i' % c, out_mask=mask_voro, png='ddcal/masks/voronoi%02i.png' % c)
    lsm.group('facet', facet=mask_voro, root='Isl_patch')
    [ d.add_mask_voro(mask_voro) for d in directions ]

    # write file
    skymodel_voro = 'ddcal/skymodels/skymodel%02i_voro.txt' % c
    lsm.write(skymodel_voro, format='makesourcedb', clobber=True)
    skymodel_voro_plot = 'ddcal/masks/skymodel%02i_voro.png' % c
    lsm.plot(fileName=skymodel_voro_plot, labelBy='patch')

    # convert to blob
    skymodel_voro_skydb = skymodel_voro.replace('.txt','.skydb')
    lib_util.check_rm(skymodel_voro_skydb)
    s.add('makesourcedb outtype="blob" format="<" in="%s" out="%s"' % (skymodel_voro, skymodel_voro_skydb), log='makesourcedb_voro.log', commandType='general')
    s.run(check=True)
    del lsm

    logger.debug("Islands' info:")
    for i, d in enumerate(directions):
        logger.info("%s: Flux=%f (coord: %s - size: %s deg)" % ( d.name, d.flux_cal, str(d.position_cal), str(d.size) ) )

    ################################################################
    # Calibrate TEC
    logger.info('Subtraction rest_field...')

    # Fist cycle remove other sources with no DD corrections, when DD correction is available use it
    if c == 0:
        # Predict - ms:MODEL_DATA
        logger.info('Add rest_field to MODEL_DATA...')
        MSs.run('DPPP '+parset_dir+'/DPPP-predict.parset msin=$pathMS pre.sourcedb='+skymodel_rest_skydb,log='$nameMS_pre-c'+str(c)+'.log', commandType='DPPP')
    
        # Empty dataset from faint sources
        logger.info('Set SUBTRACTED_DATA = DATA - MODEL_DATA...')
        MSs.run('taql "update $pathMS set SUBTRACTED_DATA = DATA - MODEL_DATA"', log='$nameMS_taql-c'+str(c)+'.log', commandType='general')
    
    else:

        # Copy DATA -> SUBTRACTED_DATA
        logger.info('Set SUBTRACTED_DATA = DATA...')
        MSs.run('taql "update $pathMS set SUBTRACTED_DATA = DATA"', log='$nameMS_taql-c'+str(c)+'.log', commandType='general')

        for i, d in enumerate(directions_old):
            # predict - ms:MODEL_DATA
            logger.info('Patch '+d.name+': predict...')
            MSs.run('DPPP '+parset_dir+'/DPPP-predict.parset msin=$pathMS pre.sourcedb='+skymodel_rest_skydb+' pre.sources='+d.name, \
                    log='$nameMS_pre0-c'+str(c)+'-'+d.name+'.log', commandType='DPPP')
        
            # corrupt (note: use previous cal table) - ms:MODEL_DATA -> ms:MODEL_DATA
            logger.info('Patch '+d.name+': corrupt...')
            MSs.run('DPPP '+parset_dir+'/DPPP-corrupt2.parset msin=$pathMS \
                    corC.parmdb=ddcal/solutions/cal-core-c'+str(c-1)+'.h5   corC.direction=['+d.name+'] \
                    corR.parmdb=ddcal/solutions/cal-remote-c'+str(c-1)+'.h5 corR.direction=['+d.name+']', \
                    log='$nameMS_corrupt0-c'+str(c)+'-'+d.name+'.log', commandType='DPPP')
            
            logger.info('Patch '+d.name+': subtract...')
            MSs.run('taql "update $pathMS set SUBTRACTED_DATA = SUBTRACTED_DATA - MODEL_DATA"', log='$nameMS_taql-c'+str(c)+'-'+d.name+'.log', commandType='general')

    ### TESTTESTTEST: empty image with cals
    #MSs.run('taql "update $pathMS set CORRECTED_DATA = SUBTRACTED_DATA"', log='$nameMS_taql-c'+str(c)+'.log', commandType='general')
    #clean('onlycals-c'+str(c), MSs, size=(fwhm,fwhm), res='normal')
    ###

    # Smoothing - ms:SUBTRACTED_DATA -> ms:SMOOTHED_DATA
    #TODO: add smoothing on amplitudes
    #TODO: circular basis?
    logger.info('BL-based smoothing...')
    MSs.run('BLsmooth.py -f 1.0 -r -i SUBTRACTED_DATA -o SMOOTHED_DATA $pathMS', log='$nameMS_smooth-c'+str(c)+'.log', commandType='python')    

    # TODO: TEST Convert to circular - SMOOTHED_DATA -> SMOOTHED_DATA
    logger.info('Converting to circular...')
    MSs.run('mslin2circ.py -i $pathMS:SMOOTHED_DATA -o $pathMS:SMOOTHED_DATA', log='$nameMS_circ2lin.log', commandType='python', maxThreads=10)

    # Calibration - ms:SMOOTHED_DATA
    logger.info('Core calibration...')
    MSs.run('DPPP '+parset_dir+'/DPPP-solDD.parset msin=$pathMS msin.baseline="CS*&CS*" \
            ddecal.antennaconstraint=[[CS002LBA,CS003LBA,CS004LBA,CS005LBA,CS006LBA,CS007LBA]] \
            ddecal.solint=5 ddecal.nchan=4 ddecal.h5parm=$pathMS/cal-core-c'+str(c)+'.h5 ddecal.sourcedb='+skymodel_cl_skydb, \
            log='$nameMS_solDDcore-c'+str(c)+'.log', commandType='DPPP')

    # Plot solutions
    for MS in MSs.getListObj():
        lib_util.run_losoto(s, 'core-c'+str(c)+'-'+MS.nameMS, MS.pathMS+'/cal-core-c'+str(c)+'.h5', \
                [parset_dir+'/losoto-jump.parset', parset_dir+'/losoto-resetremote.parset', parset_dir+'/losoto-plot-tec-core.parset'])
    os.system('mv plots-core-c'+str(c)+'* ddcal/plots')
    s.add('H5parm_collector.py -V -s sol000 -o ddcal/solutions/cal-core-c'+str(c)+'.h5 '+' '.join(glob.glob('cal-core-c'+str(c)+'-*.h5')),\
                            log='losoto-collector-c'+str(c)+'.log', commandType="python", processors='max')
    s.run(check = True)
    lib_util.check_rm('cal-core-c'+str(c)+'-*.h5')

    # Calibration - ms:SMOOTHED_DATA
    logger.info('Remote calibration...')
    MSs.run('DPPP '+parset_dir+'/DPPP-solDD.parset msin=$pathMS \
            ddecal.antennaconstraint=[[CS001LBA,CS002LBA,CS003LBA,CS004LBA,CS005LBA,CS006LBA,CS007LBA,CS011LBA,CS013LBA,CS017LBA,CS021LBA,CS024LBA,CS026LBA,CS028LBA,CS030LBA,CS031LBA,CS032LBA,CS101LBA,CS103LBA,CS201LBA,CS301LBA,CS302LBA,CS401LBA,CS501LBA]] \
            ddecal.applycal.parmdb=ddcal/solutions/cal-core-c'+str(c)+'.h5 ddecal.applycal.correction=tec000 \
            ddecal.solint=1 ddecal.nchan=4 ddecal.h5parm=$pathMS/cal-remote-c'+str(c)+'.h5 ddecal.sourcedb='+skymodel_cl_skydb, \
            log='$nameMS_solDDremote-c'+str(c)+'.log', commandType='DPPP')

    # Plot solutions
    for MS in MSs.getListObj():
        lib_util.run_losoto(s, 'remote-c'+str(c)+'-'+MS.nameMS, MS.pathMS+'/cal-remote-c'+str(c)+'.h5', \
                [parset_dir+'/losoto-jump.parset', parset_dir+'/losoto-plot-tec.parset'])
    os.system('mv plots-remote-c'+str(c)+'* ddcal/plots')
    s.add('H5parm_collector.py -V -s sol000 -o ddcal/solutions/cal-remote-c'+str(c)+'.h5 '+' '.join(glob.glob('cal-remote-c'+str(c)+'-*.h5')),\
                            log='losoto-collector-c'+str(c)+'.log', commandType="python", processors='max')
    s.run(check = True)
    lib_util.check_rm('cal-remote-c'+str(c)+'-*.h5')
    
    ##############################################################
    # low S/N DIE corrections
    if c>=0:
        logger.info('DIE calibration...')
        # predict and corrupt each facet
        logger.info('Reset MODEL_DATA...')
        MSs.run('taql "update $pathMS set MODEL_DATA = 0"', log='$nameMS_taql-c'+str(c)+'.log', commandType='general')
       
        for i, d in enumerate(directions):
            # predict - ms:MODEL_DATA
            logger.info('Patch '+d.name+': predict...')
            MSs.run('DPPP '+parset_dir+'/DPPP-predict.parset msin=$pathMS msout.datacolumn=MODEL_DATA_DIR pre.sourcedb='+skymodel_voro_skydb+' pre.sources='+d.name, \
                log='$nameMS_pre1-c'+str(c)+'-'+d.name+'.log', commandType='DPPP')
    
            # corrupt - ms:MODEL_DATA -> ms:MODEL_DATA
            logger.info('Patch '+d.name+': corrupt...')
            MSs.run('DPPP '+parset_dir+'/DPPP-corrupt2.parset msin=$pathMS msin.datacolumn=MODEL_DATA_DIR msout.datacolumn=MODEL_DATA_DIR \
                    corC.parmdb=ddcal/solutions/cal-core-c'+str(c)+'.h5   corC.direction=['+d.name+'] \
                    corR.parmdb=ddcal/solutions/cal-remote-c'+str(c)+'.h5 corR.direction=['+d.name+']', \
                log='$nameMS_corrupt1-c'+str(c)+'-'+d.name+'.log', commandType='DPPP')
        
            logger.info('Patch '+d.name+': subtract...')
            MSs.run('taql "update $pathMS set MODEL_DATA = MODEL_DATA + MODEL_DATA_DIR"', log='$nameMS_taql-c'+str(c)+'-'+d.name+'.log', commandType='general')

        # Smoothing - ms:DATA -> ms:SMOOTHED_DATA
        logger.info('BL-based smoothing...')
        MSs.run('BLsmooth.py -f 1.0 -r -i DATA -o SMOOTHED_DATA $pathMS', log='$nameMS_smooth-c'+str(c)+'.log', commandType='python')    

        # Convert to circular - SMOOTHED_DATA -> SMOOTHED_DATA
        logger.info('Converting to circular...')
        MSs.run('mslin2circ.py -i $pathMS:SMOOTHED_DATA -o $pathMS:SMOOTHED_DATA', log='$nameMS_circ2lin.log', commandType='python', maxThreads=10)

        # FR Calibration - ms:SMOOTHED_DATA
        logger.info('Solving DIE FR...')
        MSs.run('DPPP '+parset_dir+'/DPPP-solDDg.parset msin=$pathMS ddecal.h5parm=$pathMS/calG1-c'+str(c)+'.h5', \
                log='$nameMS_solDDg1-c'+str(c)+'.log', commandType='DPPP')
    
        # Plot solutions
        lib_util.run_losoto(s, 'G1-c'+str(c), [MS+'/calG1-c'+str(c)+'.h5' for MS in MSs.getListStr()], \
                [parset_dir+'/losoto-plot-ph.parset', parset_dir+'/losoto-plot-amp.parset', parset_dir+'/losoto-fr.parset'])
        os.system('mv plots-G1-c'+str(c)+'* ddcal/plots')

        # Correct DIE FR - ms:DATA -> CORRECTED_DATA
        logger.info('DIE FR correct...')
        MSs.run('DPPP '+parset_dir+'/DPPP-cor1.parset msin=$pathMS msin.datacolumn=DATA cor.parmdb=cal-G1-c'+str(c)+'.h5 cor.correction=rotationmeasure000', \
               log='$nameMS_corFR-c'+str(c)+'.log', commandType='DPPP')

        # Smoothing - ms:CORRECTED_DATA -> ms:SMOOTHED_DATA
        logger.info('BL-based smoothing...')
        MSs.run('BLsmooth.py -f 1.0 -r -i CORRECTED_DATA -o SMOOTHED_DATA $pathMS', log='$nameMS_smooth-c'+str(c)+'.log', commandType='python')    
    
        # DIE Calibration - ms:SMOOTHED_DATA
        logger.info('Solving DIE AMP...')
        MSs.run('DPPP '+parset_dir+'/DPPP-solDDg.parset msin=$pathMS ddecal.h5parm=$pathMS/calG2-c'+str(c)+'.h5', \
                log='$nameMS_solDDg2-c'+str(c)+'.log', commandType='DPPP')
    
        # Plot solutions
        lib_util.run_losoto(s, 'G2-c'+str(c), [MS+'/calG2-c'+str(c)+'.h5' for MS in MSs.getListStr()], \
                [parset_dir+'/losoto-plot-ph.parset', parset_dir+'/losoto-plot-amp.parset', parset_dir+'/losoto-amp.parset'])
        os.system('mv plots-G2-c'+str(c)+'* ddcal/plots')

        # Correct DIE AMP - ms:CORRECTED_DATA -> ms:CORRECTED_DATA
        logger.info('DIE AMP correct...')
        MSs.run('DPPP '+parset_dir+'/DPPP-cor1.parset msin=$pathMS cor.parmdb=cal-G2-c'+str(c)+'.h5 cor.correction=amplitudeSmooth', \
               log='$nameMS_corAMP-c'+str(c)+'.log', commandType='DPPP')

        # Copy CORRECTED_DATA -> SUBTRACTED_DATA
        logger.info('Set SUBTRACTED_DATA = CORRECTED_DATA...')
        MSs.run('taql "update $pathMS set SUBTRACTED_DATA = CORRECTED_DATA"', log='$nameMS_taql-c'+str(c)+'.log', commandType='general')

        ### TESTTESTTEST: init image with DIE correction
        #clean('die-c'+str(c), MSs, size=(fwhm,fwhm), res='normal')
        ###

    else:
        # Copy DATA -> SUBTRACTED_DATA
        logger.info('Set SUBTRACTED_DATA = DATA...')
        MSs.run('taql "update $pathMS set SUBTRACTED_DATA = DATA"', log='$nameMS_taql-c'+str(c)+'.log', commandType='general')

<<<<<<< HEAD

=======
>>>>>>> 4fa9e171
    ###########################################################
    # Empty the dataset

    logger.info('Subtraction...')
    for i, d in enumerate(directions):
        
        # predict - ms:MODEL_DATA
        logger.info('Patch '+d.name+': predict...')
        MSs.run('DPPP '+parset_dir+'/DPPP-predict.parset msin=$pathMS pre.sourcedb='+skymodel_voro_skydb+' pre.sources='+d.name, \
                log='$nameMS_pre1-c'+str(c)+'-'+d.name+'.log', commandType='DPPP')
    
        # corrupt - ms:MODEL_DATA -> ms:MODEL_DATA
        logger.info('Patch '+d.name+': corrupt...')
        MSs.run('DPPP '+parset_dir+'/DPPP-corrupt2.parset msin=$pathMS \
                    corC.parmdb=ddcal/solutions/cal-core-c'+str(c)+'.h5   corC.direction=['+d.name+'] \
                    corR.parmdb=ddcal/solutions/cal-remote-c'+str(c)+'.h5 corR.direction=['+d.name+']', \
                log='$nameMS_corrupt1-c'+str(c)+'-'+d.name+'.log', commandType='DPPP')
        
        logger.info('Patch '+d.name+': subtract...')
        MSs.run('taql "update $pathMS set SUBTRACTED_DATA = SUBTRACTED_DATA - MODEL_DATA"', log='$nameMS_taql-c'+str(c)+'-'+d.name+'.log', commandType='general')

    ### TESTTESTTEST: empty image
    MSs.run('taql "update $pathMS set CORRECTED_DATA = SUBTRACTED_DATA"', log='$nameMS_taql-c'+str(c)+'.log', commandType='general')
    clean('empty-c'+str(c), MSs, size=(fwhm,fwhm), res='normal')
    ###

    ###########################################################
    # Add back 
    logger.info('Facet imaging...')
    for i, d in enumerate(directions):
        #TODO: see if we can phase shift and average before predict-corrupt=correct
        # predict - ms:MODEL_DATA
        logger.info('Patch '+d.name+': predict...')
        MSs.run('DPPP '+parset_dir+'/DPPP-predict.parset msin=$pathMS pre.sourcedb='+skymodel_voro_skydb+' pre.sources='+d.name, \
                   log='$nameMS_pre2-c'+str(c)+'-'+d.name+'.log', commandType='DPPP')

        # corrupt - ms:MODEL_DATA -> ms:MODEL_DATA
        logger.info('Patch '+d.name+': corrupt...')
        MSs.run('DPPP '+parset_dir+'/DPPP-corrupt2.parset msin=$pathMS \
                 corC.parmdb=ddcal/solutions/cal-core-c'+str(c)+'.h5   corC.direction=['+d.name+'] \
                 corR.parmdb=ddcal/solutions/cal-remote-c'+str(c)+'.h5 corR.direction=['+d.name+']', \
                 log='$nameMS_corrupt2-c'+str(c)+'-'+d.name+'.log', commandType='DPPP')

        logger.info('Patch '+d.name+': add...')
        MSs.run('taql "update $pathMS set CORRECTED_DATA = SUBTRACTED_DATA + MODEL_DATA"', log='$nameMS_taql-c'+str(c)+'-'+d.name+'.log', commandType='general')

        # DD-correct - ms:CORRECTED_DATA -> ms:CORRECTED_DATA
        logger.info('Patch '+d.name+': correct...')
        MSs.run('DPPP '+parset_dir+'/DPPP-cor2.parset msin=$pathMS \
                corC.parmdb=ddcal/solutions/cal-core-c'+str(c)+'.h5   corC.direction=['+d.name+'] \
                corR.parmdb=ddcal/solutions/cal-remote-c'+str(c)+'.h5 corR.direction=['+d.name+']', \
                log='$nameMS_cor-c'+str(c)+'-'+d.name+'.log', commandType='DPPP')

        logger.info('Patch '+d.name+': phase shift and avg...')
        lib_util.check_rm('mss-dir')
        os.makedirs('mss-dir')
        MSs.run('DPPP '+parset_dir+'/DPPP-shiftavg.parset msin=$pathMS msout=mss-dir/$nameMS.MS msin.datacolumn=CORRECTED_DATA \
                shift.phasecenter=['+str(d.position_facet[0])+'deg,'+str(d.position_facet[1])+'deg\]', \
                log='$nameMS_shift-c'+str(c)+'-'+d.name+'.log', commandType='DPPP')
        
        logger.info('Patch '+d.name+': imaging...')
        clean(d.name, lib_ms.AllMSs( glob.glob('mss-dir/*MS'), s ), size=d.size, apply_beam = c==maxniter )

        # TEST: if one wants to make a low-res patch
        if c>=2:
            logger.info('Patch '+d.name+': imaging high-res...')
            clean(d.name+'-high', lib_ms.AllMSs( glob.glob('mss-dir/*MS'), s ), size=d.size, res='high')
            logger.info('Patch '+d.name+': predict high-res...')
            # predict - ms:MODEL_DATA
            s.add('makesourcedb outtype="blob" format="<" in="%s" out="%s"' % \
                    ('img/ddcalM-'+d.name+'-high-sources.txt', 'img/ddcalM-'+d.name+'-high-sources.skydb'), log='makesourcedb_'+d.name+'.log', commandType='general' )
            s.run(check=True)
            MSs.run('DPPP '+parset_dir+'/DPPP-predict.parset msin=$pathMS pre.sourcedb=img/ddcalM-'+d.name+'-high-sources.skydb pre.sources='+d.name, \
                    log='$nameMS_pre1-c'+str(c)+'-'+d.name+'.log', commandType='DPPP')
            logger.info('Patch '+d.name+': subtract high-res...')
            MSs.run('taql "update $pathMS set CORRECTED_DATA = CORRECTED_DATA - MODEL_DATA"', log='$nameMS_taql-c'+str(c)+'-'+d.name+'.log', commandType='general')
            logger.info('Patch '+d.name+': imaging low-res...')
            clean(d.name+'-low', lib_ms.AllMSs( glob.glob('mss-dir/*MS'), s ), size=d.size, res='low', apply_beam = c==maxniter )

    ##############################################################
    # Mosaiching

    # reorder in increasing isl_num order
    isl_nums = [d.isl_num for d in directions]
    directions = [d for _, d in sorted(zip(isl_nums,directions))]

    for d in directions:
        d.image = lib_img.Image('img/ddcalM-%s-MFS-image.fits' % d.name, userReg = userReg)
        d.image_res = lib_img.Image('img/ddcalM-%s-MFS-residual.fits' % d.name, userReg = userReg)
        d.image_low = lib_img.Image('img/ddcalM-%s-low-MFS-image.fits' % d.name, userReg = userReg)
        d.image_high = lib_img.Image('img/ddcalM-%s-high-MFS-image.fits' % d.name, userReg = userReg)

        # restrict skymodel to facet
        d.image.makeMask(threshisl=5)
        d.image.selectCC()
        lsm = lsmtool.load(d.image.skymodel_cut)
        lsm.group('facet', facet=mask_voro, root='Isl_patch' )
        lsm.select('Patch = Isl_patch_%i' % d.isl_num )
        lsm.write(d.image.skymodel_cut, format='makesourcedb', clobber=True)

    logger.info('Mosaic: image...')
    image_files = ' '.join([d.image.imagename for d in directions])
    mosaic_image_file = 'img/mos-MFS-image.fits'
    s.add('mosaic.py --image '+image_files+' --mask '+mask_voro+' --output '+mosaic_image_file, log='mosaic-img-c'+str(c)+'.log', commandType='python')
    s.run(check=True)

    logger.info('Mosaic: residual image...')
    image_files = ' '.join([d.image_res.imagename for d in directions])
    mosaic_residual_file = 'img/mos-MFS-residual.fits'
    s.add('mosaic.py --image '+image_files+' --mask '+mask_voro+' --output '+mosaic_residual_file, log='mosaic-res-c'+str(c)+'.log', commandType='python')
    s.run(check=True)

    if c>=2:
        logger.info('Mosaic: low-res image...')
        image_files = ' '.join([d.image_low.imagename for d in directions])
        mosaic_image_low_file = 'img/mos-low-MFS-image.fits'
        s.add('mosaic.py --image '+image_files+' --mask '+mask_voro+' --output '+mosaic_image_low_file, log='mosaic-img-low-c'+str(c)+'.log', commandType='python')
        s.run(check=True)
    
        logger.info('Mosaic: high-res image...')
        image_files = ' '.join([d.image_high.imagename for d in directions])
        mosaic_image_high_file = 'img/mos-high-MFS-image.fits'
        s.add('mosaic.py --image '+image_files+' --mask '+mask_voro+' --output '+mosaic_image_high_file, log='mosaic-img-high-c'+str(c)+'.log', commandType='python')
        s.run(check=True)

    # prepare new skymodel
    lsm = lsmtool.load(directions[0].image.skymodel_cut)
    lsm.ungroup()
    for image in [d.image for d in directions[1:]]:
        lsm2 = lsmtool.load(image.skymodel_cut)
        lsm2.ungroup()
        lsm.concatenate(lsm2, keep='all')
    lsm.write('ddcal/images/c%02i/mos-sources-cut.txt' % c, format='makesourcedb', clobber=True)
    del lsm

    os.system('cp img/*M*MFS-image.fits img/mos*.fits ddcal/images/c%02i' % c )
    mosaic_image = lib_img.Image('ddcal/images/c%02i/mos-MFS-image.fits' % c, userReg = userReg)
    mosaic_image.makeMask(threshisl=3, atrous_do=True) # used in the faceting function

    # get noise, if larger than 95% of prev cycle: break
    rms_noise = mosaic_image.getNoise()
    logger.info('RMS noise: %f' % rms_noise)
    if rms_noise > rms_noise_pre: break
    rms_noise_pre = rms_noise<|MERGE_RESOLUTION|>--- conflicted
+++ resolved
@@ -422,10 +422,6 @@
         logger.info('Set SUBTRACTED_DATA = DATA...')
         MSs.run('taql "update $pathMS set SUBTRACTED_DATA = DATA"', log='$nameMS_taql-c'+str(c)+'.log', commandType='general')
 
-<<<<<<< HEAD
-
-=======
->>>>>>> 4fa9e171
     ###########################################################
     # Empty the dataset
 
