#!/usr/bin/env python
# -*- coding: utf-8 -*-

# Pipeline for direction dependent calibration

import sys, os, glob, re
import numpy as np
import pyrap.tables as pt
import lsmtool

#######################################################
from LiLF import lib_ms, lib_img, lib_util, lib_log, lib_dd
logger_obj = lib_log.Logger('pipeline-dd.logger')
logger = lib_log.logger
s = lib_util.Scheduler(log_dir = logger_obj.log_dir, dry = False)

# parse parset
parset = lib_util.getParset()
parset_dir = parset.get('LOFAR_dd-incr','parset_dir')
maxniter = parset.getint('LOFAR_dd','maxniter')
calFlux = parset.getfloat('LOFAR_dd','calFlux')
userReg = parset.get('model','userReg')

####################################################
MSs_self = lib_ms.AllMSs( glob.glob('mss/TC*[0-9].MS'), s )

# make beam
phasecentre = MSs_self.getListObj()[0].getPhaseCentre()
fwhm = MSs_self.getListObj()[0].getFWHM(freq='mid')

###########################
logger.info('Cleaning...')
lib_util.check_rm('ddcal')
os.makedirs('ddcal/masks')
os.makedirs('ddcal/plots')
os.makedirs('ddcal/images')
os.makedirs('ddcal/solutions')
os.makedirs('ddcal/skymodels')

def clean(p, MSs, size, res='normal', apply_beam=False):
    """
    p = patch name
    mss = list of mss to clean
    size = in deg of the image
    """
    # set pixscale and imsize
    pixscale = MSs.getListObj()[0].getResolution() 
    if res == 'normal':
        pixscale = float('%.1f'%(pixscale/2.))
    elif res == 'high':
        pixscale = float('%.1f'%(pixscale/4.))
    elif res == 'low':
        pass # no change

    imsize = [0,0]
    imsize[0] = int(size[0]*1.05/(pixscale/3600.)) # add 5%
    imsize[1] = int(size[1]*1.05/(pixscale/3600.)) # add 5%
    imsize[0] += imsize[0] % 2
    imsize[1] += imsize[1] % 2
    if imsize[0] < 64: imsize[0] == 64
    if imsize[1] < 64: imsize[1] == 64

    logger.debug('Image size: '+str(imsize)+' - Pixel scale: '+str(pixscale))

    if res == 'normal':
        weight = 'briggs 0'
        maxuv_l = None
    elif res == 'high':
        weight = 'briggs -0.7'
        maxuv_l = None
    elif res == 'low':
        weight = 'briggs 0'
        maxuv_l = 3500

    # clean 1
    logger.info('Cleaning ('+str(p)+')...')
    imagename = 'img/ddcal-'+str(p)
    lib_util.run_wsclean(s, 'wscleanA-'+str(p)+'.log', MSs.getStrWsclean(), name=imagename, size=imsize, scale=str(pixscale)+'arcsec', \
            weight=weight, niter=10000, no_update_model_required='', minuv_l=30, maxuv_l=maxuv_l, mgain=0.8, \
            baseline_averaging=5, parallel_deconvolution=256, auto_threshold=3, \
            join_channels='', fit_spectral_pol=3, channels_out=9, deconvolution_channels=3)

    # make mask
    im = lib_img.Image(imagename+'-MFS-image.fits', userReg=userReg)
    im.makeMask(threshisl = 4)

    # clean 2
    # TODO: add -parallel-deconvolution when source lists can be saved (https://sourceforge.net/p/wsclean/tickets/141/)
    logger.info('Cleaning w/ mask ('+str(p)+')...')
    imagename = 'img/ddcalM-'+str(p)
    if apply_beam:

        lib_util.run_wsclean(s, 'wscleanB-'+str(p)+'.log', MSs.getStrWsclean(), name=imagename, save_source_list='', size=imsize, scale=str(pixscale)+'arcsec', \
            weight=weight, niter=100000, no_update_model_required='', minuv_l=30, maxuv_l=maxuv_l, mgain=0.8, \
            use_idg='', grid_with_beam='', use_differential_lofar_beam='', beam_aterm_update=400, \
            multiscale='', \
            auto_threshold=0.5, fits_mask=im.maskname, \
            join_channels='', fit_spectral_pol=3, channels_out=9, deconvolution_channels=3)

        logger.info('Cleaning V ('+str(p)+')...')
        imagename = 'img/ddcalV-'+str(p)
        lib_util.run_wsclean(s, 'wscleanV-'+str(p)+'.log', MSs.getStrWsclean(), name=imagename, size=imgsize, scale=str(pixscale)+'srcsec', pol='V', \
            weight='briggs 0.', niter=1000, no_update_model_required='', minuv_l=30, maxuv_l=5000, \
            use_idg='', grid_with_beam='', use_differential_lofar_beam='', beam_aterm_update=400)

    else:

        lib_util.run_wsclean(s, 'wscleanB-'+str(p)+'.log', MSs.getStrWsclean(), name=imagename, size=imsize, save_source_list='', scale=str(pixscale)+'arcsec', \
            weight=weight, niter=50000, no_update_model_required='', minuv_l=30, maxuv_l=maxuv_l, mgain=0.8, \
            multiscale='', \
            auto_threshold=0.5, fits_mask=im.maskname, \
            baseline_averaging=5, join_channels='', fit_spectral_pol=3, channels_out=9, deconvolution_channels=3)

    os.system('cat logs/wscleanA-'+str(p)+'.log logs/wscleanB-'+str(p)+'.log | grep "background noise"')


############################################################
# TODO: use SUBTRACTED_DATA (no pre-correction) or CORRECTED_DATA (DIE iono correction)?
logger.info('Copy data...')
if not os.path.exists('mss-dd'):
    os.makedirs('mss-dd')
    MSs_self.run('DPPP '+parset_dir+'/DPPP-avg.parset msin=$pathMS msout=mss-dd/$nameMS.MS msin.datacolumn=CORRECTED_DATA avg.freqstep=1 avg.timestep=1', \
                log='$nameMS_avg.log', commandType='DPPP')
MSs = lib_ms.AllMSs( glob.glob('mss-dd/TC*[0-9].MS'), s )
       
logger.info('Add columns...')
MSs.run('addcol2ms.py -m $pathMS -c CORRECTED_DATA,SUBTRACTED_DATA -i DATA', log='$nameMS_addcol.log', commandType='python')

##############################################################
# setup initial model
mosaic_image = lib_img.Image(sorted(glob.glob('self/images/wideM-[0-9]-MFS-image.fits'))[-1], userReg = userReg)
mosaic_image.selectCC()

# TEST:
#mosaic_image = lib_img.Image('ddcal/images/c00/mos-MFS-image.fits', userReg = userReg)
rms_noise_pre = np.inf

for c in range(maxniter):
    logger.info('Starting cycle: %i' % c)
    if c>=1: directions_old = directions
    directions = []

    lib_util.check_rm('img')
    os.makedirs('img')
    if not os.path.exists('ddcal/masks/regions-c%02i' % c): os.makedirs('ddcal/masks/regions-c%02i' % c)
    if not os.path.exists('ddcal/images/c%02i' % c): os.makedirs('ddcal/images/c%02i' % c)
    mask_voro = 'ddcal/masks/facets%02i.fits' % c
    if c>=1: mask_voro_old = 'ddcal/masks/facets%02i.fits' % (c-1)

    ### TTESTTESTTEST: DIE image
    #if c == 0:
    #    clean('init', MSs, size=(fwhm,fwhm), res='normal')
    ###

    ### group into patches corresponding to the mask islands
    mask_cl = mosaic_image.imagename.replace('image.fits', 'mask-cl.fits')
    # this mask is with no user region, done isolate only bight compact sources
    if not os.path.exists(mask_cl): 
        mosaic_image.makeMask(threshisl=7, atrous_do=False, remove_extended_cutoff=0.001, maskname=mask_cl)
    
    lsm = lsmtool.load(mosaic_image.skymodel_cut)
    lsm.group(mask_cl, root='Isl')
    # this removes all sources not in the mask-cl
    lsm.select('Patch = Isl.*', useRegEx=True)
    # this regroup sources
    x = lsm.getColValues('RA',aggregate='wmean')
    y = lsm.getColValues('Dec',aggregate='wmean')
    flux = lsm.getColValues('I',aggregate='sum')
    grouper = lib_dd.Grouper(zip(x,y),flux)
    grouper.run()
    clusters = grouper.grouping()
    grouper.plot()
    os.system('mv grouping*png ddcal/skymodels/')
    patchNames = lsm.getPatchNames()

    logger.info('Merging nearby sources...')
    for cluster in clusters:
        patches = patchNames[cluster]
        #print ('merging:', cluster, patches)
        if len(patches) > 1:
            lsm.merge(patches.tolist())

    lsm.select('I >= %f Jy' % calFlux, aggregate='sum')

    # keep track of CC names used for calibrators so not to subtract them afterwards
    cal_names = lsm.getColValues('Name')

    lsm.setPatchPositions(method='wmean') # calculate patch weighted centre for tassellation
    for name, flux in zip(lsm.getPatchNames(), lsm.getColValues('I', aggregate='sum')):
        direction = lib_dd.Direction(name)
        position = [ lsm.getPatchPositions()[name][0].deg, lsm.getPatchPositions()[name][1].deg ]
        direction.set_position( position, cal=True )
        direction.set_flux(flux, cal=True)
        directions.append(direction)

    logger.info("Created %i bright sources" % len(directions))
    tot_flux = np.sum([d.flux_cal for d in directions])
    logger.info("Total flux of bright sources %i Jy" % tot_flux)
    
    # write file
    skymodel_cl = 'ddcal/skymodels/skymodel%02i_cluster.txt' % c
    lsm.write(skymodel_cl, format='makesourcedb', clobber=True)
    skymodel_cl_plot = 'ddcal/masks/skymodel%02i_cluster.png' % c
    lsm.plot(fileName=skymodel_cl_plot, labelBy='patch')

    # convert to blob
    skymodel_cl_skydb = skymodel_cl.replace('.txt','.skydb')
    lib_util.check_rm(skymodel_cl_skydb)
    s.add('makesourcedb outtype="blob" format="<" in="%s" out="%s"' % (skymodel_cl, skymodel_cl_skydb), log='makesourcedb_cl.log', commandType='general' )
    s.run(check=True)
    del lsm
    
    ### select the rest of the sources to be subtracted
    lsm = lsmtool.load(mosaic_image.skymodel_cut)
    names = lsm.getColValues('Name')
    lsm.remove( np.array([ i for i, name in enumerate(names) if name in cal_names ]) )
    lsm.ungroup()
    logger.info("Total flux in rest field %i Jy" % np.sum(lsm.getColValues('I')) )
    
    # when possible regroup in patches using old DD-calibrators
    if c>=1: lsm.group('facet', facet=mask_voro_old, root='Isl_patch')

    # write file
    skymodel_rest = 'ddcal/skymodels/skymodel%02i_rest.txt' % c
    lsm.write(skymodel_rest, format='makesourcedb', clobber=True)
    skymodel_rest_plot = 'ddcal/masks/skymodel%02i_rest.png' % c
    lsm.plot(fileName=skymodel_rest_plot, labelBy='patch')
       
    # convert to blob
    skymodel_rest_skydb = skymodel_rest.replace('.txt','.skydb')
    lib_util.check_rm(skymodel_rest_skydb)
    s.add('makesourcedb outtype="blob" format="<" in="%s" out="%s"' % (skymodel_rest, skymodel_rest_skydb), log='makesourcedb_rest.log', commandType='general')
    s.run(check=True)
    
    ### create regions (using cluster directions)
    logger.info("Create regions.")
    lsm = lsmtool.load(mosaic_image.skymodel_cut)
    lib_dd.make_voronoi_reg(directions, mosaic_image.maskname, \
            outdir_reg='ddcal/masks/regions-c%02i' % c, out_mask=mask_voro, png='ddcal/masks/voronoi%02i.png' % c)
    lsm.group('facet', facet=mask_voro, root='Isl_patch')
    [ d.add_mask_voro(mask_voro) for d in directions ]

    # write file
    skymodel_voro = 'ddcal/skymodels/skymodel%02i_voro.txt' % c
    lsm.write(skymodel_voro, format='makesourcedb', clobber=True)
    skymodel_voro_plot = 'ddcal/masks/skymodel%02i_voro.png' % c
    lsm.plot(fileName=skymodel_voro_plot, labelBy='patch')

    # convert to blob
    skymodel_voro_skydb = skymodel_voro.replace('.txt','.skydb')
    lib_util.check_rm(skymodel_voro_skydb)
    s.add('makesourcedb outtype="blob" format="<" in="%s" out="%s"' % (skymodel_voro, skymodel_voro_skydb), log='makesourcedb_voro.log', commandType='general')
    s.run(check=True)
    del lsm

    logger.debug("Islands' info:")
    for i, d in enumerate(directions):
        logger.info("%s: Flux=%f (coord: %s - size: %s deg)" % ( d.name, d.flux_cal, str(d.position_cal), str(d.size) ) )

<<<<<<< HEAD
=======
<<<<<<< HEAD
>>>>>>> 4154d909
    ################################################################
    # Calibrate TEC
    logger.info('Subtraction rest_field...')

    # Fist cycle remove other sources with no DD corrections, when DD correction is available use it
    if c == 0:
        # Predict - ms:MODEL_DATA
        logger.info('Add rest_field to MODEL_DATA...')
        MSs.run('DPPP '+parset_dir+'/DPPP-predict.parset msin=$pathMS pre.sourcedb='+skymodel_rest_skydb,log='$nameMS_pre-c'+str(c)+'.log', commandType='DPPP')
    
        # Empty dataset from faint sources
        logger.info('Set SUBTRACTED_DATA = DATA - MODEL_DATA...')
        MSs.run('taql "update $pathMS set SUBTRACTED_DATA = DATA - MODEL_DATA"', log='$nameMS_taql-c'+str(c)+'.log', commandType='general')
    
    else:

        # Copy DATA -> SUBTRACTED_DATA
        logger.info('Set SUBTRACTED_DATA = DATA...')
        MSs.run('taql "update $pathMS set SUBTRACTED_DATA = DATA"', log='$nameMS_taql-c'+str(c)+'.log', commandType='general')

        for i, d in enumerate(directions_old):
            # predict - ms:MODEL_DATA
            logger.info('Patch '+d.name+': predict...')
            MSs.run('DPPP '+parset_dir+'/DPPP-predict.parset msin=$pathMS pre.sourcedb='+skymodel_rest_skydb+' pre.sources='+d.name, \
                    log='$nameMS_pre0-c'+str(c)+'-'+d.name+'.log', commandType='DPPP')
        
            # corrupt (note: use previous cal table) - ms:MODEL_DATA -> ms:MODEL_DATA
            logger.info('Patch '+d.name+': corrupt...')
            MSs.run('DPPP '+parset_dir+'/DPPP-corrupt2.parset msin=$pathMS \
                    corC.parmdb=ddcal/solutions/cal-core-c'+str(c-1)+'.h5   corC.direction=['+d.name+'] \
                    corR.parmdb=ddcal/solutions/cal-remote-c'+str(c-1)+'.h5 corR.direction=['+d.name+']', \
                    log='$nameMS_corrupt0-c'+str(c)+'-'+d.name+'.log', commandType='DPPP')
            
            logger.info('Patch '+d.name+': subtract...')
            MSs.run('taql "update $pathMS set SUBTRACTED_DATA = SUBTRACTED_DATA - MODEL_DATA"', log='$nameMS_taql-c'+str(c)+'-'+d.name+'.log', commandType='general')

<<<<<<< HEAD
#    ### TESTTESTTEST: empty image with cals
#    #MSs.run('taql "update $pathMS set CORRECTED_DATA = SUBTRACTED_DATA"', log='$nameMS_taql-c'+str(c)+'.log', commandType='general')
#    #clean('onlycals-c'+str(c), MSs, size=(fwhm,fwhm), res='normal')
#    ###
#
#    # TODO: TEST Convert to circular - SUBTRACTED_DATA -> SUBTRACTED_DATA
#    #logger.info('Converting to circular...')
#    #MSs.run('mslin2circ.py -i $pathMS:SUBTRACTED_DATA -o $pathMS:SUBTRACTED_DATA', log='$nameMS_circ2lin.log', commandType='python', maxThreads=4)
#
#    # Smoothing - ms:SUBTRACTED_DATA -> ms:SMOOTHED_DATA
#    logger.info('BL-based smoothing...')
#    MSs.run('BLsmooth.py -f 1.0 -r -i SUBTRACTED_DATA -o SMOOTHED_DATA $pathMS', log='$nameMS_smooth-c'+str(c)+'.log', commandType='python')    
#
#    # Calibration - ms:SMOOTHED_DATA
#    logger.info('Core calibration...')
#    MSs.run('DPPP '+parset_dir+'/DPPP-solTEC.parset msin=$pathMS msin.baseline="[CR]*&&;!RS210LBA;!RS310LBA;!RS509LBA;!RS508LBA;!RS409LBA;!RS208LBA;!RS307LBA" \
#            sol.antennaconstraint=[[CS002LBA,CS003LBA,CS004LBA,CS005LBA,CS006LBA,CS007LBA]] \
#            sol.solint=5 sol.nchan=4 sol.h5parm=$pathMS/cal-core-c'+str(c)+'.h5 sol.sourcedb='+skymodel_cl_skydb, \
#            log='$nameMS_solTECcore-c'+str(c)+'.log', commandType='DPPP')
#
#    # Plot solutions
#    for MS in MSs.getListObj():
#        lib_util.run_losoto(s, 'core-c'+str(c)+'-'+MS.nameMS, MS.pathMS+'/cal-core-c'+str(c)+'.h5', \
#                [parset_dir+'/losoto-jump.parset', parset_dir+'/losoto-resetremote.parset', parset_dir+'/losoto-plot-tec.parset'])
#    os.system('mv plots-core-c'+str(c)+'* ddcal/plots')
#    s.add('H5parm_collector.py -V -s sol000 -o ddcal/solutions/cal-core-c'+str(c)+'.h5 '+' '.join(glob.glob('cal-core-c'+str(c)+'-*.h5')),\
#                            log='losoto-collector-c'+str(c)+'.log', commandType="python", processors='max')
#    s.run(check = True)
#    lib_util.check_rm('cal-core-c'+str(c)+'-*.h5')
#
#    # Calibration - ms:SMOOTHED_DATA
#    logger.info('Remote calibration...')
#    MSs.run('DPPP '+parset_dir+'/DPPP-solTEC.parset msin=$pathMS \
#            sol.antennaconstraint=[[CS001LBA,CS002LBA,CS003LBA,CS004LBA,CS005LBA,CS006LBA,CS007LBA,CS011LBA,CS013LBA,CS017LBA,CS021LBA,CS024LBA,CS026LBA,CS028LBA,CS030LBA,CS031LBA,CS032LBA,CS101LBA,CS103LBA,CS201LBA,CS301LBA,CS302LBA,CS401LBA,CS501LBA,RS106LBA,RS205LBA,RS305LBA,RS306LBA,RS406LBA,RS407LBA,RS503LBA]] \
#            sol.applycal.parmdb=ddcal/solutions/cal-core-c'+str(c)+'.h5 sol.applycal.correction=tec000 \
#            sol.solint=1 sol.nchan=4 sol.h5parm=$pathMS/cal-remote-c'+str(c)+'.h5 sol.sourcedb='+skymodel_cl_skydb, \
#            log='$nameMS_solTECremote-c'+str(c)+'.log', commandType='DPPP')
#
#    # Plot solutions
#    for MS in MSs.getListObj():
#        lib_util.run_losoto(s, 'remote-c'+str(c)+'-'+MS.nameMS, MS.pathMS+'/cal-remote-c'+str(c)+'.h5', \
#                [parset_dir+'/losoto-jump.parset', parset_dir+'/losoto-plot-tec.parset'])
#    os.system('mv plots-remote-c'+str(c)+'* ddcal/plots')
#    s.add('H5parm_collector.py -V -s sol000 -o ddcal/solutions/cal-remote-c'+str(c)+'.h5 '+' '.join(glob.glob('cal-remote-c'+str(c)+'-*.h5')),\
#                            log='losoto-collector-c'+str(c)+'.log', commandType="python", processors='max')
#    s.run(check = True)
#    lib_util.check_rm('cal-remote-c'+str(c)+'-*.h5')
=======
    ### TESTTESTTEST: empty image with cals
    #MSs.run('taql "update $pathMS set CORRECTED_DATA = SUBTRACTED_DATA"', log='$nameMS_taql-c'+str(c)+'.log', commandType='general')
    #clean('onlycals-c'+str(c), MSs, size=(fwhm,fwhm), res='normal')
    ###

    # Smoothing - ms:SUBTRACTED_DATA -> ms:SMOOTHED_DATA
    logger.info('BL-based smoothing...')
    MSs.run('BLsmooth.py -f 1.0 -r -i SUBTRACTED_DATA -o SMOOTHED_DATA $pathMS', log='$nameMS_smooth-c'+str(c)+'.log', commandType='python')    

    # Calibration - ms:SMOOTHED_DATA
    logger.info('Core calibration...')
    MSs.run('DPPP '+parset_dir+'/DPPP-solTEC.parset msin=$pathMS msin.baseline="[CR]*&&;!RS210LBA;!RS310LBA;!RS509LBA;!RS508LBA;!RS409LBA;!RS208LBA;!RS307LBA" \
            sol.antennaconstraint=[[CS002LBA,CS003LBA,CS004LBA,CS005LBA,CS006LBA,CS007LBA]] \
            sol.solint=5 sol.nchan=4 sol.h5parm=$pathMS/cal-core-c'+str(c)+'.h5 sol.sourcedb='+skymodel_cl_skydb, \
            log='$nameMS_solTECcore-c'+str(c)+'.log', commandType='DPPP')

    # Plot solutions
    for MS in MSs.getListObj():
        lib_util.run_losoto(s, 'core-c'+str(c)+'-'+MS.nameMS, MS.pathMS+'/cal-core-c'+str(c)+'.h5', \
                [parset_dir+'/losoto-jump.parset', parset_dir+'/losoto-resetremote.parset', parset_dir+'/losoto-plot-tec.parset'])
    os.system('mv plots-core-c'+str(c)+'* ddcal/plots')
    s.add('H5parm_collector.py -V -s sol000 -o ddcal/solutions/cal-core-c'+str(c)+'.h5 '+' '.join(glob.glob('cal-core-c'+str(c)+'-*.h5')),\
                            log='losoto-collector-c'+str(c)+'.log', commandType="python", processors='max')
    s.run(check = True)
    lib_util.check_rm('cal-core-c'+str(c)+'-*.h5')

    # Calibration - ms:SMOOTHED_DATA
    logger.info('Remote calibration...')
    MSs.run('DPPP '+parset_dir+'/DPPP-solTEC.parset msin=$pathMS \
            sol.antennaconstraint=[[CS001LBA,CS002LBA,CS003LBA,CS004LBA,CS005LBA,CS006LBA,CS007LBA,CS011LBA,CS013LBA,CS017LBA,CS021LBA,CS024LBA,CS026LBA,CS028LBA,CS030LBA,CS031LBA,CS032LBA,CS101LBA,CS103LBA,CS201LBA,CS301LBA,CS302LBA,CS401LBA,CS501LBA,RS106LBA,RS205LBA,RS305LBA,RS306LBA,RS406LBA,RS407LBA,RS503LBA]] \
            sol.applycal.parmdb=ddcal/solutions/cal-core-c'+str(c)+'.h5 sol.applycal.correction=tec000 \
            sol.solint=1 sol.nchan=4 sol.h5parm=$pathMS/cal-remote-c'+str(c)+'.h5 sol.sourcedb='+skymodel_cl_skydb, \
            log='$nameMS_solTECremote-c'+str(c)+'.log', commandType='DPPP')

    # Plot solutions
    for MS in MSs.getListObj():
        lib_util.run_losoto(s, 'remote-c'+str(c)+'-'+MS.nameMS, MS.pathMS+'/cal-remote-c'+str(c)+'.h5', \
                [parset_dir+'/losoto-jump.parset', parset_dir+'/losoto-plot-tec.parset'])
    os.system('mv plots-remote-c'+str(c)+'* ddcal/plots')
    s.add('H5parm_collector.py -V -s sol000 -o ddcal/solutions/cal-remote-c'+str(c)+'.h5 '+' '.join(glob.glob('cal-remote-c'+str(c)+'-*.h5')),\
                            log='losoto-collector-c'+str(c)+'.log', commandType="python", processors='max')
    s.run(check = True)
    lib_util.check_rm('cal-remote-c'+str(c)+'-*.h5')
>>>>>>> 4154d909


    ##############################################################
    # low S/N DIE corrections
    if c>=0:
        logger.info('DIE calibration...')
        # predict and corrupt each facet
        logger.info('Reset MODEL_DATA...')
        MSs.run('taql "update $pathMS set MODEL_DATA = 0"', log='$nameMS_taql-c'+str(c)+'.log', commandType='general')
       
        for i, d in enumerate(directions):
            # predict - ms:MODEL_DATA
            # TEST: try cl instead of voro skydb
            logger.info('Patch '+d.name+': predict...')
            MSs.run('DPPP '+parset_dir+'/DPPP-predict.parset msin=$pathMS msout.datacolumn=MODEL_DATA_DIR pre.sourcedb='+skymodel_cl_skydb+' pre.sources='+d.name, \
                log='$nameMS_pre1-c'+str(c)+'-'+d.name+'.log', commandType='DPPP')
    
            # corrupt - ms:MODEL_DATA -> ms:MODEL_DATA
            logger.info('Patch '+d.name+': corrupt...')
            MSs.run('DPPP '+parset_dir+'/DPPP-corrupt2.parset msin=$pathMS msin.datacolumn=MODEL_DATA_DIR msout.datacolumn=MODEL_DATA_DIR \
                    corC.parmdb=ddcal/solutions/cal-core-c'+str(c)+'.h5   corC.direction=['+d.name+'] \
                    corR.parmdb=ddcal/solutions/cal-remote-c'+str(c)+'.h5 corR.direction=['+d.name+']', \
                log='$nameMS_corrupt1-c'+str(c)+'-'+d.name+'.log', commandType='DPPP')
        
            logger.info('Patch '+d.name+': add...')
            MSs.run('taql "update $pathMS set MODEL_DATA = MODEL_DATA + MODEL_DATA_DIR"', log='$nameMS_taql-c'+str(c)+'-'+d.name+'.log', commandType='general')

        # Smoothing - ms:SUBTRACTED_DATA -> ms:SMOOTHED_DATA
        # TEST: use SUBTRACTED_DATA instead of DATA to remove when cl->voro skydb
        logger.info('BL-based smoothing...')
        MSs.run('BLsmooth.py -f 1.0 -r -i SUBTRACTED_DATA -o SMOOTHED_DATA $pathMS', log='$nameMS_smooth-c'+str(c)+'.log', commandType='python')    

        # Convert to circular - SMOOTHED_DATA -> SMOOTHED_DATA
        logger.info('Converting to circular...')
        MSs.run('mslin2circ.py -i $pathMS:SMOOTHED_DATA -o $pathMS:SMOOTHED_DATA', log='$nameMS_circ2lin.log', commandType='python', maxThreads=10)

        # FR Calibration - ms:SMOOTHED_DATA
        logger.info('Solving DIE FR...')
        MSs.run('DPPP '+parset_dir+'/DPPP-solG.parset msin=$pathMS sol.h5parm=$pathMS/calG1-c'+str(c)+'.h5', \
                log='$nameMS_solG1-c'+str(c)+'.log', commandType='DPPP')
    
        # Plot solutions
        lib_util.run_losoto(s, 'G1-c'+str(c), [MS+'/calG1-c'+str(c)+'.h5' for MS in MSs.getListStr()], \
                [parset_dir+'/losoto-plot-ph.parset', parset_dir+'/losoto-plot-amp.parset', parset_dir+'/losoto-fr.parset'])
        os.system('mv plots-G1-c'+str(c)+'* ddcal/plots')

        # Correct DIE FR - ms:DATA -> CORRECTED_DATA
        logger.info('DIE FR correct...')
        MSs.run('DPPP '+parset_dir+'/DPPP-cor1.parset msin=$pathMS msin.datacolumn=DATA cor.parmdb=cal-G1-c'+str(c)+'.h5 cor.correction=rotationmeasure000', \
               log='$nameMS_corFR-c'+str(c)+'.log', commandType='DPPP')

        # Smoothing - ms:CORRECTED_DATA -> ms:SMOOTHED_DATA
        logger.info('BL-based smoothing...')
        MSs.run('BLsmooth.py -f 1.0 -r -i CORRECTED_DATA -o SMOOTHED_DATA $pathMS', log='$nameMS_smooth-c'+str(c)+'.log', commandType='python')    
    
        # DIE Calibration - ms:SMOOTHED_DATA
        logger.info('Solving DIE AMP...')
        MSs.run('DPPP '+parset_dir+'/DPPP-solG.parset msin=$pathMS sol.h5parm=$pathMS/calG2-c'+str(c)+'.h5', \
                log='$nameMS_solG2-c'+str(c)+'.log', commandType='DPPP')
    
        # Plot solutions
        lib_util.run_losoto(s, 'G2-c'+str(c), [MS+'/calG2-c'+str(c)+'.h5' for MS in MSs.getListStr()], \
                [parset_dir+'/losoto-plot-ph.parset', parset_dir+'/losoto-plot-amp.parset', parset_dir+'/losoto-amp.parset'])
        os.system('mv plots-G2-c'+str(c)+'* ddcal/plots')

        # Correct DIE AMP - ms:CORRECTED_DATA -> ms:CORRECTED_DATA
        logger.info('DIE AMP correct...')
        MSs.run('DPPP '+parset_dir+'/DPPP-cor1.parset msin=$pathMS cor.parmdb=cal-G2-c'+str(c)+'.h5 cor.correction=amplitudeSmooth', \
               log='$nameMS_corAMP-c'+str(c)+'.log', commandType='DPPP')

        # Copy CORRECTED_DATA -> SUBTRACTED_DATA
        logger.info('Set SUBTRACTED_DATA = CORRECTED_DATA...')
        MSs.run('taql "update $pathMS set SUBTRACTED_DATA = CORRECTED_DATA"', log='$nameMS_taql-c'+str(c)+'.log', commandType='general')

        ### TESTTESTTEST: init image with DIE correction
        #clean('die-c'+str(c), MSs, size=(fwhm,fwhm), res='normal')
        ###

    else:
        # Copy DATA -> SUBTRACTED_DATA
        logger.info('Set SUBTRACTED_DATA = DATA...')
        MSs.run('taql "update $pathMS set SUBTRACTED_DATA = DATA"', log='$nameMS_taql-c'+str(c)+'.log', commandType='general')

    print('NO CORRUPT MODEL BEFORE G')
    sys.exit()

    
    ###########################################################
    # Empty the dataset

    logger.info('Subtraction...')
    for i, d in enumerate(directions):
        
        # predict - ms:MODEL_DATA
        logger.info('Patch '+d.name+': predict...')
        MSs.run('DPPP '+parset_dir+'/DPPP-predict.parset msin=$pathMS pre.sourcedb='+skymodel_voro_skydb+' pre.sources='+d.name, \
                log='$nameMS_pre1-c'+str(c)+'-'+d.name+'.log', commandType='DPPP')
    
        # corrupt - ms:MODEL_DATA -> ms:MODEL_DATA
        logger.info('Patch '+d.name+': corrupt...')
        MSs.run('DPPP '+parset_dir+'/DPPP-corrupt2.parset msin=$pathMS \
                    corC.parmdb=ddcal/solutions/cal-core-c'+str(c)+'.h5   corC.direction=['+d.name+'] \
                    corR.parmdb=ddcal/solutions/cal-remote-c'+str(c)+'.h5 corR.direction=['+d.name+']', \
                log='$nameMS_corrupt1-c'+str(c)+'-'+d.name+'.log', commandType='DPPP')
        
        logger.info('Patch '+d.name+': subtract...')
        MSs.run('taql "update $pathMS set SUBTRACTED_DATA = SUBTRACTED_DATA - MODEL_DATA"', log='$nameMS_taql-c'+str(c)+'-'+d.name+'.log', commandType='general')

    ### TESTTESTTEST: empty image
    MSs.run('taql "update $pathMS set CORRECTED_DATA = SUBTRACTED_DATA"', log='$nameMS_taql-c'+str(c)+'.log', commandType='general')
    clean('empty-c'+str(c), MSs, size=(fwhm,fwhm), res='normal')
    ###

    ###########################################################
    # Add back 
    logger.info('Facet imaging...')
    for i, d in enumerate(directions):
        #TODO: see if we can phase shift and average before predict-corrupt=correct
        # predict - ms:MODEL_DATA
        logger.info('Patch '+d.name+': predict...')
        MSs.run('DPPP '+parset_dir+'/DPPP-predict.parset msin=$pathMS pre.sourcedb='+skymodel_voro_skydb+' pre.sources='+d.name, \
                   log='$nameMS_pre2-c'+str(c)+'-'+d.name+'.log', commandType='DPPP')

        # corrupt - ms:MODEL_DATA -> ms:MODEL_DATA
        logger.info('Patch '+d.name+': corrupt...')
        MSs.run('DPPP '+parset_dir+'/DPPP-corrupt2.parset msin=$pathMS \
                 corC.parmdb=ddcal/solutions/cal-core-c'+str(c)+'.h5   corC.direction=['+d.name+'] \
                 corR.parmdb=ddcal/solutions/cal-remote-c'+str(c)+'.h5 corR.direction=['+d.name+']', \
                 log='$nameMS_corrupt2-c'+str(c)+'-'+d.name+'.log', commandType='DPPP')

        logger.info('Patch '+d.name+': add...')
        MSs.run('taql "update $pathMS set CORRECTED_DATA = SUBTRACTED_DATA + MODEL_DATA"', log='$nameMS_taql-c'+str(c)+'-'+d.name+'.log', commandType='general')

        # DD-correct - ms:CORRECTED_DATA -> ms:CORRECTED_DATA
        logger.info('Patch '+d.name+': correct...')
        MSs.run('DPPP '+parset_dir+'/DPPP-cor2.parset msin=$pathMS \
                corC.parmdb=ddcal/solutions/cal-core-c'+str(c)+'.h5   corC.direction=['+d.name+'] \
                corR.parmdb=ddcal/solutions/cal-remote-c'+str(c)+'.h5 corR.direction=['+d.name+']', \
                log='$nameMS_cor-c'+str(c)+'-'+d.name+'.log', commandType='DPPP')

        logger.info('Patch '+d.name+': phase shift and avg...')
        lib_util.check_rm('mss-dir')
        os.makedirs('mss-dir')
        MSs.run('DPPP '+parset_dir+'/DPPP-shiftavg.parset msin=$pathMS msout=mss-dir/$nameMS.MS msin.datacolumn=CORRECTED_DATA \
                shift.phasecenter=['+str(d.position_facet[0])+'deg,'+str(d.position_facet[1])+'deg\]', \
                log='$nameMS_shift-c'+str(c)+'-'+d.name+'.log', commandType='DPPP')
        
        logger.info('Patch '+d.name+': imaging...')
        clean(d.name, lib_ms.AllMSs( glob.glob('mss-dir/*MS'), s ), size=d.size, apply_beam = c==maxniter )

        # TEST: if one wants to make a low-res patch
        if c>=2:
            logger.info('Patch '+d.name+': imaging high-res...')
            clean(d.name+'-high', lib_ms.AllMSs( glob.glob('mss-dir/*MS'), s ), size=d.size, res='high')
            logger.info('Patch '+d.name+': predict high-res...')
            # predict - ms:MODEL_DATA
            s.add('makesourcedb outtype="blob" format="<" in="%s" out="%s"' % \
                    ('img/ddcalM-'+d.name+'-high-sources.txt', 'img/ddcalM-'+d.name+'-high-sources.skydb'), log='makesourcedb_'+d.name+'.log', commandType='general' )
            s.run(check=True)
            MSs.run('DPPP '+parset_dir+'/DPPP-predict.parset msin=$pathMS pre.sourcedb=img/ddcalM-'+d.name+'-high-sources.skydb pre.sources='+d.name, \
                    log='$nameMS_pre1-c'+str(c)+'-'+d.name+'.log', commandType='DPPP')
            logger.info('Patch '+d.name+': subtract high-res...')
            MSs.run('taql "update $pathMS set CORRECTED_DATA = CORRECTED_DATA - MODEL_DATA"', log='$nameMS_taql-c'+str(c)+'-'+d.name+'.log', commandType='general')
            logger.info('Patch '+d.name+': imaging low-res...')
            clean(d.name+'-low', lib_ms.AllMSs( glob.glob('mss-dir/*MS'), s ), size=d.size, res='low', apply_beam = c==maxniter )

    ##############################################################
    # Mosaiching

    # reorder in increasing isl_num order
    isl_nums = [d.isl_num for d in directions]
    directions = [d for _, d in sorted(zip(isl_nums,directions))]

    for d in directions:
        d.image = lib_img.Image('img/ddcalM-%s-MFS-image.fits' % d.name, userReg = userReg)
        d.image_res = lib_img.Image('img/ddcalM-%s-MFS-residual.fits' % d.name, userReg = userReg)
        d.image_low = lib_img.Image('img/ddcalM-%s-low-MFS-image.fits' % d.name, userReg = userReg)
        d.image_high = lib_img.Image('img/ddcalM-%s-high-MFS-image.fits' % d.name, userReg = userReg)

        # restrict skymodel to facet
        d.image.makeMask(threshisl=5)
        d.image.selectCC()
        lsm = lsmtool.load(d.image.skymodel_cut)
        lsm.group('facet', facet=mask_voro, root='Isl_patch' )
        lsm.select('Patch = Isl_patch_%i' % d.isl_num )
        lsm.write(d.image.skymodel_cut, format='makesourcedb', clobber=True)

    logger.info('Mosaic: image...')
    image_files = ' '.join([d.image.imagename for d in directions])
    mosaic_image_file = 'img/mos-MFS-image.fits'
    s.add('mosaic.py --image '+image_files+' --mask '+mask_voro+' --output '+mosaic_image_file, log='mosaic-img-c'+str(c)+'.log', commandType='python')
    s.run(check=True)

    logger.info('Mosaic: residual image...')
    image_files = ' '.join([d.image_res.imagename for d in directions])
    mosaic_residual_file = 'img/mos-MFS-residual.fits'
    s.add('mosaic.py --image '+image_files+' --mask '+mask_voro+' --output '+mosaic_residual_file, log='mosaic-res-c'+str(c)+'.log', commandType='python')
    s.run(check=True)

    if c>=2:
        logger.info('Mosaic: low-res image...')
        image_files = ' '.join([d.image_low.imagename for d in directions])
        mosaic_image_low_file = 'img/mos-low-MFS-image.fits'
        s.add('mosaic.py --image '+image_files+' --mask '+mask_voro+' --output '+mosaic_image_low_file, log='mosaic-img-low-c'+str(c)+'.log', commandType='python')
        s.run(check=True)
    
        logger.info('Mosaic: high-res image...')
        image_files = ' '.join([d.image_high.imagename for d in directions])
        mosaic_image_high_file = 'img/mos-high-MFS-image.fits'
        s.add('mosaic.py --image '+image_files+' --mask '+mask_voro+' --output '+mosaic_image_high_file, log='mosaic-img-high-c'+str(c)+'.log', commandType='python')
        s.run(check=True)

    # prepare new skymodel
    lsm = lsmtool.load(directions[0].image.skymodel_cut)
    lsm.ungroup()
    for image in [d.image for d in directions[1:]]:
        lsm2 = lsmtool.load(image.skymodel_cut)
        lsm2.ungroup()
        lsm.concatenate(lsm2, keep='all')
    lsm.write('ddcal/images/c%02i/mos-sources-cut.txt' % c, format='makesourcedb', clobber=True)
    del lsm

    os.system('cp img/*M*MFS-image.fits img/mos*.fits ddcal/images/c%02i' % c )
    mosaic_image = lib_img.Image('ddcal/images/c%02i/mos-MFS-image.fits' % c, userReg = userReg)
    mosaic_image.makeMask(threshisl=3, atrous_do=True) # used in the faceting function

    # get noise, if larger than 95% of prev cycle: break
    rms_noise = mosaic_image.getNoise()
    logger.info('RMS noise: %f' % rms_noise)
    if rms_noise > rms_noise_pre: break
    rms_noise_pre = rms_noise<|MERGE_RESOLUTION|>--- conflicted
+++ resolved
@@ -257,10 +257,6 @@
     for i, d in enumerate(directions):
         logger.info("%s: Flux=%f (coord: %s - size: %s deg)" % ( d.name, d.flux_cal, str(d.position_cal), str(d.size) ) )
 
-<<<<<<< HEAD
-=======
-<<<<<<< HEAD
->>>>>>> 4154d909
     ################################################################
     # Calibrate TEC
     logger.info('Subtraction rest_field...')
@@ -297,55 +293,6 @@
             logger.info('Patch '+d.name+': subtract...')
             MSs.run('taql "update $pathMS set SUBTRACTED_DATA = SUBTRACTED_DATA - MODEL_DATA"', log='$nameMS_taql-c'+str(c)+'-'+d.name+'.log', commandType='general')
 
-<<<<<<< HEAD
-#    ### TESTTESTTEST: empty image with cals
-#    #MSs.run('taql "update $pathMS set CORRECTED_DATA = SUBTRACTED_DATA"', log='$nameMS_taql-c'+str(c)+'.log', commandType='general')
-#    #clean('onlycals-c'+str(c), MSs, size=(fwhm,fwhm), res='normal')
-#    ###
-#
-#    # TODO: TEST Convert to circular - SUBTRACTED_DATA -> SUBTRACTED_DATA
-#    #logger.info('Converting to circular...')
-#    #MSs.run('mslin2circ.py -i $pathMS:SUBTRACTED_DATA -o $pathMS:SUBTRACTED_DATA', log='$nameMS_circ2lin.log', commandType='python', maxThreads=4)
-#
-#    # Smoothing - ms:SUBTRACTED_DATA -> ms:SMOOTHED_DATA
-#    logger.info('BL-based smoothing...')
-#    MSs.run('BLsmooth.py -f 1.0 -r -i SUBTRACTED_DATA -o SMOOTHED_DATA $pathMS', log='$nameMS_smooth-c'+str(c)+'.log', commandType='python')    
-#
-#    # Calibration - ms:SMOOTHED_DATA
-#    logger.info('Core calibration...')
-#    MSs.run('DPPP '+parset_dir+'/DPPP-solTEC.parset msin=$pathMS msin.baseline="[CR]*&&;!RS210LBA;!RS310LBA;!RS509LBA;!RS508LBA;!RS409LBA;!RS208LBA;!RS307LBA" \
-#            sol.antennaconstraint=[[CS002LBA,CS003LBA,CS004LBA,CS005LBA,CS006LBA,CS007LBA]] \
-#            sol.solint=5 sol.nchan=4 sol.h5parm=$pathMS/cal-core-c'+str(c)+'.h5 sol.sourcedb='+skymodel_cl_skydb, \
-#            log='$nameMS_solTECcore-c'+str(c)+'.log', commandType='DPPP')
-#
-#    # Plot solutions
-#    for MS in MSs.getListObj():
-#        lib_util.run_losoto(s, 'core-c'+str(c)+'-'+MS.nameMS, MS.pathMS+'/cal-core-c'+str(c)+'.h5', \
-#                [parset_dir+'/losoto-jump.parset', parset_dir+'/losoto-resetremote.parset', parset_dir+'/losoto-plot-tec.parset'])
-#    os.system('mv plots-core-c'+str(c)+'* ddcal/plots')
-#    s.add('H5parm_collector.py -V -s sol000 -o ddcal/solutions/cal-core-c'+str(c)+'.h5 '+' '.join(glob.glob('cal-core-c'+str(c)+'-*.h5')),\
-#                            log='losoto-collector-c'+str(c)+'.log', commandType="python", processors='max')
-#    s.run(check = True)
-#    lib_util.check_rm('cal-core-c'+str(c)+'-*.h5')
-#
-#    # Calibration - ms:SMOOTHED_DATA
-#    logger.info('Remote calibration...')
-#    MSs.run('DPPP '+parset_dir+'/DPPP-solTEC.parset msin=$pathMS \
-#            sol.antennaconstraint=[[CS001LBA,CS002LBA,CS003LBA,CS004LBA,CS005LBA,CS006LBA,CS007LBA,CS011LBA,CS013LBA,CS017LBA,CS021LBA,CS024LBA,CS026LBA,CS028LBA,CS030LBA,CS031LBA,CS032LBA,CS101LBA,CS103LBA,CS201LBA,CS301LBA,CS302LBA,CS401LBA,CS501LBA,RS106LBA,RS205LBA,RS305LBA,RS306LBA,RS406LBA,RS407LBA,RS503LBA]] \
-#            sol.applycal.parmdb=ddcal/solutions/cal-core-c'+str(c)+'.h5 sol.applycal.correction=tec000 \
-#            sol.solint=1 sol.nchan=4 sol.h5parm=$pathMS/cal-remote-c'+str(c)+'.h5 sol.sourcedb='+skymodel_cl_skydb, \
-#            log='$nameMS_solTECremote-c'+str(c)+'.log', commandType='DPPP')
-#
-#    # Plot solutions
-#    for MS in MSs.getListObj():
-#        lib_util.run_losoto(s, 'remote-c'+str(c)+'-'+MS.nameMS, MS.pathMS+'/cal-remote-c'+str(c)+'.h5', \
-#                [parset_dir+'/losoto-jump.parset', parset_dir+'/losoto-plot-tec.parset'])
-#    os.system('mv plots-remote-c'+str(c)+'* ddcal/plots')
-#    s.add('H5parm_collector.py -V -s sol000 -o ddcal/solutions/cal-remote-c'+str(c)+'.h5 '+' '.join(glob.glob('cal-remote-c'+str(c)+'-*.h5')),\
-#                            log='losoto-collector-c'+str(c)+'.log', commandType="python", processors='max')
-#    s.run(check = True)
-#    lib_util.check_rm('cal-remote-c'+str(c)+'-*.h5')
-=======
     ### TESTTESTTEST: empty image with cals
     #MSs.run('taql "update $pathMS set CORRECTED_DATA = SUBTRACTED_DATA"', log='$nameMS_taql-c'+str(c)+'.log', commandType='general')
     #clean('onlycals-c'+str(c), MSs, size=(fwhm,fwhm), res='normal')
@@ -389,8 +336,6 @@
                             log='losoto-collector-c'+str(c)+'.log', commandType="python", processors='max')
     s.run(check = True)
     lib_util.check_rm('cal-remote-c'+str(c)+'-*.h5')
->>>>>>> 4154d909
-
 
     ##############################################################
     # low S/N DIE corrections
