#!/usr/bin/env python3

import os, sys, glob, getpass, socket, re, pickle
from LiLF.surveys_db import SurveysDB
from LiLF import lib_ms, lib_img, lib_util, lib_log
logger_obj = lib_log.Logger('PiLL')
logger = lib_log.logger
s = lib_util.Scheduler(log_dir = logger_obj.log_dir, dry = False)
w = lib_util.Walker('PiLL.walker')

LiLF_dir = os.path.dirname(os.path.dirname(lib_util.__file__))
parset = lib_util.getParset(parsetFile='lilf.config')

# get parameters
# use lilf.config (this is also used by all other scripits)
working_dir = os.path.abspath(parset.get('PiLL','working_dir'))
redo_cal = parset.getboolean('PiLL','redo_cal')
project = parset.get('PiLL','project')
target = parset.get('PiLL','target')
obsid = parset.get('PiLL','obsid')
download_file = parset.get('PiLL','download_file')
if download_file != '': download_file = os.path.abspath(download_file)

def calibrator_tables_available(obsid):
    """
    check if calibrator data exist in the database
    """
    with SurveysDB(survey='lba',readonly=True) as sdb:
        sdb.execute('SELECT * FROM observations WHERE id=%f' % obsid)
        r = sdb.cur.fetchall()
        if len(r) != 0 and r[0]['location'] != '': return True
        else: return False


def local_calibrator_dirs(searchdir='', obsid=None):
    """
    Return the dirname of the calibrators
    """
    if searchdir != '': searchdir += '/'
    if obsid is None:
        calibrators = glob.glob(searchdir+'id*_-_*3[C|c]196*') + \
                  glob.glob(searchdir+'id*_-_*3[C|c]295*') + \
                  glob.glob(searchdir+'id*_-_*3[C|c]380*')
    else:
        calibrators = glob.glob(searchdir+'/id%i_-_*3[C|c]196*' % obsid) + \
                  glob.glob(searchdir+'id%i_-_*3[C|c]295*' % obsid) + \
                  glob.glob(searchdir+'id%i_-_*3[C|c]380*' % obsid)
    if len(calibrators) == 0: return []
    else: return calibrators


def update_status_db(field, status):
    with SurveysDB(survey='lba',readonly=False) as sdb:
        r = sdb.execute('UPDATE fields SET status="%s" WHERE id="%s"' % (status,field))


def check_done(pipename):
    """
    check if "Done" is written in the last line of the log file, otherwise quit with error.
    """
    logfile = sorted(glob.glob(pipename+'_*.logger'))[-1]
    with open(logfile, 'r') as f:
        last_line = f.readlines()[-1]
    if not "Done" in last_line:
        if survey: update_status_db(target, 'Error') 
        logger.error('Something went wrong in the last pipeline call.')
        sys.exit()


def fix_dirs(target):
    """
    fix dir names in the working_dir
    """
    calibrators = local_calibrator_dirs(working_dir)
    targets = [t for t in glob.glob(working_dir+'/id*') if t not in calibrators]
    # rename targets to consistent format
    for t in targets:
        idx = t.split('_')[0]
        if t != '%s_-_%s' % (idx,target):
            os.system('mv %s %s_-_%s' % (t,idx,target))
    # rename calibrators to consistent format
    for c in calibrators:
        idx = c.split('_')[0]
        cal = c.split('_')[-1]
        if c != '%s_-_%s' % (idx,cal):
            os.system('mv %s %s_-_%s' % (c,idx,cal))


####################################################################################

# If no input given, assume survey data and query the database for data to process
survey = False
if download_file == '' and project == '' and target == '' and obsid == '':
    survey = True
    if os.path.exists('target.txt'):
        with open('target.txt', 'r') as file:
                target,target_ra,target_dec = file.read().replace('\n', '').split(',')
                target_ra = float(target_ra)
                target_dec = float(target_dec)
    else:
        logger.info('### Quering database...')
        with SurveysDB(survey='lba',readonly=True) as sdb:
            sdb.execute('SELECT * FROM fields WHERE status="Observed" order by priority asc')
            r = sdb.cur.fetchall()
            if len(r) == 0:
                logger.warning('No field left in the db...')
                sys.exit()
            target = r[0]['id'] # here we set $target
            target_ra = r[0]['ra']
            target_dec = r[0]['decl']
        # save target name
        with open("target.txt", "w") as file:
                print('%s,%f,%f' % (target,target_ra,target_dec), file=file)

    with SurveysDB(survey='lba',readonly=True) as sdb:
        sdb.execute('SELECT * FROM field_obs WHERE field_id="%s"' % target)
        r = sdb.cur.fetchall()
        obsid = ','.join([str(x['obs_id']) for x in r]) # here we set $obsid

    logger.info("### Working on target: %s (obsid: %s)" % (target, obsid))
    # add other info, like cluster, node, user...
    username = getpass.getuser()
    clustername = s.cluster
    nodename = socket.gethostname()
    with SurveysDB(survey='lba',readonly=False) as sdb:
        r = sdb.execute('UPDATE fields SET username="%s" WHERE id="%s"' % (username, target))
        r = sdb.execute('UPDATE fields SET clustername="%s" WHERE id="%s"' % (clustername, target))
        r = sdb.execute('UPDATE fields SET nodename="%s" WHERE id="%s"' % (nodename, target))

if survey: update_status_db(target, 'Download') 

#######
# setup
if not os.path.exists(working_dir):
    os.makedirs(working_dir)
if os.path.exists('lilf.config') and os.getcwd() != working_dir: 
    os.system('cp lilf.config '+working_dir)

os.chdir(working_dir)
if not os.path.exists(working_dir+'/download'):
    os.makedirs(working_dir+'/download')

if download_file != '':
    os.system('cp %s download/html.txt' % download_file)

##########
# data download
# here the pipeline downloads only the target, not the calibrator
with w.if_todo('download'):
    logger.info('### Starting download... #####################################')
    os.chdir(working_dir+'/download')

    if download_file == '':
        cmd = LiLF_dir+'/scripts/LOFAR_stager.py --quiet --nocal'
        if target != '':
            if survey:
                #cmd += ' --target %s' % target[:-1] # remove the "o" or "s" at the end
                # use coordinates
                cmd += ' --radecdist %f,%f,0.1' % (target_ra, rarget_dec)
            else:
                cmd += ' --target %s' % target
        if obsid != '':
            cmd += ' --obsID %s' % obsid
        logger.debug("Exec: %s" % cmd)
        os.system(cmd+' >> stager.log')

    logger.info('Downloaded %i files' % len(glob.glob('*MS')))
    os.system(LiLF_dir+'/pipelines/LOFAR_preprocess.py')
    check_done('pipeline-preprocess')
    os.system('mv mss/* ../')
### DONE

os.chdir(working_dir)
if target != '': fix_dirs(target) # try to harmonize target dirs
target_dirs = [t for t in glob.glob('id*') if t not in local_calibrator_dirs()]
logger.debug('TARGET DIRS: %s' % (','.join(target_dirs) ) )

if survey: update_status_db(target, 'Calibrator')

for target_dir in target_dirs:
    ##########
    # calibrator
    # here the pipeline checks if the calibrator is available online, otherwise it downloads it
    # then it also runs the calibrator pipeline
    obsid = int(target_dir.split('_-_')[0][2:])
    with w.if_todo('cal_id%i' % obsid):
        if not survey or redo_cal or not calibrator_tables_available(obsid):
            logger.info('### %s: Starting calibrator... #####################################' % target_dir)
            cal_dir = local_calibrator_dirs(working_dir, obsid)
            # if calibrator not downloaded, do it
            if len(cal_dir) == 0:
                if not os.path.exists(working_dir+'/download-cal_id%i' % obsid):
                    os.makedirs(working_dir+'/download-cal_id%i' % obsid)
                os.chdir(working_dir+'/download-cal_id%i' % obsid)
                os.system(LiLF_dir+'/scripts/LOFAR_stager.py --quiet --cal --obsID %i >> stager.log' % (obsid))
                os.system(LiLF_dir+'/pipelines/LOFAR_preprocess.py')
                check_done('pipeline-preprocess')
                os.system('mv mss/* ../')

            os.chdir(local_calibrator_dirs(working_dir, obsid)[0])
            if not os.path.exists('data-bkp'):
                os.makedirs('data-bkp')
                os.system('mv *MS data-bkp')
            os.system(LiLF_dir+'/pipelines/LOFAR_cal.py')
            check_done('pipeline-cal')

            if survey: # only backup solutions if survey
                # copy solutions in the repository
                cal_dir = os.path.basename(local_calibrator_dirs(working_dir, obsid)[0])
                logger.info('Copy: cal*h5 -> herts:/beegfs/lofar/lba/calibration_solutions/%s' % cal_dir)
                os.system('ssh herts "rm -rf /beegfs/lofar/lba/calibration_solutions/%s"' % cal_dir)
                os.system('ssh herts "mkdir /beegfs/lofar/lba/calibration_solutions/%s"' % cal_dir)
                os.system('scp -q cal-pa.h5 cal-amp.h5 cal-iono.h5 herts:/beegfs/lofar/lba/calibration_solutions/%s' % cal_dir)
                os.system('scp -q -r plots* herts:/beegfs/lofar/lba/calibration_solutions/%s' % cal_dir)

                # update the db
                with SurveysDB(survey='lba',readonly=False) as sdb:
                    sdb.execute('INSERT INTO observations (id,location,calibratordata) VALUES \
                    (%i,"herts","%s")' % (obsid, "/beegfs/lofar/lba/calibration_solutions/"+cal_dir))

        else:
            # download calibrator solutions
            with SurveysDB(survey='lba',readonly=True) as sdb:
                sdb.execute('select location,calibratordata from observations where id=%i' % obsid)
                r = sdb.cur.fetchall()[0]
            location = r['location']
            calibratordata = r['calibratordata']
            os.chdir(working_dir)
            cal_dir = calibratordata.split('/')[-1]
            logger.info('Downloading solutions: %s:%s/cal-*h5' % (location,calibratordata))
            os.system('mkdir %s' % cal_dir)
            os.system('scp -q %s:%s/cal-*h5 %s' % (location,calibratordata,cal_dir))
    ### DONE

    ##########
    # timesplit
    # each target of each observation is then timesplit
    with w.if_todo('timesplit_%s' % target_dir):
        logger.info('### %s: Starting timesplit... #####################################' % target_dir)
        os.chdir(working_dir+'/'+target_dir)
        if not os.path.exists('data-bkp'):
            os.makedirs('data-bkp')
            os.system('mv *MS data-bkp')

        os.system(LiLF_dir+'/pipelines/LOFAR_timesplit.py')
        check_done('pipeline-timesplit')
    ### DONE

# group targets with same name, assuming they are different pointings in the same direction
os.chdir(working_dir)
target_dirs = [t for t in glob.glob('id*') if t not in local_calibrator_dirs()]
grouped_targets = set([t.split('_-_')[-1] for t in target_dirs])

for grouped_target in grouped_targets:
    if not os.path.exists(working_dir+'/'+grouped_target):
        os.makedirs(working_dir+'/'+grouped_target)
    os.chdir(working_dir+'/'+grouped_target)
    
    # collet mss for this grouped_target
    if not os.path.exists('mss'):
        os.makedirs('mss')
        for i, tc in enumerate(sorted(glob.glob('../id*_-_'+grouped_target+'/mss/TC*MS'))):
            tc_ren = 'TC%02i.MS' % i
            logger.debug('mv %s mss/%s' % (tc,tc_ren))
            os.system('mv %s mss/%s' % (tc,tc_ren))

    # selfcal
    with w.if_todo('self_%s' % grouped_target):
        if survey: update_status_db(grouped_target, 'Self')
        logger.info('### %s: Starting selfcal #####################################' % grouped_target)
        os.system(LiLF_dir+'/pipelines/LOFAR_self.py')
        check_done('pipeline-self')
    ### DONE

    # DD-cal
    with w.if_todo('dd_%s' % grouped_target):
        if survey: update_status_db(grouped_target, 'Ddcal')
        logger.info('### %s: Starting ddcal #####################################' % grouped_target)
        os.system(LiLF_dir+'/pipelines/LOFAR_dd.py')
        check_done('pipeline-dd')

        if survey: # only back up solutions if survey
            logger.info('Copy: ddcal/c0*/images/img/wideDD-c*... -> lofar.herts.ac.uk:/beegfs/lofar/lba/products/%s' % grouped_target)
            os.system('ssh herts "rm -rf /beegfs/lofar/lba/products/%s"' % grouped_target)
            os.system('ssh herts "mkdir /beegfs/lofar/lba/products/%s"' % grouped_target)
            os.system('scp -q self/images/wideP*.fits herts:/beegfs/lofar/lba/products/%s' % grouped_target)
            os.system('scp -q self/images/wideM-1-MFS-image.fits herts:/beegfs/lofar/lba/products/%s' % grouped_target)
            os.system('scp -q self/images/wide-largescale-MFS-image.fits herts:/beegfs/lofar/lba/products/%s' % grouped_target)
            os.system('scp -q ddcal/c0*/images/wideDD-c*.app.restored.fits herts:/beegfs/lofar/lba/products/%s' % grouped_target)
            os.system('scp -q ddcal/c0*/images/wideDD-c*.int.restored.fits herts:/beegfs/lofar/lba/products/%s' % grouped_target)
            os.system('scp -q '+sorted(glob.glob('ddcal/c00/images/wideDD-c00.residual*.fits'))[-1]+' herts:/beegfs/lofar/lba/products/%s' % grouped_target)
            os.system('scp -q '+sorted(glob.glob('ddcal/c01/images/wideDD-c01.residual*.fits'))[-1]+' herts:/beegfs/lofar/lba/products/%s' % grouped_target)
            os.system('scp -q ddcal/c01/solutions/interp.h5 herts:/beegfs/lofar/lba/products/%s' % grouped_target)
            os.system('scp -q ddcal/c0*/skymodels/all*reg herts:/beegfs/lofar/lba/products/%s' % grouped_target)
            os.system('ssh herts "mkdir /beegfs/lofar/lba/products/%s/plots"' % grouped_target)
            os.system('scp -q ddcal/c0*/plots/* herts:/beegfs/lofar/lba/products/%s/plots' % grouped_target)
    ### DONE

    # Quality check
    with w.if_todo('quality_%s' % grouped_target):
        if survey: update_status_db(grouped_target, 'QualityCheck')
        logger.info('### %s: Starting quality check #####################################' % grouped_target)
        os.system(LiLF_dir+'/pipelines/LOFAR_quality.py')
<<<<<<< HEAD
        check_done('pipeline-quality.logger')

        with open('quality.pickle', 'rb') as f:
            qdict = pickle.load(f)
        logger.info(f'Self residual rms noise (cycle 0): %.1f mJy/b' % (qdict["self_c0_rms"] * 1e3))
        logger.info(f'Self residual rms noise (cycle 1): %.1f mJy/b' % (qdict["self_c1_rms"] * 1e3))
        logger.info('DDcal residual rms noise (cycle 0): %.1f mJy/b' % (qdict['ddcal_c0_rms'] * 1e3))
        logger.info('DDcal residual rms noise (cycle 1): %.1f mJy/b' % (qdict['ddcal_c1_rms'] * 1e3))
        logger.info('DDcal NVSS ratio (cycle 1): %.1f mJy/b' % (qdict['nvss_ratio'] * 1e3))
        if survey:
            with SurveysDB(survey='lba', readonly=False) as sdb:
                r = sdb.execute('UPDATE fields SET noise="%s", nvss_ratio="%s" WHERE id="%s"' % (qdict['ddcal_c1_rms'],qdict['nvss_ratio'], grouped_target)) # remove upper?
=======
        check_done('pipeline-quality')
>>>>>>> d824640d
    ### DONE

    if survey: update_status_db(grouped_target, 'Done')
    logger.info('### %s: Done. #####################################' % grouped_target)<|MERGE_RESOLUTION|>--- conflicted
+++ resolved
@@ -301,8 +301,7 @@
         if survey: update_status_db(grouped_target, 'QualityCheck')
         logger.info('### %s: Starting quality check #####################################' % grouped_target)
         os.system(LiLF_dir+'/pipelines/LOFAR_quality.py')
-<<<<<<< HEAD
-        check_done('pipeline-quality.logger')
+        check_done('pipeline-quality')
 
         with open('quality.pickle', 'rb') as f:
             qdict = pickle.load(f)
@@ -314,9 +313,6 @@
         if survey:
             with SurveysDB(survey='lba', readonly=False) as sdb:
                 r = sdb.execute('UPDATE fields SET noise="%s", nvss_ratio="%s" WHERE id="%s"' % (qdict['ddcal_c1_rms'],qdict['nvss_ratio'], grouped_target)) # remove upper?
-=======
-        check_done('pipeline-quality')
->>>>>>> d824640d
     ### DONE
 
     if survey: update_status_db(grouped_target, 'Done')
