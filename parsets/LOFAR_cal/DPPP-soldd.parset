msin =
msin.datacolumn = SMOOTHED_DATA
msout = .
msout.datacolumn = CORRECTED_DATA

numthreads = 0 # the pipeline should set this number

steps = [sol]

sol.type = ddecal
<<<<<<< HEAD
sol.uvlambdamin = 50
sol.mode = 
sol.maxiter = 500
sol.tolerance = 5e-3
sol.propagatesolutions = True
sol.usemodelcolumn = True
sol.flagunconverged = True
=======
sol.uvlambdamin = 100
sol.mode = rotation+diagonal
sol.maxiter = 500
sol.tolerance = 1e-3
sol.propagatesolutions = True
sol.usemodelcolumn = True
sol.flagunconverged = True
sol.flagdivergedonly = True
>>>>>>> 568389c0
<|MERGE_RESOLUTION|>--- conflicted
+++ resolved
@@ -8,15 +8,6 @@
 steps = [sol]
 
 sol.type = ddecal
-<<<<<<< HEAD
-sol.uvlambdamin = 50
-sol.mode = 
-sol.maxiter = 500
-sol.tolerance = 5e-3
-sol.propagatesolutions = True
-sol.usemodelcolumn = True
-sol.flagunconverged = True
-=======
 sol.uvlambdamin = 100
 sol.mode = rotation+diagonal
 sol.maxiter = 500
@@ -24,5 +15,4 @@
 sol.propagatesolutions = True
 sol.usemodelcolumn = True
 sol.flagunconverged = True
-sol.flagdivergedonly = True
->>>>>>> 568389c0
+sol.flagdivergedonly = True