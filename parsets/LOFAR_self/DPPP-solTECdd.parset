msin =
msin.datacolumn = SMOOTHED_DATA
msin.baseline = [CR]S*&
msout = .
msout.datacolumn = CORRECTED_DATA

#numthreads = 1 # this is multithread, keep max

steps = [ddecal]

ddecal.type = ddecal
ddecal.uvlambdamin = 200
ddecal.sourcedb = 
ddecal.maxiter = 500
ddecal.tolerance = 1e-3
ddecal.solint = 1
ddecal.nchan = 1
ddecal.stepsize = 0.2
ddecal.h5parm = 
ddecal.mode=tec # phaseonly, complexgain, tec, tecandphase
#ddecal.coreconstraint = 0
ddecal.propagatesolutions = True
ddecal.approximatetec = True
<<<<<<< HEAD
ddecal.maxapproxiter = 200 
ddecal.approxtolerance = 5e-2
=======
ddecal.maxapproxiter = 100 
ddecal.approxtolerance = 1e-2
ddecal.usemodelcolumn = True
>>>>>>> 0e479d4c
<|MERGE_RESOLUTION|>--- conflicted
+++ resolved
@@ -21,11 +21,6 @@
 #ddecal.coreconstraint = 0
 ddecal.propagatesolutions = True
 ddecal.approximatetec = True
-<<<<<<< HEAD
-ddecal.maxapproxiter = 200 
-ddecal.approxtolerance = 5e-2
-=======
 ddecal.maxapproxiter = 100 
 ddecal.approxtolerance = 1e-2
-ddecal.usemodelcolumn = True
->>>>>>> 0e479d4c
+ddecal.usemodelcolumn = True