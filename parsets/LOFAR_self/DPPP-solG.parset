--- conflicted
+++ resolved
@@ -1,9 +1,6 @@
 msin =
 msin.datacolumn = CORRECTED_DATA
-<<<<<<< HEAD
-=======
 msin.baseline = CS*&CS*
->>>>>>> d3e1a393
 msout = .
 msout.datacolumn = CORRECTED_DATA
 
