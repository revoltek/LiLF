--- conflicted
+++ resolved
@@ -11,11 +11,7 @@
 ant.baseline = 
 
 elev.type = preflagger
-<<<<<<< HEAD
 elev.elevation = 0deg..15deg
-=======
-elev.elevation = 0deg..20deg
 
 uvmin.type = uvwflag
-uvmin.uvlambdamin = 30
->>>>>>> 41db8b4c
+uvmin.uvlambdamin = 30