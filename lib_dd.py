--- conflicted
+++ resolved
@@ -378,8 +378,6 @@
 
     return np.asarray(newpoly)
 
-
-<<<<<<< HEAD
 #def sizes_from_mask_voro(mask_voro):
 #    """
 #    Compute image sizes from the mask_voro
@@ -436,68 +434,4 @@
 #        #print directions[-1]
 #
 #    # return list
-#    return directions
-=======
-def sizes_from_mask_voro(mask_voro):
-    """
-    Compute image sizes from the mask_voro
-    mask_voro has different numbers for each patch
-
-    Returns
-    -------
-    Dict indexed by facet names with [size_ra and size_dec] in degrees
-    """
-    sizes = {}
-    # read mask
-    fits = pyfits.open(mask_voro)
-    hdr, data = lib_img.flatten(fits)
-    pixsize_ra = -1*hdr['CDELT1']
-    pixsize_dec = hdr['CDELT2']
-
-    # calculate sizes
-
-    for i in np.unique(data):
-        if i == 0:
-            print np.where(data == 0)
-            raise 'Pixels with 0 in the facet mask! Something wrong in tassellation.'
-        #print 'Working on', i
-        coord = np.where(data.T == i)
-        size_ra = (np.max(coord[0])-np.min(coord[0]))*pixsize_ra
-        size_dec = (np.max(coord[1])-np.min(coord[1]))*pixsize_dec
-        sizes['Isl_patch_%i' % i] = [size_ra, size_dec]
-        #print sizes[-1]
-
-    # return list
-    return sizes
-
-def directions_from_mask_voro(mask_voro):
-    """
-    Compute facet direction (centre) from the mask_voro
-    mask_voro has different numbers for each patch
-
-    Returns
-    -------
-    Dict indexed by facet names with direction [ra dec] in degrees
-    """
-    directions = {}
-    # read mask
-    fits = pyfits.open(mask_voro)
-    hdr, data = lib_img.flatten(fits)
-    w = pywcs.WCS(hdr)
-
-    # calculate sizes
-    for i in np.unique(data):
-        if i == 0:
-            print np.where(data == 0)
-            raise 'Pixels with 0 in the facet mask! Something wrong in tassellation.'
-        #print 'Working on', i
-        coord = np.where(data.T == i)
-        dir_x = np.mean([ np.max(coord[0]), np.min(coord[0]) ])
-        dir_y = np.mean([ np.max(coord[1]), np.min(coord[1]) ])
-        ra, dec =  w.all_pix2world(dir_x, dir_y, 0, ra_dec_order=True)
-        directions['Isl_patch_%i' % i] = [float(ra), float(dec)]
-        #print directions[-1]
-
-    # return list
-    return directions
->>>>>>> d8ae0201
+#    return directions