import os, sys, glob
import socket
import datetime
import tempfile

from casacore import tables
import numpy as np
import multiprocessing, subprocess
from threading import Thread
from queue import Queue
import pyregion
from astropy.io import fits
import gc

# remove some annoying warnings from astropy
import warnings
from astropy.io.fits.verify import VerifyWarning
warnings.simplefilter('ignore', category=VerifyWarning)

if (sys.version_info > (3, 0)):
    from configparser import ConfigParser
else:
    from ConfigParser import ConfigParser

# load here to be sure to have "Agg" at the beginning
import matplotlib as mpl
mpl.use("Agg")

from LiLF import lib_img
from LiLF.lib_log import logger

def getParset(parsetFile=''):
    """
    Get parset file and return dict of values
    """
    def add_default(section, option, val):
        if not config.has_option(section, option): config.set(section, option, val)
    
    if parsetFile == '':
        matched_conf_files = glob.glob('[Ll][Ii][Ll][Ff].conf*') + glob.glob('../[Ll][Ii][Ll][Ff].conf*')
        if len(matched_conf_files) > 1:
            raise LookupError(f'Found more than one configuration file: {matched_conf_files}')
        elif len(matched_conf_files) == 1:
            parsetFile = matched_conf_files[0]
            logger.info(f'Found config file: {parsetFile}')

    config = ConfigParser(defaults=None)
    config.read(parsetFile)
    
    # add pipeline sections and defaul parset dir:
    for pipeline in glob.glob(os.path.dirname(__file__)+'/../parsets/*'):
        pipeline = os.path.basename(pipeline)
        if not config.has_section(pipeline): config.add_section(pipeline)
        if not config.has_option(pipeline, 'parset_dir'):
                config.set(pipeline, 'parset_dir', os.path.dirname(__file__)+'/../parsets/'+pipeline)
    # add other sections
    if not config.has_section('flag'): config.add_section('flag')
    if not config.has_section('model'): config.add_section('model')
    if not config.has_section('PiLL'): config.add_section('PiLL')

    ### LOFAR ###

    # PiLL
    add_default('PiLL', 'working_dir', os.getcwd())
    add_default('PiLL', 'redo_cal', 'False') # re-do the calibrator although it is in the archive
    add_default('PiLL', 'download_file', '') # html.txt file to use instead of staging
    add_default('PiLL', 'project', '')
    add_default('PiLL', 'target', '')
    add_default('PiLL', 'obsid', '') # unique ID
    add_default('PiLL', 'minmaxhrs', '0,9999') # min and max hours for an obs to be selected
    add_default('PiLL', 'logfile', '') # logfile for PiLL
    # preprocess
    add_default('LOFAR_preprocess', 'fix_table', 'True') # fix bug in some old observations
    add_default('LOFAR_preprocess', 'renameavg', 'True')
    add_default('LOFAR_preprocess', 'keep_IS', 'True')
    add_default('LOFAR_preprocess', 'backup_full_res', 'False')
    add_default('LOFAR_preprocess', 'demix_sources', '')  # Demix  sources in these patches (e.g. [VirA,TauA], default: No demix
    add_default('LOFAR_preprocess', 'demix_skymodel', '')  # Use non-default demix skymodel.
    add_default('LOFAR_preprocess', 'demix_field_skymodel', 'LOTSS-DR3')  # Provide a custom target skymodel instead of online gsm model. Set to '' to ignore target.
    add_default('LOFAR_preprocess', 'run_aoflagger', 'False')  # run aoflagger on individual sub-bands, only in cases where this was not one by the observatory!
    add_default('LOFAR_preprocess', 'tar', 'True')  # Tar MS files at the end
    add_default('LOFAR_preprocess', 'data_dir', '')
    # cal
    add_default('LOFAR_cal', 'data_dir', 'data-bkp/')
    add_default('LOFAR_cal', 'skymodel', '') # by default use calib-simple.skydb for LBA and calib-hba.skydb for HBA
    add_default('LOFAR_cal', 'imaging', 'False')
    add_default('LOFAR_cal', 'fillmissingedges', 'True')
    add_default('LOFAR_cal', 'less_aggressive_flag', 'False') # change flagging so that we can handle data with alternating SBs only or many flagged points
    add_default('LOFAR_cal', 'develop', 'False') # if true prevents the deletion of files
    add_default('LOFAR_cal', 'use_GNSS', 'False') # Use GNSS satellite data for pre correcting TEC and FR
    add_default('LOFAR_cal', 'use_shm', 'False') # use /dev/shm for temporary files, if available
    # timesplit
    add_default('LOFAR_timesplit', 'data_dir', 'data-bkp/')
    add_default('LOFAR_timesplit', 'cal_dir', '') # by default the repository is tested, otherwise ../obsid_3[c|C]*
    add_default('LOFAR_timesplit', 'ngroups', '1')
    add_default('LOFAR_timesplit', 'initc', '0')
    add_default('LOFAR_timesplit', 'fillmissingedges', 'True')
    add_default('LOFAR_timesplit', 'apply_fr', 'False') # Also transfer rotationmeasure sols? (E.g. for nearby calibrator and target)
    add_default('LOFAR_timesplit', 'no_aoflagger', 'False') # TEST: Skip aoflagger (e.g. for observations of A-Team sources)
    add_default('LOFAR_timesplit', 'ateam_clip', '') # [CygA, CasA] or [CasA] or [CygA] or '' - the code clips the specified ateams (if not demixed from the observatory)
    add_default('LOFAR_timesplit', 'use_GNSS', 'False') # Use GNSS satellite data for pre correcting TEC and FR
    # ddparallel
    add_default('LOFAR_ddparallel', 'maxIter', '2')
    add_default('LOFAR_ddparallel', 'subfield', '') # possible to provide a ds9 box region customized sub-field. DEfault='' -> Automated detection using subfield_min_flux.
    add_default('LOFAR_ddparallel', 'subfield_min_flux', '20') # min flux within calibration subfield
    add_default('LOFAR_ddparallel', 'ph_sol_mode', 'phase') # phase or tecandphase
    add_default('LOFAR_ddparallel', 'remove3c', 'True')
    add_default('LOFAR_ddparallel', 'fulljones', 'False')
    add_default('LOFAR_ddparallel', 'min_facets', '')
    add_default('LOFAR_ddparallel', 'max_facets', '')
    add_default('LOFAR_ddparallel', 'develop', 'False') # if true make more debug images (slower)
    add_default('LOFAR_ddparallel', 'data_dir', '')
    add_default('LOFAR_ddparallel', 'use_shm', 'False') # use /dev/shm for temporary files, if available
    # ddserial
    add_default('LOFAR_ddserial', 'maxIter', '1')
    add_default('LOFAR_ddserial', 'minCalFlux60', '0.8')
    add_default('LOFAR_ddserial', 'solve_amp', 'True') # to disable amp sols
    add_default('LOFAR_ddserial', 'use_shm', 'False') # use /dev/shm for temporary files, if available
    add_default('LOFAR_ddserial', 'target_dir', '') # ra,dec
    add_default('LOFAR_ddserial', 'manual_dd_cal', '')
    add_default('LOFAR_ddserial', 'develop', 'False') # if true make more debug images (slower)
    # add_default('LOFAR_ddserial', 'solve_tec', 'False') # per default, solve each dd for scalarphase. if solve_tec==True, solve for TEC instead.
    # extract
    add_default('LOFAR_extract', 'max_niter', '10')
    add_default('LOFAR_extract', 'subtract_region', '') # Sources inside extract-reg that should still be subtracted! Use this e.g. for individual problematic sources in a large extractReg
    add_default('LOFAR_extract', 'ph_sol_mode', 'phase') # tecandphase, phase
    add_default('LOFAR_extract', 'amp_sol_mode', 'diagonal') # diagonal, fulljones
    add_default('LOFAR_extract', 'beam_cut', '0.3') # up to which distance a pointing will be considered
    add_default('LOFAR_extract', 'no_selfcal', 'False') # just extract the data, do not perform selfcal - use this if u want to use e.g. Reinout van Weeren's facet_seflcal script
    add_default('LOFAR_extract', 'ampcal', 'auto')
    add_default('LOFAR_extract', 'extractRegion', 'target.reg')
    # quality
    add_default('LOFAR_quality', 'ddparallel_dir', 'ddparallel')
    add_default('LOFAR_quality', 'ddserial_dir', 'ddserial')
    # virgo
    add_default('LOFAR_virgo', 'cal_dir', '')
    add_default('LOFAR_virgo', 'data_dir', './')
    # m87
    add_default('LOFAR_m87', 'data_dir', './')
    add_default('LOFAR_m87', 'updateweights', 'False')
    add_default('LOFAR_m87', 'skipmodel', 'False')
    add_default('LOFAR_m87', 'model_dir', '')
    # peel
    ### uGMRT ###
    # init - deprecated
    #add_default('uGMRT_init', 'data_dir', './datadir')
    # cal - deprecated
    #add_default('uGMRT_cal', 'skymodel', os.path.dirname(__file__)+'/../models/calib-simple.skydb')

    ### General ###

    # flag
    add_default('flag', 'stations', '') # LOFAR
    add_default('flag', 'antennas', '') # uGMRT
    # model
    add_default('model', 'sourcedb', '')
    add_default('model', 'fits_model', '')
    add_default('model', 'apparent', 'False')
    add_default('model', 'userReg', '')


    return config

def create_extregion(ra, dec, extent, color='yellow'):
    """
    Parameters
    ----------
    ra
    dec
    extent
    color

    Returns
    -------
    DS9 region centered on ra, dec with radius = extent
    """

    regtext = ['# Region file format: DS9 version 4.1']
    regtext.append(
        f'global color={color} dashlist=8 3 width=1 font="helvetica 10 normal roman" select=1 highlite=1 dash=0 fixed=0 edit=1 move=1 delete=1 include=1 source=1')
    regtext.append('fk5')
    regtext.append('circle(' + str(ra) + ',' + str(dec) + f',{extent})')
    nline = '\n'
    target = f"{nline}{nline.join(regtext)}"

    return target


def getCalibratorProperties():
    """
    Return properties of known calibrators.
    The lists below (sorted in RA) are incomplete,
    and should be expanded to include all calibrators that could possibly be used.
    """

    calibratorRAs           = np.array([24.4220808, 85.6505746, 123.4001379, 202.784479167, 202.8569, 212.835495, 277.3824204, 299.8681525]) # in degrees
    calibratorDecs          = np.array([33.1597594, 49.8520094, 48.2173778,  30.509088,     25.1429,  52.202770,  48.7461556,  40.7339156])  # in degrees
    calibratorNames         = np.array(["3C48",     "3C147",    "3C196",     "3C286",       "3C287",  "3C295",    "3C380",     "CygA"])

    return calibratorRAs, calibratorDecs, calibratorNames


def distanceOnSphere(RAs1, Decs1, RAs2, Decs2, rad=False):
    """
    Return the distances on the sphere from the set of points '(RAs1, Decs1)' to the
    set of points '(RAs2, Decs2)' using the spherical law of cosines.

    Using 'numpy.clip(..., -1, 1)' is necessary to counteract the effect of numerical errors, that can sometimes
    incorrectly cause '...' to be slightly larger than 1 or slightly smaller than -1. This leads to NaNs in the arccosine.
    """
    if rad: # rad in rad out
        return np.radians(np.arccos(np.clip(
            np.sin(Decs1) * np.sin(Decs2) +
            np.cos(Decs1) * np.cos(Decs2) *
            np.cos(RAs1 - RAs2), -1, 1)))
    else: # deg in deg out
        return np.degrees(np.arccos(np.clip(
               np.sin(np.radians(Decs1)) * np.sin(np.radians(Decs2)) +
               np.cos(np.radians(Decs1)) * np.cos(np.radians(Decs2)) *
               np.cos(np.radians(RAs1 - RAs2)), -1, 1)))


def check_rm(regexp):
    """
    Check if file exists and remove it
    Handle reg exp of glob and spaces
    """
    filenames = regexp.split(' ')
    for filename in filenames:
        # glob is used to check if file exists
        for f in glob.glob(filename):
            os.system("rm -r " + f)


class Sol_iterator(object):
    """
    Iterator on a list that keeps on returing
    the last element when the list is over
    """

    def __init__(self, vals=[]):
        self.vals = vals
        self.pos = 0

    def __iter__(self):
        return self

    def __next__(self):
        if self.pos < len(self.vals):
            val = self.vals[self.pos]
            self.pos += 1
            return val
        else:
            return self.vals[-1]


def lofar_nu2num(nu):
    """
    Get LOFAR SB number from the freq
    """
    nu_clk = 200. # 160 or 200 MHz, clock freq
    # nyquist zone (1 for LBA, 2 for HBA low, 3 for HBA mid-high)
    if nu < 90:
        n = 1
    elif nu < 190:
        n = 2
    else:
        n = 3

    if nu_clk == 200:
        SBband = 195312.5/1e6
    elif nu_clk == 160:
        SBband = 156250.0/1e6

    return int(np.floor((1024./nu_clk) * (nu - (n-1) * nu_clk/2.)))

def run_losoto(s, c, h5s, parsets, plots_dir=None, h5_dir=None) -> object:
    """
    s : scheduler
    c : cycle name, e.g. "final" (or h5 output in a format filename.h5)
    h5s : lists of H5parm files or string of 1 h5parm
    parsets : lists of parsets to execute
    plots_dir : rename the "plots" dir to this name at the end
    h5_dir : dir where to move the new h5parm
    """

    logger.info("Running LoSoTo...")
    if c[-3:] == '.h5':
        h5out = c
    else:
        h5out = 'cal-'+c+'.h5'

    if type(h5s) is str: h5s = [h5s]

    # convert from killMS
    for i, h5 in enumerate(h5s):
        if h5[-3:] == 'npz':
            newh5 = h5.replace('.npz','.h5')
            s.add('killMS2H5parm.py -V --nofulljones %s %s ' % (newh5, h5), log='losoto-'+c+'.log', commandType="python")
            s.run(check = True)
            h5s[i] = newh5

    # concat/move
    if len(h5s) > 1:
        check_rm(h5out)
        s.add('H5parm_collector.py -V -s sol000 -o '+h5out+' '+' '.join(h5s), log='losoto-'+c+'.log', commandType="python")
        s.run(check = True)
    elif h5s[0] != h5out:
        os.system('cp -r %s %s' % (h5s[0], h5out) )

    if h5_dir:
        os.system(f'mv {h5out} {h5_dir}/{h5out}')
        h5out = f'{h5_dir}/{h5out}'

    check_rm('plots')
    os.makedirs('plots')

    for parset in parsets:
        logger.debug('-- executing '+parset+'...')
        s.add('losoto -V '+h5out+' '+parset, log='losoto-'+c+'.log', logAppend=True, commandType="python")
        s.run(check = True)

    if plots_dir is None:
        check_rm('plots-' + c)
        os.system('mv plots plots-' + c)
    else:
        if not os.path.exists(plots_dir): os.system('mkdir '+plots_dir)
        os.system('mv plots/* '+plots_dir)
        check_rm('plots')


def run_wsclean(s, logfile, MSs_files, do_predict=False, concat_mss=False, keep_concat=False, reuse_concat=False, use_shm=False, **kwargs):
    """
    s : scheduler
    concat_mss : try to concatenate mss files to speed up wsclean
    keep_concat : keep the concat MSs for re-use either by -cont or by reuse_concat=True
    reuse_concat : reuse concatenated MS previously kept with keep_concat=True
    temp_dir : if true try to store temp file in /dev/shm to speed up wsclean
    args : parameters for wsclean, "_" are replaced with "-", any parms=None is ignored.
           To pass a parameter with no values use e.g. " no_update_model_required='' "
    """

    # Check whether we can combine MS files in time, if some (or all) of them have the same antennas.
    # This can speed up WSClean significantly (or slow it down, depending on the number and size of MSs and the clean call).
    if concat_mss:
        if not 'cont' in kwargs.keys() and not reuse_concat:
            from LiLF import lib_ms
            from itertools import groupby

            keyfunct = lambda x: ' '.join(sorted(lib_ms.MS(x).getAntennas()))
            MSs_list = sorted(MSs_files.split(), key=keyfunct) # needs to be sorted
            groups = []
            for k, g in groupby(MSs_list, keyfunct):
                g = list(g)
                # reorder in time to prevent wsclean bug
                times = [lib_ms.MS(MS).getTimeRange()[0] for MS in g]
                g = [MS for _, MS in sorted(zip(times, g))]
                groups.append(g)
            logger.info(f"Found {len(groups)} groups of datasets with same antennas.")
            for i, group in enumerate(groups, start=1):
                antennas = ', '.join(lib_ms.MS(group[0]).getAntennas())
                logger.info(f"WSClean MS group {i}: {group}")
                logger.debug(f"List of antennas: {antennas}")

            MSs_files_clean = []
            for g, group in enumerate(groups):
                check_rm(f'wsclean_concat_{g}.MS')
                # simply make a symlink for groups of 1, faster
                if len(group) == 1:
                    os.system(f'ln -s {group[0]} wsclean_concat_{g}.MS') # TEST - symlink should be the quickest
                    # os.system(f'cp -r {group[0]} wsclean_concat_{g}.MS')
                else:
                    if 'data_column' in kwargs.keys():
                        data_column = kwargs['data_column']
                    else:
                        data_column = 'CORRECTED_DATA'
                    s.add(f'taql select UVW, FLAG_CATEGORY, WEIGHT, SIGMA, ANTENNA1, ANTENNA2, ARRAY_ID, DATA_DESC_ID, EXPOSURE, FEED1, FEED2, FIELD_ID, FLAG_ROW, INTERVAL, OBSERVATION_ID, PROCESSOR_ID, SCAN_NUMBER, STATE_ID, TIME, TIME_CENTROID, {data_column}, FLAG, WEIGHT_SPECTRUM from {group} giving wsclean_concat_{g}.MS as plain', log=logfile, commandType='general')
                    s.run(check=True)
                MSs_files_clean.append(f'wsclean_concat_{g}.MS')
        else:
            # continue clean
            MSs_files_clean = glob.glob('wsclean_concat_*.MS')
            logger.info(f'Continue clean on concat MSs {MSs_files_clean}')
        MSs_files_clean = ' '.join(MSs_files_clean)
    else:
        MSs_files_clean = MSs_files

    wsc_parms = []
    #reordering_processors = np.min([len(MSs_files_clean),s.maxProcs])

    # basic parms
    wsc_parms.append( '-j '+str(s.maxProcs)+' -reorder -parallel-reordering 4 ' )
    if 'use_idg' in kwargs.keys():
        if s.cluster == 'Hamburg_fat' and socket.gethostname() in ['node31', 'node32', 'node33', 'node34', 'node35']:
            wsc_parms.append( '-idg-mode hybrid' )
            wsc_parms.append( '-mem 10' )
        else:
            wsc_parms.append( '-idg-mode cpu' )
            
    # limit parallel gridding to maxProcs
    if 'parallel_gridding' in kwargs.keys() and kwargs['parallel_gridding'] > s.maxProcs:
            kwargs['parallel_gridding'] = s.maxProcs

    tmp_dir = None
    if use_shm and os.access('/dev/shm/', os.W_OK) and 'temp_dir' not in kwargs:
        tmp_dir = tempfile.mkdtemp(dir='/dev/shm')

        wsc_parms.append(f'-temp-dir {tmp_dir}')
        wsc_parms.append('-mem 90')  # use 90% of memory
    elif s.cluster == 'Spider':
        wsc_parms.append('-temp-dir /tmp/')
    #elif s.cluster == 'Hamburg_fat' and not 'temp_dir' in list(kwargs.keys()):
    #    wsc_parms.append( '-temp-dir /localwork.ssd' )

    try:
        # user defined parms
        for parm, value in list(kwargs.items()):
            if value is None: continue
<<<<<<< HEAD
            #if 'min' in parm or 'max' in parm or parm == 'name' or parm == 'channels_out':
            if parm == 'name' or parm == 'channels_out' or parm == 'wgridder_accuracy' or parm == 'shift':
                wsc_parms.append( '-%s %s' % (parm.replace('_','-'), str(value)) )

        # files (the original, not the concatenated)
        wsc_parms.append( MSs_files )
        lib_img.Image(kwargs['name']).nantozeroModel() # If we have fully flagged channel, set to zero so we don't get error

        # Test without reorder as it apperas to be faster
        # wsc_parms.insert(0, ' -reorder -parallel-reordering 4 ')
        command_string = 'wsclean -predict -model-storage-manager sisco -padding 1.8 ' \
                         '-j '+str(s.maxProcs)+' '+' '.join(wsc_parms)
=======
            if parm == 'baseline_averaging' and value == '':
                scale = float(kwargs['scale'].replace('arcsec','')) # arcsec
                value = 1.87e3*60000.*2.*np.pi/(24.*60.*60*np.max(kwargs['size'])) # the np.max() is OK with both float and arrays
                if value > 10: value=10
                if value < 1: continue
            if parm == 'cont': 
                parm = 'continue'
                value = ''
                # if continue, remove nans from previous models
                lib_img.Image(kwargs['name']).nantozeroModel()
            if parm == 'size' and type(value) is int: value = '%i %i' % (value, value)
            if parm == 'size' and type(value) is list: value = '%i %i' % (value[0], value[1])
            wsc_parms.append( '-%s %s' % (parm.replace('_','-'), str(value)) )
    
        # files
        wsc_parms.append( MSs_files_clean )
    
        # create command string
        command_string = 'wsclean '+' '.join(wsc_parms)
>>>>>>> 7552b058
        s.add(command_string, log=logfile, commandType='wsclean')
        logger.info('Running WSClean...')
        s.run(check=True)
    
        # Predict in case update_model_required cannot be used
        if do_predict == True:
            if 'apply_facet_solutions' in kwargs.keys():
                raise NotImplementedError('do_predict in combination with apply_facet_solutions is not implemented.')
            wsc_parms = []
            # keep imagename and channel number
            for parm, value in list(kwargs.items()):
                if value is None: continue
                #if 'min' in parm or 'max' in parm or parm == 'name' or parm == 'channels_out':
                if parm == 'name' or parm == 'channels_out' or parm == 'wgridder_accuracy' or parm == 'shift':
                    wsc_parms.append( '-%s %s' % (parm.replace('_','-'), str(value)) )
    
            # files (the original, not the concatenated)
            wsc_parms.append( MSs_files )
            lib_img.Image(kwargs['name']).nantozeroModel() # If we have fully flagged channel, set to zero so we don't get error
    
            # Test without reorder as it apperas to be faster
            # wsc_parms.insert(0, ' -reorder -parallel-reordering 4 ')
            command_string = 'wsclean -predict -padding 1.8 ' \
                             '-j '+str(s.maxProcs)+' '+' '.join(wsc_parms)
            s.add(command_string, log=logfile, commandType='wsclean')
            s.run(check=True)
    finally:
        if tmp_dir and os.path.exists(tmp_dir):
            logger.info(f"Deleting temporary directory {tmp_dir}")
            check_rm(tmp_dir)
    if not keep_concat:
        check_rm('wsclean_concat_*.MS')


class Region_helper():
    """
    Simple class to get the extent of a ds9 region file containing one or more circles or polygons.
    All properties are returned in degrees.

    Parameters
    ----------
    filename: str
        Path to ds9 region file.
    """
    def __init__(self, filename):
        self.filename = filename
        self.reg_list = pyregion.open(filename)
        min_ra, max_ra, min_dec, max_dec = [], [], [], []
        for r in self.reg_list:
            # TODO: if necessary, box, ellipse and polygon can be added.
            if r.name == 'circle':
                c = r.coord_list # c_ra, c_dec, radius
                # how much RA does the radius correspond to
                radius_ra = np.rad2deg(2*np.arcsin(np.sin(np.deg2rad(c[2])/2)/np.cos(np.deg2rad(c[1]))))
                min_ra.append(c[0] - radius_ra)
                max_ra.append(c[0] + radius_ra)
                min_dec.append(c[1] - c[2])
                max_dec.append(c[1] + c[2])
            elif r.name == 'polygon':
                c = np.array(r.coord_list) # ra_i, dec_i, ra_i+1, dec_i+1
                ra_mask = np.zeros(len(c), dtype=bool)
                ra_mask[::2] = True
                p_ra  = c[ra_mask]
                p_dec = c[~ra_mask]
                min_ra.append(np.min(p_ra))
                max_ra.append(np.max(p_ra))
                min_dec.append(np.min(p_dec))
                max_dec.append(np.max(p_dec))
            else:
                logger.error('Region type {} not supported.'.format(r.name))
                sys.exit(1)
        self.min_ra = np.min(min_ra)
        self.max_ra = np.max(max_ra)
        self.min_dec = np.min(min_dec)
        self.max_dec = np.max(max_dec)

    def get_center(self):
        """ Return center point [ra, dec] """
        return 0.5 * np.array([self.min_ra + self.max_ra, self.min_dec + self.max_dec])

    def get_width(self):
        """ Return RA width in degree (at center declination)"""
        delta_ra = self.max_ra - self.min_ra
        width = 2*np.arcsin(np.cos(np.deg2rad(self.get_center()[1]))*np.sin(np.deg2rad(delta_ra/2)))
        width = np.rad2deg(width)
        return width

    def get_height(self):
        """ Return height in degree"""
        return self.max_dec - self.min_dec

    def __len__(self):
        return len(self.reg_list)

class Skip(Exception):
    pass

class Exit(Exception):
    pass

class Walker():
    """
    An object of this class may be used to re-run a pipeline without repeating steps that were completed previously.
    Use like:
    w = Walker("filename.walker")
    with w.if_todo("stepname"):
        Do whatever...

    Adopted from https://stackoverflow.com/questions/12594148/skipping-execution-of-with-block
    """
    def __init__(self, filename):
        open(filename, 'a').close() # create the file if doesn't exists
        self.filename = os.path.abspath(filename)
        self.__skip__ = False
        self.__step__ = None
        self.__inittime__ = None
        self.__globaltimeinit__ = datetime.datetime.now()

    def if_todo(self, stepname):
        """
        This is basically a way to get a context manager to accept an argument. Will return "self" as context manager
        if called as context manager.
        """
        self.__skip__ = False
        self.__step__ = stepname
        with open(self.filename, "r") as f:
            for stepname_done in f:
                if stepname == stepname_done.split('#')[0].rstrip():
                    self.__skip__ = True
        return self

    def __enter__(self):
        """
        Skips body of with-statement if __skip__.
        This uses some kind of dirty hack that might only work in CPython.
        """
        if self.__skip__:
            sys.settrace(lambda *args, **keys: None)
            frame = sys._getframe(1)
            frame.f_trace = self.trace
        else:
            logger.log(20, '>> start >> {}'.format(self.__step__))
            self.__timeinit__ = datetime.datetime.now()

    def trace(self, frame, event, arg):
        raise Skip()

    def __exit__(self, type, value, traceback):
        """
        Catch "Skip" errors, if not skipped, write to file after exited without exceptions.
        """
        if type is None:
            with open(self.filename, "a") as f:
                delta_td = datetime.datetime.now() - self.__timeinit__
                total_seconds = int(delta_td.total_seconds())
                days, rem = divmod(total_seconds, 86400)
                hours, rem = divmod(rem, 3600)
                minutes, seconds = divmod(rem, 60)
                delta = f"{days}d {hours}h {minutes}m {seconds}s"
                f.write(f"{self.__step__} # {delta}\n")
            logger.info('<< done << {}'.format(self.__step__))
            return  # No exception
        if issubclass(type, Skip):
            logger.warning('>> skip << {}'.format(self.__step__))
            return True  # Suppress special SkipWithBlock exception
        if issubclass(type, Exit):
            logger.error('<< exit << {}'.format(self.__step__))
            return True

    def alldone(self):
        delta = 'h '.join(str(datetime.datetime.now() - self.__globaltimeinit__).split(':')[:-1])+'m'
        logger.info('Done. Total time: '+delta)

class Scheduler():
    def __init__(self, maxProcs = None, max_cpucores = None, log_dir = 'logs', dry = False):
        """
        maxProcs:       max number of parallel processes
        max_cpucores:   max number of cpu cores usable in a node
        dry:            don't schedule job
        """
        self.hostname = socket.gethostname()
        self.cluster = self.get_cluster()
        self.log_dir = log_dir
        #self.qsub    = qsub
        # if qsub/max_thread/max_cpucores not set, guess from the cluster
        # if they are set, double check number are reasonable
        #if (self.qsub == None):
        #    self.qsub = False
        #else:
        #    if ((self.qsub is False and self.cluster == "Hamburg") or
        #       (self.qsub is True and (self.cluster == "Leiden" or self.cluster == "CEP3" or
        #                               self.cluster == "Hamburg_fat" or self.cluster == "Pleiadi" or self.cluster == "Herts"))):
        #        logger.critical('Qsub set to %s and cluster is %s.' % (str(qsub), self.cluster))
        #        sys.exit(1)

        if (max_cpucores == None):
            # check if running in a slurm environment with a limited number of CPUs (less than cpu_count())
            slurm_cpus = os.getenv('SLURM_CPUS_ON_NODE', False)
            if slurm_cpus:
                self.max_cpucores = int(slurm_cpus)
            else:
                self.max_cpucores = multiprocessing.cpu_count()
        else:
            self.max_cpucores = max_cpucores

        if (maxProcs is None) or (maxProcs > self.max_cpucores):
            self.maxProcs = self.max_cpucores
        else:
            self.maxProcs = maxProcs

        self.dry = dry

        logger.info("Scheduler initialised for cluster " + self.cluster + ": " + self.hostname +
                    " (maxProcs: " + str(self.maxProcs) + ", max_cpucores: " + str(self.max_cpucores) + ").")

        self.action_list = []
        self.log_list    = []  # list of 2-tuples of the type: (log filename, type of action)


    def get_cluster(self):
        """
        Find in which computing cluster the pipeline is running
        """
        hostname = self.hostname
        if (hostname == 'lgc1' or hostname == 'lgc2'):
            return "Hamburg"
        elif ('r' == hostname[0] and 'c' == hostname[3] and 's' == hostname[6]):
            return "Pleiadi"
        elif ('node3' in hostname):
            return "Hamburg_fat"
        elif ('node' in hostname):
            return "Herts"
        elif ('leidenuniv' in hostname):
            return "Leiden"
        elif ('spider' in hostname):
            return "Spider"
        else:
            logger.debug('Hostname %s unknown.' % hostname)
            return "Unknown"


    def add(self, cmd = '', log = '', logAppend = True, commandType = ''):
        """
        Add a command to the scheduler list
        cmd:         the command to run
        log:         log file name that can be checked at the end
        logAppend:   if True append, otherwise replace
        commandType: can be a list of known command types as "wsclean", "DP3", ...
        """

        if (log != ''):
            log = self.log_dir + '/' + log

            if (logAppend):
                cmd += " >> "
            else:
                cmd += " > "
            cmd += log + " 2>&1"

        if commandType == 'wsclean':
            logger.debug('Running wsclean: %s' % cmd)
        elif commandType == 'DP3':
            logger.debug('Running DP3: %s' % cmd)
        #elif commandType == 'singularity':
        #    cmd = 'SINGULARITY_TMPDIR=/dev/shm singularity exec -B /tmp,/dev/shm,/localwork,/localwork.ssd,/home /home/fdg/node31/opt/src/lofar_sksp_ddf.simg ' + cmd
        #    logger.debug('Running singularity: %s' % cmd)
        elif (commandType.lower() == "ddfacet" or commandType.lower() == 'ddf'):
            logger.debug('Running DDFacet: %s' % cmd)
        elif commandType == 'python':
            logger.debug('Running python: %s' % cmd)
        else:
            logger.debug('Running general: %s' % cmd)

        #if self.qsub:
        #    if qsub_cpucores == 'max':
        #        qsub_cpucores = self.max_cpucores
        #    # if number of cores not specified, try to find automatically
        #    elif qsub_cpucores == None:
        #        qsub_cpucores = 1 # default use single CPU
        #        if ("DP3" == cmd[ : 4]):
        #            qsub_cpucores = 1
        #        if ("wsclean" == cmd[ : 7]):
        #            qsub_cpucores = self.max_cpucores
        #    if (qsub_cpucores > self.max_cpucores):
        #        qsub_cpucores = self.max_cpucores
        #    self.action_list.append([str(qsub_cpucores), '\'' + cmd + '\''])
        #else:
        self.action_list.append(cmd)

        if (log != ""):
            self.log_list.append((log, commandType))


    def run(self, check = False, maxProcs = None):
        """
        If 'check' is True, a check is done on every log in 'self.log_list'.
        If max_thread != None, then it overrides the global values, useful for special commands that need a lower number of threads.
        """

        def worker(queue):
            for cmd in iter(queue.get, None):
                #if self.qsub and self.cluster == "Hamburg":
                #    cmd = 'salloc --job-name LBApipe --time=24:00:00 --nodes=1 --tasks-per-node='+cmd[0]+\
                #            ' /usr/bin/srun --ntasks=1 --nodes=1 --preserve-env \''+cmd[1]+'\''
                gc.collect()
                subprocess.call(cmd, shell = True)

        # limit number of processes
        if (maxProcs == None):
            maxProcs_run = self.maxProcs
        else:
            maxProcs_run = min(maxProcs, self.maxProcs)

        q       = Queue()
        threads = [Thread(target = worker, args=(q,)) for _ in range(maxProcs_run)]

        for i, t in enumerate(threads): # start workers
            t.daemon = True
            t.start()

        for action in self.action_list:
            if (self.dry):
                continue # don't schedule if dry run
            q.put_nowait(action)
        for _ in threads:
            q.put(None) # signal no more commands
        for t in threads:
            t.join()

        # check outcomes on logs
        if (check):
            for log, commandType in self.log_list:
                self.check_run(log, commandType)

        # reset list of commands
        self.action_list = []
        self.log_list    = []


    def check_run(self, log = "", commandType = ""):
        """
        Produce a warning if a command didn't close the log properly i.e. it crashed
        NOTE: grep, -L inverse match, -l return only filename
        """

        if (not os.path.exists(log)):
            logger.warning("No log file found to check results: " + log)
            return 1

        if (commandType == "DP3"):
            out = subprocess.check_output(r'grep -L "Finishing processing" '+log+' ; exit 0', shell = True, stderr = subprocess.STDOUT)
            out += subprocess.check_output(r'grep -l "Segmentation fault\|Killed" '+log+' ; exit 0', shell = True, stderr = subprocess.STDOUT)
            out += subprocess.check_output(r'grep -l "Aborted (core dumped)" '+log+' ; exit 0', shell = True, stderr = subprocess.STDOUT)
            out += subprocess.check_output(r'grep -i -l "Exception" '+log+' ; exit 0', shell = True, stderr = subprocess.STDOUT)
            #out += subprocess.check_output(r'grep -i -l "already a beam correction applied" '+log+' ; exit 0', shell = True, stderr = subprocess.STDOUT)
            # this interferes with the missingantennabehaviour=error option...
            # out += subprocess.check_output('grep -l "error" '+log+' ; exit 0', shell = True, stderr = subprocess.STDOUT)
            out += subprocess.check_output(r'grep -l "misspelled" '+log+' ; exit 0', shell = True, stderr = subprocess.STDOUT)

        elif (commandType == "CASA"):
            out = subprocess.check_output(r'grep -l "[a-z]Error" '+log+' ; exit 0', shell = True, stderr = subprocess.STDOUT)
            out += subprocess.check_output(r'grep -l "An error occurred running" '+log+' ; exit 0', shell = True, stderr = subprocess.STDOUT)
            out += subprocess.check_output(r'grep -l "\*\*\* Error \*\*\*" '+log+' ; exit 0', shell = True, stderr = subprocess.STDOUT)

        elif (commandType == "wsclean"):
            out = subprocess.check_output(r'grep -l "exception occur" '+log+' ; exit 0', shell = True, stderr = subprocess.STDOUT)
            out += subprocess.check_output(r'grep -l "Segmentation fault\|Killed" '+log+' ; exit 0', shell = True, stderr = subprocess.STDOUT)
            out += subprocess.check_output(r'grep -l "Aborted" '+log+' ; exit 0', shell = True, stderr = subprocess.STDOUT)
            out += subprocess.check_output(r'grep -l "Bus error" '+log+' ; exit 0', shell = True, stderr = subprocess.STDOUT)
            out += subprocess.check_output(r'grep -l "(core dumped)" '+log+' ; exit 0', shell = True, stderr = subprocess.STDOUT)
            # out += subprocess.check_output('grep -L "Cleaning up temporary files..." '+log+' ; exit 0', shell = True, stderr = subprocess.STDOUT)

        elif (commandType.lower() == "ddfacet" or commandType.lower() == 'ddf'):
            out = subprocess.check_output(r'grep -l "Traceback (most recent call last):" '+log+' ; exit 0', shell = True, stderr = subprocess.STDOUT)
            out += subprocess.check_output(r'grep -l "exception occur" ' + log + ' ; exit 0', shell=True, stderr=subprocess.STDOUT)
            out += subprocess.check_output(r'grep -l "raise Exception" '+log+' ; exit 0', shell = True, stderr = subprocess.STDOUT)
            out += subprocess.check_output(r'grep -l "Segmentation fault\|Killed" ' + log + ' ; exit 0', shell=True,
                                           stderr=subprocess.STDOUT)
            out += subprocess.check_output(r'grep -l "killed by signal" ' + log + ' ; exit 0', shell=True,
                                           stderr=subprocess.STDOUT)
            out += subprocess.check_output(r'grep -l "Aborted" ' + log + ' ; exit 0', shell=True, stderr=subprocess.STDOUT)

        elif (commandType == "python"):
            out = subprocess.check_output(r'grep -l "Traceback (most recent call last):" '+log+' ; exit 0', shell = True, stderr = subprocess.STDOUT)
            out += subprocess.check_output(r'grep -l "Segmentation fault\|Killed" '+log+' ; exit 0', shell = True, stderr = subprocess.STDOUT)
            # out += subprocess.check_output(r'grep -i -l \'(?=^((?!error000).)*$).*Error.*\' '+log+' ; exit 0', shell = True, stderr = subprocess.STDOUT)
            out += subprocess.check_output(r'grep -i -l "Critical" '+log+' ; exit 0', shell = True, stderr = subprocess.STDOUT)
            out += subprocess.check_output(r'grep -l "ERROR" '+log+' ; exit 0', shell = True, stderr = subprocess.STDOUT)
            out += subprocess.check_output(r'grep -l "ImportError" '+log+' ; exit 0', shell = True, stderr = subprocess.STDOUT)
            out += subprocess.check_output(r'grep -l "Traceback (most recent call last)" '+log+' ; exit 0', shell = True, stderr = subprocess.STDOUT)
            out += subprocess.check_output(r'grep -l "Permission denied" '+log+' ; exit 0', shell = True, stderr = subprocess.STDOUT)

#        elif (commandType == "singularity"):
#            out = subprocess.check_output('grep -l "Traceback (most recent call last):" '+log+' ; exit 0', shell = True, stderr = subprocess.STDOUT)
#            out += subprocess.check_output('grep -i -l \'(?=^((?!error000).)*$).*Error.*\' '+log+' ; exit 0', shell = True, stderr = subprocess.STDOUT)
#            out += subprocess.check_output('grep -i -l "Critical" '+log+' ; exit 0', shell = True, stderr = subprocess.STDOUT)

        elif (commandType == "general"):
            out = subprocess.check_output('grep -l -i "error" '+log+' ; exit 0', shell = True, stderr = subprocess.STDOUT)

        else:
            logger.warning("Unknown command type for log checking: '" + commandType + "'")
            return 1

        if out != b'':
            out = out.split(b'\n')[0].decode()
            logger.error(commandType+' run problem on:\n'+out)
            errlines = subprocess.check_output('tail -n 10 '+log, shell = True, stderr = subprocess.STDOUT).decode()
            raise RuntimeError(commandType+' run problem on:\n'+out+'\n'+errlines)

        return 0

def get_template_image(reference_ra_deg, reference_dec_deg, ximsize=512, yimsize=512, cellsize_deg=0.000417, fill_val=0):
    """
    Make a blank image and return
    adapted from https://github.com/darafferty/LSMTool/blob/master/lsmtool/operations_lib.py#L619

    Parameters
    ----------
    reference_ra_deg : float
        RA for center of output image
    reference_dec_deg : float
        Dec for center of output image
    ximsize : int, optional
        Size of output image
    yimsize : int, optional
        Size of output image
    cellsize_deg : float, optional
        Size of a pixel in degrees
    fill_val : int, optional
        Value with which to fill the image
    """

    # Make fits hdu
    # Axis order is [STOKES, FREQ, DEC, RA]
    shape_out = [yimsize, ximsize]
    hdu = fits.PrimaryHDU(np.ones(shape_out, dtype=np.float32)*fill_val)
    hdulist = fits.HDUList([hdu])
    header = hdulist[0].header

    # Add RA, Dec info
    i = 1
    header['CRVAL{}'.format(i)] = reference_ra_deg
    header['CDELT{}'.format(i)] = -cellsize_deg
    header['CRPIX{}'.format(i)] = ximsize / 2.0
    header['CUNIT{}'.format(i)] = 'deg'
    header['CTYPE{}'.format(i)] = 'RA---SIN'
    i += 1
    header['CRVAL{}'.format(i)] = reference_dec_deg
    header['CDELT{}'.format(i)] = cellsize_deg
    header['CRPIX{}'.format(i)] = yimsize / 2.0
    header['CUNIT{}'.format(i)] = 'deg'
    header['CTYPE{}'.format(i)] = 'DEC--SIN'

    # Add equinox
    header['EQUINOX'] = 2000.0

    # Add telescope
    header['TELESCOP'] = 'LOFAR'

    hdulist[0].header = header
    return hdulist<|MERGE_RESOLUTION|>--- conflicted
+++ resolved
@@ -416,20 +416,6 @@
         # user defined parms
         for parm, value in list(kwargs.items()):
             if value is None: continue
-<<<<<<< HEAD
-            #if 'min' in parm or 'max' in parm or parm == 'name' or parm == 'channels_out':
-            if parm == 'name' or parm == 'channels_out' or parm == 'wgridder_accuracy' or parm == 'shift':
-                wsc_parms.append( '-%s %s' % (parm.replace('_','-'), str(value)) )
-
-        # files (the original, not the concatenated)
-        wsc_parms.append( MSs_files )
-        lib_img.Image(kwargs['name']).nantozeroModel() # If we have fully flagged channel, set to zero so we don't get error
-
-        # Test without reorder as it apperas to be faster
-        # wsc_parms.insert(0, ' -reorder -parallel-reordering 4 ')
-        command_string = 'wsclean -predict -model-storage-manager sisco -padding 1.8 ' \
-                         '-j '+str(s.maxProcs)+' '+' '.join(wsc_parms)
-=======
             if parm == 'baseline_averaging' and value == '':
                 scale = float(kwargs['scale'].replace('arcsec','')) # arcsec
                 value = 1.87e3*60000.*2.*np.pi/(24.*60.*60*np.max(kwargs['size'])) # the np.max() is OK with both float and arrays
@@ -449,7 +435,6 @@
     
         # create command string
         command_string = 'wsclean '+' '.join(wsc_parms)
->>>>>>> 7552b058
         s.add(command_string, log=logfile, commandType='wsclean')
         logger.info('Running WSClean...')
         s.run(check=True)
