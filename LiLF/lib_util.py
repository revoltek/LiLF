import os, sys, glob
import socket

from casacore import tables
import numpy as np
import multiprocessing, subprocess
from threading import Thread
from queue import Queue
import pyregion
import gc

if (sys.version_info > (3, 0)):
    from configparser import ConfigParser
else:
    from ConfigParser import ConfigParser

# load here to be sure to have "Agg" at the beginning
import matplotlib as mpl
mpl.use("Agg")

from LiLF.lib_log import logger

def getParset(parsetFile=''):
    """
    Get parset file and return dict of values
    """
    def add_default(section, option, val):
        if not config.has_option(section, option): config.set(section, option, val)
    
    if parsetFile == '' and os.path.exists('lilf.config'): parsetFile='lilf.config'
    if parsetFile == '' and os.path.exists('../lilf.config'): parsetFile='../lilf.config'

    config = ConfigParser(defaults=None)
    config.read(parsetFile)
    
    # add pipeline sections and defaul parset dir:
    for pipeline in glob.glob(os.path.dirname(__file__)+'/../parsets/*'):
        pipeline = os.path.basename(pipeline)
        if not config.has_section(pipeline): config.add_section(pipeline)
        if not config.has_option(pipeline, 'parset_dir'):
                config.set(pipeline, 'parset_dir', os.path.dirname(__file__)+'/../parsets/'+pipeline)
    # add other sections
    if not config.has_section('flag'): config.add_section('flag')
    if not config.has_section('model'): config.add_section('model')
    if not config.has_section('PiLL'): config.add_section('PiLL')

    ### LOFAR ###

    # PiLL
    add_default('PiLL', 'working_dir', os.getcwd())
    add_default('PiLL', 'redo_cal', 'False') # re-do the calibrator although it is in the archive
    add_default('PiLL', 'download_file', '') # html.txt file to use instead of staging
    add_default('PiLL', 'project', '')
    add_default('PiLL', 'target', '')
    add_default('PiLL', 'obsid', '') # unique ID
    # preprocess
    add_default('LOFAR_preprocess', 'fix_table', 'True') # fix bug in some old observations
    add_default('LOFAR_preprocess', 'renameavg', 'True')
    add_default('LOFAR_preprocess', 'flag_elev', 'True')
    add_default('LOFAR_preprocess', 'keep_IS', 'False')
    add_default('LOFAR_preprocess', 'backup_full_res', 'False')
    # demix
    add_default('LOFAR_demix', 'data_dir', 'data-bkp/')
    add_default('LOFAR_demix', 'include_target', 'False')
    add_default('LOFAR_demix', 'demix_model', os.path.dirname(__file__)+'/../models/demix_all.skymodel')
    # cal
    add_default('LOFAR_cal', 'data_dir', 'data-bkp/')
    add_default('LOFAR_cal', 'skymodel', '') # by default use calib-simple.skydb for LBA and calib-hba.skydb for HBA
    add_default('LOFAR_cal', 'imaging', 'False')
    # cal2
    add_default('LOFAR_cal2', 'data_dir', 'data-bkp/')
    add_default('LOFAR_cal2', 'skymodel', '') # by default use calib-simple.skydb for LBA and calib-hba.skydb for HBA
    add_default('LOFAR_cal2', 'imaging', 'False')
    # timesplit
    add_default('LOFAR_timesplit', 'data_dir', 'data-bkp/')
    add_default('LOFAR_timesplit', 'cal_dir', '') # by default the repository is tested, otherwise ../obsid_3[c|C]*
    add_default('LOFAR_timesplit', 'ngroups', '1')
    add_default('LOFAR_timesplit', 'initc', '0')
    # quick-self
    add_default('LOFAR_quick-self', 'data_dir', 'data-bkp/')
    # dd-parallel - deprecated
    #add_default('LOFAR_dd-parallel', 'maxniter', '10')
    #add_default('LOFAR_dd-parallel', 'calFlux', '1.5')
    # dd
    add_default('LOFAR_dd', 'maxIter', '2')
    add_default('LOFAR_dd', 'minCalFlux60', '1')
    add_default('LOFAR_dd', 'removeExtendedCutoff', '0.0005')
    add_default('LOFAR_dd', 'target_dir', '') # ra,dec
    # extract
    add_default('LOFAR_extract', 'max_niter', '10')
    add_default('LOFAR_extract', 'subtract_region', '') # Sources inside extract-reg that should still be subtracted! Use this e.g. for individual problematic sources in a large extractReg
    add_default('LOFAR_extract', 'ph_sol_mode', 'phase') # tecandphase, phase
    add_default('LOFAR_extract', 'amp_sol_mode', 'diagonal') # diagonal, fulljones
    add_default('LOFAR_extract', 'beam_cut', '0.3') # up to which distance a pointing will be considered
    add_default('LOFAR_extract', 'no_selfcal', 'False') # just extract the data, do not perform selfcal - use this if u want to use e.g. Reinout van Weeren's facet_seflcal script
    add_default('LOFAR_extract', 'ampcal', 'auto')
    add_default('LOFAR_extract', 'extractRegion', 'target.reg')
    # quality
    add_default('LOFAR_quality', 'self_dir', 'self')
    add_default('LOFAR_quality', 'ddcal_dir', 'ddcal')
    # virgo
    add_default('LOFAR_virgo', 'cal_dir', '')
    add_default('LOFAR_virgo', 'data_dir', './')
    # m87
    add_default('LOFAR_m87', 'data_dir', './')
    add_default('LOFAR_m87', 'updateweights', 'False')
    add_default('LOFAR_m87', 'skipmodel', 'False')
    add_default('LOFAR_m87', 'model_dir', '')
    # peel
    #add_default('LOFAR_peel', 'peelReg', 'peel.reg')
    #add_default('LOFAR_peel', 'predictReg', '')
    #add_default('LOFAR_peel', 'cal_dir', '')
    #add_default('LOFAR_peel', 'data_dir', './')

    ### uGMRT ###
    # init - deprecated
    #add_default('uGMRT_init', 'data_dir', './datadir')
    # cal - deprecated
    #add_default('uGMRT_cal', 'skymodel', os.path.dirname(__file__)+'/../models/calib-simple.skydb')

    ### General ###

    # flag
    add_default('flag', 'stations', '') # LOFAR
    add_default('flag', 'antennas', '') # uGMRT
    # model
    add_default('model', 'sourcedb', '')
    add_default('model', 'fits_model', '')
    add_default('model', 'apparent', 'False')
    add_default('model', 'userReg', '')


    return config

def create_extregion(ra, dec, extent, color='yellow'):
    """
    Parameters
    ----------
    ra
    dec
    extent
    color

    Returns
    -------
    DS9 region centered on ra, dec with radius = extent
    """

    regtext = ['# Region file format: DS9 version 4.1']
    regtext.append(
        f'global color={color} dashlist=8 3 width=1 font="helvetica 10 normal roman" select=1 highlite=1 dash=0 fixed=0 edit=1 move=1 delete=1 include=1 source=1')
    regtext.append('fk5')
    regtext.append('circle(' + str(ra) + ',' + str(dec) + f',{extent})')
    nline = '\n'
    target = f"{nline}{nline.join(regtext)}"

    return target


def columnAddSimilar(pathMS, columnNameNew, columnNameSimilar, dataManagerInfoNameNew, overwrite = False, fillWithOnes = True, comment = "", verbose = False):
    # more to lib_ms
    """
    Add a column to a MS that is similar to a pre-existing column (in shape, but not in values).
    pathMS:                 path of the MS
    columnNameNew:          name of the column to be added
    columnNameSimilar:      name of the column from which properties are copied (e.g. "DATA")
    dataManagerInfoNameNew: string value for the data manager info (DMI) keyword "NAME" (should be unique in the MS)
    overwrite:              whether or not to overwrite column 'columnNameNew' if it already exists
    fillWithOnes:           whether or not to fill the newly-made column with ones
    verbose:                whether or not to produce abundant output
    """
    t = tables.table(pathMS, readonly = False)

    if (columnExists(t, columnNameNew) and not overwrite):
        logger.warning("Attempt to add column '" + columnNameNew + "' aborted, as it already exists and 'overwrite = False' in columnAddSimilar(...).")
    else: # Either the column does not exist yet, or it does but overwriting is allowed.

        # Remove column if necessary.
        if (columnExists(t, columnNameNew)):
            logger.info("Removing column '" + columnNameNew + "'...")
            t.removecols(columnNameNew)

        # Add column.
        columnDescription       = t.getcoldesc(columnNameSimilar)
        dataManagerInfo         = t.getdminfo(columnNameSimilar)

        if (verbose):
            logger.debug("columnDescription:")
            logger.debug(columnDescription)
            logger.debug("dataManagerInfo:")
            logger.debug(dataManagerInfo)

        columnDescription["comment"] = ""
        # What about adding something here like:
        #columnDescription["dataManagerGroup"] = ...?
        dataManagerInfo["NAME"]      = dataManagerInfoNameNew

        if (verbose):
            logger.debug("columnDescription (updated):")
            logger.debug(columnDescription)
            logger.debug("dataManagerInfo (updated):")
            logger.debug(dataManagerInfo)

        logger.info("Adding column '" + columnNameNew + "'...")
        t.addcols(tables.makecoldesc(columnNameNew, columnDescription), dataManagerInfo)

        # Fill with ones if desired.
        if (fillWithOnes):
            logger.info("Filling column '" + columnNameNew + "' with ones...")
            columnDataSimilar = t.getcol(columnNameSimilar)
            t.putcol(columnNameNew, np.ones_like(columnDataSimilar))

    # Close the table to avoid that it is locked for further use.
    t.close()


def getCalibratorProperties():
    """
    Return properties of known calibrators.
    The lists below (sorted in RA) are incomplete,
    and should be expanded to include all calibrators that could possibly be used.
    """

    calibratorRAs           = np.array([24.4220808, 85.6505746, 123.4001379, 202.784479167, 202.8569, 212.835495, 277.3824204, 299.8681525]) # in degrees
    calibratorDecs          = np.array([33.1597594, 49.8520094, 48.2173778,  30.509088,     25.1429,  52.202770,  48.7461556,  40.7339156])  # in degrees
    calibratorNames         = np.array(["3C48",     "3C147",    "3C196",     "3C286",       "3C287",  "3C295",    "3C380",     "CygA"])

    return calibratorRAs, calibratorDecs, calibratorNames


def distanceOnSphere(RAs1, Decs1, RAs2, Decs2, rad=False):
    """
    Return the distances on the sphere from the set of points '(RAs1, Decs1)' to the
    set of points '(RAs2, Decs2)' using the spherical law of cosines.

    Using 'numpy.clip(..., -1, 1)' is necessary to counteract the effect of numerical errors, that can sometimes
    incorrectly cause '...' to be slightly larger than 1 or slightly smaller than -1. This leads to NaNs in the arccosine.
    """
    if rad: # rad in rad out
        return np.radians(np.arccos(np.clip(
            np.sin(Decs1) * np.sin(Decs2) +
            np.cos(Decs1) * np.cos(Decs2) *
            np.cos(RAs1 - RAs2), -1, 1)))
    else: # deg in deg out
        return np.degrees(np.arccos(np.clip(
               np.sin(np.radians(Decs1)) * np.sin(np.radians(Decs2)) +
               np.cos(np.radians(Decs1)) * np.cos(np.radians(Decs2)) *
               np.cos(np.radians(RAs1 - RAs2)), -1, 1)))


def check_rm(regexp):
    """
    Check if file exists and remove it
    Handle reg exp of glob and spaces
    """
    filenames = regexp.split(' ')
    for filename in filenames:
        # glob is used to check if file exists
        for f in glob.glob(filename):
            os.system("rm -r " + f)


class Sol_iterator(object):
    """
    Iterator on a list that keeps on returing
    the last element when the list is over
    """

    def __init__(self, vals=[]):
        self.vals = vals
        self.pos = 0

    def __iter__(self):
        return self

    def __next__(self):
        if self.pos < len(self.vals):
            val = self.vals[self.pos]
            self.pos += 1
            return val
        else:
            return self.vals[-1]


def lofar_nu2num(nu):
    """
    Get LOFAR SB number from the freq
    """
    nu_clk = 200. # 160 or 200 MHz, clock freq
    # nyquist zone (1 for LBA, 2 for HBA low, 3 for HBA mid-high)
    if nu < 90:
        n = 1
    elif nu < 190:
        n = 2
    else:
        n = 3

    if nu_clk == 200:
        SBband = 195312.5/1e6
    elif nu_clk == 160:
        SBband = 156250.0/1e6

    return np.int(np.floor((1024./nu_clk) * (nu - (n-1) * nu_clk/2.)))

def run_losoto(s, c, h5s, parsets, plots_dir=None) -> object:
    """
    s : scheduler
    c : cycle name, e.g. "final"
    h5s : lists of H5parm files or string of 1 h5parm
    parsets : lists of parsets to execute
    """

    logger.info("Running LoSoTo...")

    h5out = 'cal-'+c+'.h5'

    if type(h5s) is str: h5s = [h5s]

    # convert from killMS
    for i, h5 in enumerate(h5s):
        if h5[-3:] == 'npz':
            newh5 = h5.replace('.npz','.h5')
            s.add('killMS2H5parm.py -V --nofulljones %s %s ' % (newh5, h5), log='losoto-'+c+'.log', commandType="python", processors='max')
            s.run(check = True)
            h5s[i] = newh5

    # concat/move
    if len(h5s) > 1:
        check_rm(h5out)
        s.add('H5parm_collector.py -V -s sol000 -o '+h5out+' '+' '.join(h5s), log='losoto-'+c+'.log', commandType="python", processors='max')
        s.run(check = True)
    else:
        os.system('cp -r %s %s' % (h5s[0], h5out) )

    check_rm('plots')
    os.makedirs('plots')

    for parset in parsets:
        logger.debug('-- executing '+parset+'...')
        s.add('losoto -V '+h5out+' '+parset, log='losoto-'+c+'.log', logAppend=True, commandType="python", processors='max')
        s.run(check = True)

    if plots_dir is None:
        check_rm('plots-' + c)
        os.system('mv plots plots-' + c)
    else:
        if not os.path.exists(plots_dir): os.system('mkdir '+plots_dir)
        os.system('mv plots/* '+plots_dir)
        check_rm('plots')


def run_wsclean(s, logfile, MSs_files, do_predict=False, concat_mss=True, **kwargs):
    """
    s : scheduler
    concat_mss : try to concatenate mss files to speed up wsclean
    args : parameters for wsclean, "_" are replaced with "-", any parms=None is ignored.
           To pass a parameter with no values use e.g. " no_update_model_required='' "
    """

    # Check whether we can combine MS files in time, if some (or all) of them have the same antennas.
    # This speeds up WSClean significantly.
    if concat_mss:
        from LiLF import lib_ms
        from itertools import groupby

        keyfunct = lambda x: ' '.join(sorted(lib_ms.MS(x).getAntennas()))
        MSs_list = sorted(MSs_files.split(), key=keyfunct) # needs to be sorted
        groups = []
        for k, g in groupby(MSs_list, keyfunct):
            groups.append(list(g))
        logger.info(f"Found {len(groups)} groups of datasets with same antennas.")
        for i, group in enumerate(groups, start=1):
            antennas = ', '.join(lib_ms.MS(group[0]).getAntennas())
            logger.info(f"WSClean MS group {i}: {group}")
            logger.debug(f"List of antennas: {antennas}")
        
        MSs_files_clean = []
        for g, group in enumerate(groups):
            os.system(f'taql select from {group} giving wsclean_concat_{g}.MS as plain')
            MSs_files_clean.append(f'wsclean_concat_{g}.MS')
        MSs_files_clean = ' '.join(MSs_files_clean)
    else:
        MSs_files_clean = MSs_files

    wsc_parms = []
    reordering_processors = np.min([len(MSs_files_clean),s.max_processors])

    # basic parms
    wsc_parms.append( '-j '+str(s.max_processors)+' -reorder -parallel-reordering 4 ' )
    if 'use_idg' in kwargs.keys():
        if s.get_cluster() == 'Hamburg_fat' and socket.gethostname() in ['node31', 'node32', 'node33', 'node34', 'node35']:
            wsc_parms.append( '-idg-mode hybrid' )
            wsc_parms.append( '-mem 10' )
        else:
            wsc_parms.append( '-idg-mode cpu' )

    # other stanrdard parms
    wsc_parms.append( '-clean-border 1' )
    # temp dir
    #if s.get_cluster() == 'Hamburg_fat' and not 'temp_dir' in list(kwargs.keys()):
    #    wsc_parms.append( '-temp-dir /localwork.ssd' )
    # user defined parms
    for parm, value in list(kwargs.items()):
        if value is None: continue
        if parm == 'baseline_averaging' and value == '':
            scale = float(kwargs['scale'].replace('arcsec','')) # arcsec
            value = 1.87e3*60000.*2.*np.pi/(24.*60.*60*np.max(kwargs['size'])) # the np.max() is OK with both float and arrays
            if value > 10: value=10
            if value < 1: continue
        if parm == 'cont': 
            parm = 'continue'
            value = ''
        if parm == 'size' and type(value) is int: value = '%i %i' % (value, value)
        if parm == 'size' and type(value) is list: value = '%i %i' % (value[0], value[1])
        wsc_parms.append( '-%s %s' % (parm.replace('_','-'), str(value)) )

    # files
    wsc_parms.append( MSs_files_clean )

    # create command string
    command_string = 'wsclean '+' '.join(wsc_parms)
    s.add(command_string, log=logfile, commandType='wsclean', processors='max')
    logger.info('Running WSClean...')
    s.run(check=True)

    # Predict in case update_model_required cannot be used
    if do_predict == True:
        wsc_parms = []
        # keep imagename and channel number
        for parm, value in list(kwargs.items()):
            if value is None: continue
            #if 'min' in parm or 'max' in parm or parm == 'name' or parm == 'channels_out':
            if parm == 'name' or parm == 'channels_out' or parm == 'use_wgridder' or parm == 'wgridder_accuracy':
                wsc_parms.append( '-%s %s' % (parm.replace('_','-'), str(value)) )

        # files (the original, not the concatenated)
        wsc_parms.append( MSs_files )
        # Test without reorder as it apperas to be faster
        # wsc_parms.insert(0, ' -reorder -parallel-reordering 4 ')
        command_string = 'wsclean -predict -padding 1.8 ' \
                         '-j '+str(s.max_processors)+' '+' '.join(wsc_parms)
        s.add(command_string, log=logfile, commandType='wsclean', processors='max')
        s.run(check=True)
<<<<<<< HEAD
        
    check_rm('wsclean_concat_*.MS')
=======
    os.system(f'rm -rf wsclean_concat_*.MS')
>>>>>>> 17675d15

def run_DDF(s, logfile, **kwargs):
    """
    s : scheduler
    args : parameters for ddfacet, "_" are replaced with "-", any parms=None is ignored.
           To pass a parameter with no values use e.g. " no_update_model_required='' "
    """
    
    ddf_parms = []

    # basic parms
    ddf_parms.append( '--Log-Boring 1 --Debug-Pdb never --Parallel-NCPU %i --Misc-IgnoreDeprecationMarking=1 ' % (s.max_processors) )

    # cache dir
    if not 'Cache_Dir' in list(kwargs.keys()):
        ddf_parms.append( '--Cache-Dir .' )

    # user defined parms
    for parm, value in list(kwargs.items()):
        if value is None: continue
        if isinstance(value, str):
            if '$' in value: # escape dollar signs (e.g. of BeamFits)
                value = "'" + value + "'"
        ddf_parms.append( '--%s=%s' % (parm.replace('_','-'), str(value)) )

    # files
    #wsc_parms.append( MSs_files )

    # create command string
    command_string = 'DDF.py '+' '.join(ddf_parms)
    s.add(command_string, log=logfile, commandType='DDFacet', processors='max')
    s.run(check=True)


class Region_helper():
    """
    Simple class to get the extent of a ds9 region file containing one or more circles or polygons.
    All properties are returned in degrees.

    Parameters
    ----------
    filename: str
        Path to ds9 region file.
    """
    def __init__(self, filename):
        self.filename = filename
        self.reg_list = pyregion.open(filename)
        min_ra, max_ra, min_dec, max_dec = [], [], [], []
        for r in self.reg_list:
            # TODO: if necessary, box, ellipse and polygon can be added.
            if r.name == 'circle':
                c = r.coord_list # c_ra, c_dec, radius
                # how much RA does the radius correspond to
                radius_ra = np.rad2deg(2*np.arcsin(np.sin(np.deg2rad(c[2])/2)/np.cos(np.deg2rad(c[1]))))
                min_ra.append(c[0] - radius_ra)
                max_ra.append(c[0] + radius_ra)
                min_dec.append(c[1] - c[2])
                max_dec.append(c[1] + c[2])
            elif r.name == 'polygon':
                c = np.array(r.coord_list) # ra_i, dec_i, ra_i+1, dec_i+1
                ra_mask = np.zeros(len(c), dtype=bool)
                ra_mask[::2] = True
                p_ra  = c[ra_mask]
                p_dec = c[~ra_mask]
                min_ra.append(np.min(p_ra))
                max_ra.append(np.max(p_ra))
                min_dec.append(np.min(p_dec))
                max_dec.append(np.max(p_dec))
            else:
                logger.error('Region type {} not supported.'.format(r.name))
                sys.exit(1)
        self.min_ra = np.min(min_ra)
        self.max_ra = np.max(max_ra)
        self.min_dec = np.min(min_dec)
        self.max_dec = np.max(max_dec)

    def get_center(self):
        """ Return center point [ra, dec] """
        return 0.5 * np.array([self.min_ra + self.max_ra, self.min_dec + self.max_dec])

    def get_width(self):
        """ Return RA width in degree (at center declination)"""
        delta_ra = self.max_ra - self.min_ra
        width = 2*np.arcsin(np.cos(np.deg2rad(self.get_center()[1]))*np.sin(np.deg2rad(delta_ra/2)))
        width = np.rad2deg(width)
        return width

    def get_height(self):
        """ Return height in degree"""
        return self.max_dec - self.min_dec

    def __len__(self):
        return len(self.reg_list)

class Skip(Exception):
    pass

class Exit(Exception):
    pass

class Walker():
    """
    An object of this class may be used to re-run a pipeline without repeating steps that were completed previously.
    Use like:
    w = Walker("filename.walker")
    with w.if_todo("stepname"):
        Do whatever...

    Adopted from https://stackoverflow.com/questions/12594148/skipping-execution-of-with-block
    """
    def __init__(self, filename):
        open(filename, 'a').close() # create the file if doesn't exists
        self.filename = os.path.abspath(filename)
        self.__skip__ = False
        self.__step__ = None

    def if_todo(self, stepname):
        """
        This is basically a way to get a context manager to accept an argument. Will return "self" as context manager
        if called as context manager.
        """
        self.__skip__ = False
        self.__step__ = stepname
        with open(self.filename, "r") as f:
            for stepname_done in f:
                if stepname == stepname_done.rstrip():
                    self.__skip__ = True
        return self

    def __enter__(self):
        """
        Skips body of with-statement if __skip__.
        This uses some kind of dirty hack that might only work in CPython.
        """
        if self.__skip__:
            sys.settrace(lambda *args, **keys: None)
            frame = sys._getframe(1)
            frame.f_trace = self.trace
        else:
            logger.log(20, '>> start >> {}'.format(self.__step__))


    def trace(self, frame, event, arg):
        raise Skip()

    def __exit__(self, type, value, traceback):
        """
        Catch "Skip" errors, if not skipped, write to file after exited without exceptions.
        """
        if type is None:
            with open(self.filename, "a") as f:
                f.write(self.__step__ + '\n')
            logger.info('<< done << {}'.format(self.__step__))
            return  # No exception
        if issubclass(type, Skip):
            logger.warning('>> skip << {}'.format(self.__step__))
            return True  # Suppress special SkipWithBlock exception
        if issubclass(type, Exit):
            logger.error('<< exit << {}'.format(self.__step__))
            return True

class Scheduler():
    def __init__(self, qsub = None, maxThreads = None, max_processors = None, log_dir = 'logs', dry = False):
        """
        qsub:           if true call a shell script which call qsub and then wait
                        for the process to finish before returning
        maxThreads:    max number of parallel processes
        dry:            don't schedule job
        max_processors: max number of processors in a node (ignored if qsub=False)
        """
        self.hostname = socket.gethostname()
        self.cluster = self.get_cluster()
        self.log_dir = log_dir
        self.qsub    = qsub
        # if qsub/max_thread/max_processors not set, guess from the cluster
        # if they are set, double check number are reasonable
        if (self.qsub == None):
            if (self.cluster == "Hamburg"):
                self.qsub = True
            else:
                self.qsub = False
        else:
            if ((self.qsub is False and self.cluster == "Hamburg") or
               (self.qsub is True and (self.cluster == "Leiden" or self.cluster == "CEP3" or
                                       self.cluster == "Hamburg_fat" or self.cluster == "Pleiadi" or self.cluster == "Herts"))):
                logger.critical('Qsub set to %s and cluster is %s.' % (str(qsub), self.cluster))
                sys.exit(1)

        if (maxThreads is None):
            if (self.cluster == "Hamburg"):
                self.maxThreads = 32
            else:
                self.maxThreads = multiprocessing.cpu_count()
        else:
            self.maxThreads = maxThreads

        if (max_processors == None):
            if   (self.cluster == "Hamburg"):
                self.max_processors = 6
            else:
                self.max_processors = multiprocessing.cpu_count()
        else:
            self.max_processors = max_processors

        self.dry = dry

        logger.info("Scheduler initialised for cluster " + self.cluster + ": " + self.hostname + " (maxThreads: " + str(self.maxThreads) + ", qsub (multinode): " +
                     str(self.qsub) + ", max_processors: " + str(self.max_processors) + ").")


        self.action_list = []
        self.log_list    = []  # list of 2-tuples of the type: (log filename, type of action)


    def get_cluster(self):
        """
        Find in which computing cluster the pipeline is running
        """
        hostname = self.hostname
        if (hostname == 'lgc1' or hostname == 'lgc2'):
            return "Hamburg"
        elif ('r' == hostname[0] and 'c' == hostname[3] and 's' == hostname[6]):
            return "Pleiadi"
        elif ('node3' in hostname):
            return "Hamburg_fat"
        elif ('node' in hostname):
            return "Herts"
        elif ('leidenuniv' in hostname):
            return "Leiden"
        elif (hostname[0 : 3] == 'lof'):
            return "CEP3"
        else:
            logger.warning('Hostname %s unknown.' % hostname)
            return "Unknown"


    def add(self, cmd = '', log = '', logAppend = True, commandType = '', processors = None):
        """
        Add a command to the scheduler list
        cmd:         the command to run
        log:         log file name that can be checked at the end
        logAppend:  if True append, otherwise replace
        commandType: can be a list of known command types as "wsclean", "DP3", ...
        processors:  number of processors to use, can be "max" to automatically use max number of processors per node
        """

        if (log != ''):
            log = self.log_dir + '/' + log

            if (logAppend):
                cmd += " >> "
            else:
                cmd += " > "
            cmd += log + " 2>&1"

        # if running wsclean add the string
        if commandType == 'wsclean':
            logger.debug('Running wsclean: %s' % cmd)
        elif commandType == 'DP3':
            logger.debug('Running DP3: %s' % cmd)
        #elif commandType == 'singularity':
        #    cmd = 'SINGULARITY_TMPDIR=/dev/shm singularity exec -B /tmp,/dev/shm,/localwork,/localwork.ssd,/home /home/fdg/node31/opt/src/lofar_sksp_ddf.simg ' + cmd
        #    logger.debug('Running singularity: %s' % cmd)
        elif (commandType.lower() == "ddfacet" or commandType.lower() == 'ddf'):
            logger.debug('Running DDFacet: %s' % cmd)
        elif commandType == 'python':
            logger.debug('Running python: %s' % cmd)

        if (processors != None and processors == 'max'):
            processors = self.max_processors

        if self.qsub:
            # if number of processors not specified, try to find automatically
            if (processors == None):
                processors = 1 # default use single CPU
                if ("DP3" == cmd[ : 4]):
                    processors = 1
                if ("wsclean" == cmd[ : 7]):
                    processors = self.max_processors
            if (processors > self.max_processors):
                processors = self.max_processors

            self.action_list.append([str(processors), '\'' + cmd + '\''])
        else:
            self.action_list.append(cmd)

        if (log != ""):
            self.log_list.append((log, commandType))


    def run(self, check = False, maxThreads = None):
        """
        If 'check' is True, a check is done on every log in 'self.log_list'.
        If max_thread != None, then it overrides the global values, useful for special commands that need a lower number of threads.
        """

        def worker(queue):
            for cmd in iter(queue.get, None):
                if self.qsub and self.cluster == "Hamburg":
                    cmd = 'salloc --job-name LBApipe --time=24:00:00 --nodes=1 --tasks-per-node='+cmd[0]+\
                            ' /usr/bin/srun --ntasks=1 --nodes=1 --preserve-env \''+cmd[1]+'\''
                gc.collect()
                subprocess.call(cmd, shell = True)

        # limit threads only when qsub doesn't do it
        if (maxThreads == None):
            maxThreads_run = self.maxThreads
        else:
            maxThreads_run = min(maxThreads, self.maxThreads)

        q       = Queue()
        threads = [Thread(target = worker, args=(q,)) for _ in range(maxThreads_run)]

        for i, t in enumerate(threads): # start workers
            t.daemon = True
            t.start()

        for action in self.action_list:
            if (self.dry):
                continue # don't schedule if dry run
            q.put_nowait(action)
        for _ in threads:
            q.put(None) # signal no more commands
        for t in threads:
            t.join()

        # check outcomes on logs
        if (check):
            for log, commandType in self.log_list:
                self.check_run(log, commandType)

        # reset list of commands
        self.action_list = []
        self.log_list    = []


    def check_run(self, log = "", commandType = ""):
        """
        Produce a warning if a command didn't close the log properly i.e. it crashed
        NOTE: grep, -L inverse match, -l return only filename
        """

        if (not os.path.exists(log)):
            logger.warning("No log file found to check results: " + log)
            return 1

        if (commandType == "DP3"):
            out = subprocess.check_output('grep -L "Finishing processing" '+log+' ; exit 0', shell = True, stderr = subprocess.STDOUT)
            out += subprocess.check_output('grep -l "Segmentation fault\|Killed" '+log+' ; exit 0', shell = True, stderr = subprocess.STDOUT)
            # TODO: This needs to be uncommented once the malloc_consolidate stuff is fixed
            # out += subprocess.check_output('grep -l "Aborted (core dumped)" '+log+' ; exit 0', shell = True, stderr = subprocess.STDOUT)
            out += subprocess.check_output('grep -i -l "Exception" '+log+' ; exit 0', shell = True, stderr = subprocess.STDOUT)
            out += subprocess.check_output('grep -l "**** uncaught exception ****" '+log+' ; exit 0', shell = True, stderr = subprocess.STDOUT)
            # this interferes with the missingantennabehaviour=error option...
            # out += subprocess.check_output('grep -l "error" '+log+' ; exit 0', shell = True, stderr = subprocess.STDOUT)
            out += subprocess.check_output('grep -l "misspelled" '+log+' ; exit 0', shell = True, stderr = subprocess.STDOUT)

        elif (commandType == "CASA"):
            out = subprocess.check_output('grep -l "[a-z]Error" '+log+' ; exit 0', shell = True, stderr = subprocess.STDOUT)
            out += subprocess.check_output('grep -l "An error occurred running" '+log+' ; exit 0', shell = True, stderr = subprocess.STDOUT)
            out += subprocess.check_output('grep -l "\*\*\* Error \*\*\*" '+log+' ; exit 0', shell = True, stderr = subprocess.STDOUT)

        elif (commandType == "wsclean"):
            out = subprocess.check_output('grep -l "exception occur" '+log+' ; exit 0', shell = True, stderr = subprocess.STDOUT)
            out += subprocess.check_output('grep -l "Segmentation fault\|Killed" '+log+' ; exit 0', shell = True, stderr = subprocess.STDOUT)
            out += subprocess.check_output('grep -l "Aborted" '+log+' ; exit 0', shell = True, stderr = subprocess.STDOUT)
            # out += subprocess.check_output('grep -L "Cleaning up temporary files..." '+log+' ; exit 0', shell = True, stderr = subprocess.STDOUT)

        elif (commandType.lower() == "ddfacet" or commandType.lower() == 'ddf'):
            out = subprocess.check_output('grep -l "Traceback (most recent call last):" '+log+' ; exit 0', shell = True, stderr = subprocess.STDOUT)
            out += subprocess.check_output('grep -l "exception occur" ' + log + ' ; exit 0', shell=True, stderr=subprocess.STDOUT)
            out += subprocess.check_output('grep -l "raise Exception" '+log+' ; exit 0', shell = True, stderr = subprocess.STDOUT)
            out += subprocess.check_output('grep -l "Segmentation fault\|Killed" ' + log + ' ; exit 0', shell=True,
                                           stderr=subprocess.STDOUT)
            out += subprocess.check_output('grep -l "killed by signal" ' + log + ' ; exit 0', shell=True,
                                           stderr=subprocess.STDOUT)
            out += subprocess.check_output('grep -l "Aborted" ' + log + ' ; exit 0', shell=True, stderr=subprocess.STDOUT)

        elif (commandType == "python"):
            out = subprocess.check_output('grep -l "Traceback (most recent call last):" '+log+' ; exit 0', shell = True, stderr = subprocess.STDOUT)
            out += subprocess.check_output('grep -l "Segmentation fault\|Killed" '+log+' ; exit 0', shell = True, stderr = subprocess.STDOUT)
            out += subprocess.check_output('grep -i -l \'(?=^((?!error000).)*$).*Error.*\' '+log+' ; exit 0', shell = True, stderr = subprocess.STDOUT)
            out += subprocess.check_output('grep -i -l "Critical" '+log+' ; exit 0', shell = True, stderr = subprocess.STDOUT)
            out += subprocess.check_output('grep -l "ERROR" '+log+' ; exit 0', shell = True, stderr = subprocess.STDOUT)
            out += subprocess.check_output('grep -l "raise Exception" '+log+' ; exit 0', shell = True, stderr = subprocess.STDOUT)

#        elif (commandType == "singularity"):
#            out = subprocess.check_output('grep -l "Traceback (most recent call last):" '+log+' ; exit 0', shell = True, stderr = subprocess.STDOUT)
#            out += subprocess.check_output('grep -i -l \'(?=^((?!error000).)*$).*Error.*\' '+log+' ; exit 0', shell = True, stderr = subprocess.STDOUT)
#            out += subprocess.check_output('grep -i -l "Critical" '+log+' ; exit 0', shell = True, stderr = subprocess.STDOUT)

        elif (commandType == "general"):
            out = subprocess.check_output('grep -l -i "error" '+log+' ; exit 0', shell = True, stderr = subprocess.STDOUT)

        else:
            logger.warning("Unknown command type for log checking: '" + commandType + "'")
            return 1

        if out != b'':
            out = out.split(b'\n')[0].decode()
            logger.error(commandType+' run problem on:\n'+out)
            raise RuntimeError(commandType+' run problem on:\n'+out)

        return 0
<|MERGE_RESOLUTION|>--- conflicted
+++ resolved
@@ -441,12 +441,8 @@
                          '-j '+str(s.max_processors)+' '+' '.join(wsc_parms)
         s.add(command_string, log=logfile, commandType='wsclean', processors='max')
         s.run(check=True)
-<<<<<<< HEAD
         
     check_rm('wsclean_concat_*.MS')
-=======
-    os.system(f'rm -rf wsclean_concat_*.MS')
->>>>>>> 17675d15
 
 def run_DDF(s, logfile, **kwargs):
     """
