--- conflicted
+++ resolved
@@ -524,7 +524,7 @@
 
 
 class Scheduler():
-    def __init__(self, backend='slurm', slurm_max_jobs=244, max_cpus_per_node=16, slurm_max_walltime=None, slurm_mem_per_cpu='8GB',
+    def __init__(self, backend='slurm', slurm_max_jobs=244, max_cpus_per_node=32, slurm_max_walltime=None, slurm_mem_per_cpu='8GB',
                  log_dir = 'logs', dry = False, container_path=None):
         """
         TODO max walltime
@@ -578,25 +578,16 @@
             self.slurm_max_walltime = slurm_max_walltime if slurm_max_walltime else get_slurm_max_walltime()[1],  # auto-find max walltime if not set
 
             so = {
-<<<<<<< HEAD
-                    'cores': 16, # We use 1 job per worker, so this is the CPUs per job -> maps to --cpus-per-taks
-                    'memory': f'{16*self.max_cpus_per_node}GB', # We use 1 job per worker, so this is the memory per job
-=======
-                    'cores': min(self.max_cpus_per_node, 32),
-                    'processes': 1,
-                    'memory': f'{4*self.max_cpus_per_node}GB',
->>>>>>> 52ef7828
+                    'cores': min(self.max_cpus_per_node, 32),  # We use 1 job per worker, so this is the CPUs per job -> maps to --cpus-per-taks
+                    'processes': 1, # (I think) this forces the 1 job per worker
+                    'memory': f'{4*self.max_cpus_per_node}GB', # We use 1 job per worker, so this is the memory per job
                     'walltime': self.slurm_max_walltime,
                     'python': 'python',
-                    'processes': 1, # (I think) this forces the 1 job per worker
                     'log_directory': self.log_dir,
-<<<<<<< HEAD
-                    'worker_extra_args' : ['--nthreads', '1'], # this forces one job at a time?
-                    # 'job_extra': ['--cpus-per-task=16',  f'--mem-per-cpu={slurm_mem_per_cpu}'],
-=======
+                    'job_extra_directives': ['--export=ALL'],
                     'local_directory': os.getcwd()+'/tmp_dask/',
-                    'job_extra_directives': ['--export=ALL'],
->>>>>>> 52ef7828
+                     #'worker_extra_args' : ['--nthreads', '1'], # this forces one job at a time?
+
                     'job_script_prologue': [
                         "unset PYTHONPATH",
                         "unset PYTHONHOME",
@@ -613,19 +604,12 @@
                 
             self._cluster = SLURMCluster(**so)
             # Test if we want adaptive scaling if you like
-<<<<<<< HEAD
-            self._cluster.adapt(minimum=1, maximum=slurm_max_jobs)
-            print('Scale cluster')
-            # self._cluster.scale(slurm_max_jobs)
-=======
             self._cluster.adapt(minimum=2, maximum=slurm_max_jobs)
->>>>>>> 52ef7828
             self._client = Client(self._cluster)
-            print('created clients')
-
+            
             logger.debug(f"Dask SLURM cluster script:\n{self._cluster.job_script()}")
-            
-            
+
+
 
         if backend == 'slurm':
             logger.info(f'SLURM scheduler initialised  for cluster {self.cluster}:{self.hostname} '
@@ -635,11 +619,13 @@
             logger.info(f'Local scheduler initialised  for cluster {self.cluster}:{self.hostname} \
                          (max_cpucores_per_node: {self.max_cpus_per_node})')
 
-    def add(self, cmd='', log='', commandType='general', mem=None, time='00:30:00', timeout=None):
+    def add(self, cmd='', log='', commandType='general', threads=1, mem=None, time='00:30:00', timeout=None):
         """
         Add a command with optional resources (mapped to SLURM/Dask).
         """
         
+        if mem is None:
+            mem =threads
         log_path = os.path.join(self.log_dir, log) if log else ''
         if log:
             # Truncate the log on first write
@@ -653,38 +639,20 @@
             logger.debug(f'Running general: {cmd}')
             
 
-        action = dict(cmd=cmd, log=log_path, commandType=commandType, threads=1, mem=mem, time=time, timeout=timeout)
-        self.action_list.append(action)
+        self.action_list.append(dict(
+            cmd=cmd, log=log_path, commandType=commandType,
+            threads=threads, mem=mem, time=time, timeout=timeout
+        ))
 
         if self.backend == "slurm":
-<<<<<<< HEAD
-            fut = self._client.submit(_run_cmd_gpt, cmd, log_path, timeout, resources=None, pure=False)
-            self.futures.append(fut)
-
-    def run(self, check=False, maxProcs=None):
-        if self.dry:
-            return
-
-        if self.backend == "slurm":
-            # Gather and raise on failure
-            for fut, result in as_completed(self.futures, with_results=True):
-                rc, wall = result
-                print(rc, wall)
-                # print('action', action)
-                # if rc != 0:
-                #     tail = ''
-                    # if action['log'] and os.path.exists(action['log']):
-                    #     tail = subprocess.check_output(f'tail -n 40 {shlex.quote(action["log"])}', shell=True).decode()
-                    # raise RuntimeError(f"Command failed (rc={rc}): {action['cmd']}\nLog: {action['log']}\n{tail}")
-=======
             fut = self._client.submit(_run_cmd, cmd, log_path, timeout, resources=None, pure=False)
             self.futures.append(fut)
-            
+
     def run(self, check=False, maxProcs=None):
         if self.dry:
             return
         maxProcs_run = maxProcs
-        
+
         # Dask debug info.
         logger.debug(self._client.scheduler_info())
         logger.debug(self._client.scheduler_info()['workers'].keys())
@@ -704,7 +672,6 @@
                 #    if action['log'] and os.path.exists(action['log']):
                 #        tail = subprocess.check_output(f'tail -n 40 {shlex.quote(action["log"])}', shell=True).decode()
                 #    raise RuntimeError(f"Command failed (rc={rc}): {action['cmd']}\nLog: {action['log']}\n{tail}")
->>>>>>> 52ef7828
                 
             self.futures.clear()
 
