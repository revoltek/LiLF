#!/usr/bin/python

import os, sys, shutil
import numpy as np
import pyregion
from pyregion.parser_helper import Shape
from casacore import tables # type: ignore
from astropy.coordinates import get_sun, get_body, SkyCoord, EarthLocation, AltAz
from astropy.time import Time
from astropy import units as u

from LiLF import lib_util
from LiLF.lib_log import logger

# remove ires warning
from astropy.utils import iers
iers.conf.auto_download = False  

class AllMSs(object):
    def __init__(self, pathsMS, scheduler: lib_util.SLURMScheduler, check_flags=True, check_sun=False, min_sun_dist=10, check_consistency=False):
        """
        pathsMS:    list of MS paths
        scheduler:  scheduler object
        check_flag: if true ignore fully flagged ms
        check_sun: if true check sun distance
        min_sun_dist: if check_sun and distance from the sun < than this deg, skip
        check_consistency: it quits if the MSs are not all of the same antenna_mode and time/freq resolution
        """
        self.scheduler = scheduler

        # sort them, useful for some concatenating steps
        if len(pathsMS) == 0:
            logger.error('Cannot find MS files.')
            raise('Cannot find MS files.')

        self.mssListObj: list[MS] = []
        for pathMS in sorted(pathsMS):
            ms = MS(pathMS, scheduler.log_dir)
            if check_flags and ms.isAllFlagged(): 
                logger.warning('Skip fully flagged ms: %s' % pathMS)
            elif check_sun and ms.get_sun_dist() < min_sun_dist:
                logger.warning('Skip too close to sun (%.0f deg) ms: %s' % (ms.get_sun_dist(), pathMS))
            else:
                self.mssListObj.append(ms)
        
        if len(self.mssListObj) == 0:
            raise('ALL MS files flagged.')

        # check that antenna mode and time/freq resolutions are the same for all datasets
        if check_consistency:
            antenna_modes = [ms.getAntennaSet() for ms in self.mssListObj]
            if len(set(antenna_modes)) > 1:
                logger.error('Mixed antenna modes in AllMSs:', antenna_modes)
                sys.exit()
            time_ints = [round(ms.getTimeInt()) for ms in self.mssListObj]
            if len(set(time_ints)) > 1:
                logger.error('Mixed time intervals in AllMSs:', time_ints)
                sys.exit()
            freq_chan = [ms.getNchan() for ms in self.mssListObj]
            if len(set(freq_chan)) > 1:
                logger.error('Mixed nchan in AllMSs:', freq_chan)
                sys.exit()

        self.mssListStr = [ms.pathMS for ms in self.mssListObj]
        self.resolution = self.mssListObj[0].getResolution(check_flags=False)

        if len(self.mssListObj) > 500:
            logger.warning('Many MSs detected, using only the first to determine antenna set (HBA/LBA) and presence of IS.')
            self.isLBA = 'LBA' in self.mssListObj[0].getAntennaSet()
            self.isHBA = 'HBA' in self.mssListObj[0].getAntennaSet()
            self.hasIS = self.mssListObj[0].getMaxBL(check_flags=False) > 150e3
        else:
            self.isLBA = all(['LBA' in ms.getAntennaSet() for ms in self.mssListObj])
            self.isHBA = all(['HBA' in ms.getAntennaSet() for ms in self.mssListObj])
            self.hasIS = any([ms.getMaxBL(check_flags=False) > 150e3 for ms in self.mssListObj])


    def getListObj(self):
        """
        """
        return self.mssListObj


    def getListStr(self):
        """
        """
        return self.mssListStr

    def getNThreads(self, maxProcs=None):
        """
        Return the max number of threads per process assuming all MSs run at the same time
        with a max parallel runs of maxProcs
        """
        NumMSs = len(self.mssListStr)
        if self.scheduler.max_cpucores < NumMSs:
            NThreads = 1
        else:
            if maxProcs != None:
                Nprocs = min(maxProcs, NumMSs)
            else:
                Nprocs = NumMSs

            NThreads = round( self.scheduler.max_cpucores/Nprocs )

        return NThreads

    def getStrWsclean(self):
        """
        Return a string with all MS paths, useful for wsclean
        """
        return ' '.join(self.mssListStr)


    def getFreqs(self):
        """
        Return a list of freqs per chan per SB
        """
        freqs = [ list(ms.getFreqs()) for ms in self.mssListObj ]
        return np.array([item for sublist in freqs for item in sublist]).flatten()


    def getBandwidth(self):
        """
        Return the total span of frequency covered by this MS set
        """
        freqs = self.getFreqs()
        return freqs.max() - freqs.min()

    def getChout(self, size=4.e6):
        """
        Returns the channels-out parameter for wsclean
        size: size of each out channel in Hz
        """
        return int(round(self.getBandwidth()/(size)))

    def getMaxBL(self, check_flags=True, dutch_only=False, uvw=False):
        """
        Return length of longest baseline
        Parameters
        ----------
        check_flags: bool, check flags? default = True
        dutch_only: bool, check only dutch-dutch BL? default = False
        uvw: bool, consider also w values? default = False

        Returns
        -------
        max_bl: float
        """
        return np.max([ms.getMaxBL(check_flags=check_flags, dutch_only=dutch_only, uvw=uvw) for ms in self.getListObj()])


    def meanFractionalFlag(self):
        """
        Return the mean fractional flags (assuming all MSs have the same size)
        """
        return np.mean([ms.fractionalFlag() for ms in self.getListObj()])


    def run(self, command, log, commandType=None, maxProcs=None):
        """
        Run command 'command' of type 'commandType', and use 'log' for logger,for each MS of AllMSs.
        The command and log file path can be customised for each MS using keywords (see: 'MS.concretiseString()').
        Beware: depending on the value of 'Scheduler.max_threads' (see: lib_util.py), the commands are run in parallel.
        """
        # add max num of threads given the total jobs to run
        # e.g. in a 64 processors machine running on 16 MSs, would result in numthreads=4
        if commandType == 'DP3':
<<<<<<< HEAD
            # we need to set the numthreads smartly and harmonized with the scheduler for DP3 + Slurm
            if self.scheduler.backend == 'slurm':
                command += f' numthreads={self.scheduler.max_cpus_per_node} '
            else:
                command += ' numthreads='+str(self.getNThreads(maxProcs))
=======
            if self.scheduler.backend != 'slurm':
                command += ' numthreads=' + str(self.getNThreads(maxProcs))
>>>>>>> f2ecbb6d

        for MSObject in self.mssListObj:
            commandCurrent = MSObject.concretiseString(command)
            logCurrent     = MSObject.concretiseString(log)

            self.scheduler.add(cmd = commandCurrent, log = logCurrent, commandType = commandType)

        self.scheduler.run(check = True)

    def addcol(self, newcol, fromcol, usedysco='auto', log='$nameMS_addcol.log', overwrite=True):
        """
        # TODO: it might be that if col exists and is dysco, forcing no dysco will not work. Maybe force TiledColumnStMan in such cases?
        Use DP3 to add a new data column using values from an existing column.
        Parameters
        ----------
        newcol: string, name of new column
        fromcol: string, name of existing column
        usedysco: bool or string, if bool: use dysco? if 'auto', use dysco if fromcol uses dysco.
        log: string, logfile name
        """

        check=0
        for ms_file in self.mssListStr:
            with tables.table(ms_file, ack=False) as t:
                if newcol in t.colnames() and overwrite==False:
                    logger.info(f'Column {newcol} already exists in {ms_file} and overwrite=False. Skipping..')
                    continue
                else:
                    check += 1
                    break

        if check != 0:
            sm = '' # storagemanager
            if usedysco == 'auto': # if col is dysco compressed in first MS, assume it is for all MSs
                with tables.table(self.mssListStr[0], ack=False) as t:
                    if t.getdminfo(fromcol)['TYPE'] == 'DyscoStMan':
                        sm = 'dysco'
            elif usedysco:
                sm = 'dysco'

            self.run(f'DP3 msin=$pathMS msin.datacolumn={fromcol} msout=. msout.datacolumn={newcol} \
                     msout.storagemanager={sm} steps=[]', log=log, commandType="DP3")
            
    def deletecol(self, col):
        """
        Use DP3 to delete a column.
        Parameters
        ----------
        col: string, name of column to delete
        log: string, logfile name
        """
        for ms_file in self.mssListStr:
            with tables.table(ms_file, ack=False, readonly=False) as t:
                if col not in t.colnames():
                    logger.info(f'deletecol: Column {col} does not exist in {ms_file}. Skipping..')
                    continue
                else:
                    logger.debug(f'Deleting column {col} from {ms_file}....')
                    t.removecols(col)

    def run_Blsmooth(self, incol='DATA', outcol='SMOOTHED_DATA', ionf='auto',  notime=False, nofreq=False, logstr='smooth'):
        """
        Execute BLsmooth incol-> outcol on a group of MSs in a way that tries to maximise resource efficiency.

        Parameters
        ----------
        ionf: float, ionofactor. Indicator of ionosphere strength,
            default='auto' -> 0.2e-3 for IS, else 1e-3
        incol: str, input column name. Default: 'DATA'
        outcol: str, output column name. Default: 'SMOOTHED_DATA'
        notime: bool, do not smooth in time?
        nofreq: bool, do not smooth in freq?
        logstr: str, logfile name suffix. Default: 'smooth'.
        """

        if ionf == 'auto': ionf = .2e-3 if self.hasIS else 1e-3

        # if multiple MSs - parallelize on MSs before adding chunks
        n_ms = len(self.getListObj())
        maxProcs = min([n_ms, 8])
        # possibly, we need to reduce the maxProcs for IS observations? Let's see.
        # if self.hasIS:
        #     maxProcs = 1

        # calculate the "size" of a single MS (~times*freq*BL). We assume that all MSs have the same size here.
        ms_size = self.mssListObj[0].getNtime() # N_times
        ms_size *= self.mssListObj[0].getNchan() # N_chan
        ms_size *= len(self.mssListObj[0].getAntennas())*(len(self.mssListObj[0].getAntennas())-1)/2 # N_BL

        # normalize by 1h dutch BL with 8chan/122SB/4s
        reference_size = 900 * 976 * 38*37/2
        # of such a ref MS, we can run 8 threads / 4 chunks in parallel
        # TODO: If this runs out of memory, we need to increase the prefactor (4) below
        chunks = 4 * ms_size / reference_size
        # if we have less than 8 threads, we can also reduce the number of chunks
        chunks *= maxProcs/8
        # make sure chunks >= 1 and integer
        if chunks < 1: chunks = 1
        chunks = int(np.round(chunks))

        ncpu = round(self.scheduler.max_cpucores / maxProcs)  # cpu max_proc / threads

        extra_flags = ''
        if notime: extra_flags += ' -t'
        if nofreq: extra_flags += ' -q'

        logger.info(f'BL-smooth: chunks={chunks}; ncpu={ncpu}; max processes={maxProcs}...')
        self.run(f'BLsmooth.py -c {chunks} -n {ncpu} -f {ionf} -r -i {incol} -o {outcol} {extra_flags} $pathMS',
                log=f'$nameMS_{logstr}.log', commandType='python', maxProcs=maxProcs)

    def print_HAcov(self, png=None):
        """
        some info on the MSs
        """
        has = []; elevs = []
        for ms in self.mssListObj:
            logger.info('%s (%s): Hour angle: %.1f hrs - Elev: %.2f (Sun distance: %.0f; Jupiter distance: %.0f)' % \
                        (ms.nameMS,ms.get_time().iso,ms.get_hour_angle(),ms.get_elev(),ms.get_sun_dist(),ms.get_jupiter_dist()))
            has.append(ms.get_hour_angle())
            elevs.append(ms.get_elev())

        if png is not None:
            import matplotlib.pyplot as pl
            pl.figure(figsize=(6,6))
            ax1 = pl.gca()
            ax1.plot(has, elevs, 'ko')
            ax1.set_xlabel('HA [hrs]')
            ax1.set_ylabel('elevs [deg]')
            logger.debug('Save plot: %s' % png)
            pl.savefig(png)


class MS(object):

    def __init__(self, pathMS, log_dir=''):
        """
        pathMS:        path of the MS
        pathDirectory: path of the parent directory of the MS
        nameMS:        name of the MS, without parent directories and extension (which is assumed to be ".MS" always)
        """
        if pathMS[-1] == "/": pathMS = pathMS[:-1]
        self.setPathVariables(pathMS)
        self.log_dir = log_dir
        
    def get_telescope_coords(self):
        """
        Return astropy coords of telescope location
        """
        telescope = self.getTelescope()
        if telescope == 'LOFAR':
            telescope_coords = EarthLocation(lat=52.90889*u.deg, lon=6.86889*u.deg, height=0*u.m)
        elif telescope == 'GMRT':
            telescope_coords = EarthLocation(lat=19.0948*u.deg, lon=74.0493*u.deg, height=0*u.m)
        else:
            raise('Unknown Telescope.')
        return telescope_coords

    def get_time(self):
        """
        Return mean time of the observation in mjd (time obj)
        """
        time = np.mean(self.getTimeRange())
        time = Time( time/(24*3600.), format='mjd')
        time.delta_ut1_utc = 0. # no need to download precise table for leap seconds
        return time

    def get_elev(self):
        """
        Return mean elevation
        """
        coord = self.getPhaseCentre(skycoordobj=True)
        return coord.transform_to(AltAz(obstime=self.get_time(),location=self.get_telescope_coords())).alt.deg

    def get_sun_dist(self):
        """
        Return sun distance from the pointing centre in deg
        """
        coord_sun = get_sun(self.get_time())
        coord_sun = SkyCoord(ra=coord_sun.ra,dec=coord_sun.dec) # fix transformation issue
        coord = self.getPhaseCentre(skycoordobj=True)
        return coord.separation(coord_sun).deg
    
    def get_jupiter_dist(self):
        """
        Return Jupiter distance from the pointing centre in deg
        """
        coord_jupiter = get_body('jupiter', self.get_time(), self.get_telescope_coords())
        coord_jupiter = SkyCoord(ra=coord_jupiter.ra,dec=coord_jupiter.dec) # fix transformation issue
        coord = self.getPhaseCentre(skycoordobj=True)
        return coord.separation(coord_jupiter).deg
    
    def get_hour_angle(self):
        """
        Return the hour angle in hrs of the phase centre
        """
        coord = self.getPhaseCentre(skycoordobj=True)
        lst = self.get_time().sidereal_time('mean', self.get_telescope_coords().lon)
        ha = lst - coord.ra # hour angle
        return ha.deg/15.


    def get_hist(self):
        """
        Return the Hystory subtable cell 1 (containing preprocessin ginfo) as a list
        """

        with tables.table(self.pathMS + "/HISTORY", ack=False) as table:
            col = table.col('APP_PARAMS')
            try:
                return col.getcell(1)
            except:
                return []


    def print_ateam_demix(self):
        """
        Some debug logs on the ateam
        """
        hist = self.get_hist()
        for h in hist:
            #print(h)
            if 'demixer.subtractsources' in h:
                logger.debug(f'{self.nameMS}: DEMIX - Sources = {h.split('=')[1]}')
            if 'demixer.ignoretarget' in h:
                logger.debug(f'{self.nameMS}: DEMIX - Ignoretarget = {h.split('=')[1]}')


    def get_ateam_demix(self):
        """
        Return a list of the demixed ateam sources
        """
        hist = self.get_hist()
        demixed = None
        for h in hist:
            if 'demixer.subtractsources' in h:
                demixed = h.split('=')[1].replace('\'','').replace(' ','')
        try:
            return demixed[1:-1].split(',')
        except:
            return []

    def distBrightSource(self, name):
        """
        Get the distance in deg from some bright sources
        """
        ateam={'CygA':{'ra':299.8679167, 'dec':40.7338889},
                'CasA':{'ra':350.8583333, 'dec':58.8000000},
                'TauA':{'ra':83.6333333, 'dec':22.0144444},
                'VirA':{'ra':187.7058333, 'dec':12.3911111},
                '3C338':{'ra':247.160333, 'dec':39.551556},
                '3C380':{'ra':277.382420,'dec':48.746156}
        }
        
        if name not in ateam.keys():
            logger.error('Unknown source for distance: %s' % name)
            logger.error('Use: '+' '.join(ateam.keys()))
            raise

        coord_bright = SkyCoord(ra=ateam[name]['ra']*u.deg, dec=ateam[name]['dec']*u.deg)
        ra, dec = self.getPhaseCentre()
        return coord_bright.separation(SkyCoord(ra*u.deg, dec*u.deg)).deg

    def setPathVariables(self, pathMS):
        """
        Set logistical variables.
        """
        self.pathMS        = pathMS

        indexLastSlash     = self.pathMS.rfind('/')

        if '/' in self.pathMS: self.pathDirectory = self.pathMS[ : indexLastSlash]
        else: self.pathDirectory = './'

        self.nameMS        = self.pathMS[indexLastSlash + 1 : -3]

    def move(self, pathMSNew, overwrite=False, keepOrig=False):
        """
        Move (or rename) the MS to another locus in the file system.
        """
        logger.debug('Move: '+self.pathMS+' -> '+pathMSNew)
        if overwrite == True:
            lib_util.check_rm(pathMSNew)
        if not os.path.exists(pathMSNew):
            if keepOrig:
                shutil.copytree(self.pathMS, pathMSNew)
            else:
                shutil.move(self.pathMS, pathMSNew)

            self.setPathVariables(pathMSNew)


    def setNameField(self, nameField):
        """
        Set field name.
        """
        pathFieldTable = self.pathMS + "/FIELD"
        tables.taql("update $pathFieldTable set NAME=$nameField")

    def setObsID(self, ObsID):
        """
        Set ObsID.
        """
        pathObsIDTable = self.pathMS + "/OBSERVATION"
        tables.taql("update $pathObsIDTable set LOFAR_OBSERVATION_ID=$ObsID")

    def setSpwName(self, SpwName):
        """
        Set Spw Name.
        """
        pathSpwTable = self.pathMS + "/SPECTRAL_WINDOW"
        tables.taql("update $pathSpwTable set NAME=$SpwName")

    def setCode(self, code):
        """
        Set Observation Code.
        """
        pathcodeTable = self.pathMS + "/FIELD"
        tables.taql("update $pathcodeTable set CODE=$code")


    def getNameField(self, checkCalName=False, updateCalName=False):
        """
        Retrieve field name.
        checkCalNAme: if true check if the target is a calibrator although the fieldname says otherwise
        updateCalName: if it turns out to be a calibrator, update the name in FIELD table
        """
        pathFieldTable = self.pathMS + "/FIELD"
        nameField      = (tables.taql("select NAME from $pathFieldTable")).getcol("NAME")[0]

        # If the field name is not a recognised calibrator name, one of two scenarios is true:
        # 1. The field is not a calibrator field;
        # 2. The field is a calibrator field, but the name was not properly set.
        # The following lines correct the field name if scenario 2 is the case.
        if (checkCalName and not self.isCalibrator()):
            calibratorDistanceThreshold = 0.1 # in degrees
            if (self.getCalibratorDistancesSorted()[0] < calibratorDistanceThreshold):
                nameField = self.getCalibratorNamesSorted()[0]
                if updateCalName: self.setNameField(nameField)

        return nameField


    def getCalibratorDistancesSorted(self):
        """
        Returns a list of distances (in degrees) to known calibrators, sorted by distance from small to large.
        """
        myRA, myDec                                    = self.getPhaseCentre()
        calibratorRAs, calibratorDecs, calibratorNames = lib_util.getCalibratorProperties()
        calibratorDistances                            = lib_util.distanceOnSphere(myRA, myDec, calibratorRAs, calibratorDecs)

        calibratorDistancesSorted                      = np.sort(calibratorDistances)
        return calibratorDistancesSorted


    def getCalibratorNamesSorted(self):
        """
        Returns a list of names of known calibrators, sorted by distance from small to large.
        """
        myRA, myDec                                    = self.getPhaseCentre()
        calibratorRAs, calibratorDecs, calibratorNames = lib_util.getCalibratorProperties()
        calibratorDistances                            = lib_util.distanceOnSphere(myRA, myDec, calibratorRAs, calibratorDecs)

        calibratorNamesSorted                          = calibratorNames[np.argsort(calibratorDistances)]
        return calibratorNamesSorted


    def isCalibrator(self):
        """
        Returns whether the field is a known calibrator field or not.
        """
        calibratorRAs, calibratorDecs, calibratorNames = lib_util.getCalibratorProperties()
        return (self.getNameField() in calibratorNames)


    def concretiseString(self, stringOriginal):
        """
        Returns a concretised version of the string 'stringOriginal', with keywords filled in.
        More keywords (which start with '$') and their conversions can be added below.
        """
        stringCurrent = stringOriginal.replace("$pathMS",        self.pathMS)
        stringCurrent = stringCurrent.replace( "$pathDirectory", self.pathDirectory)
        stringCurrent = stringCurrent.replace( "$nameMS",        self.nameMS)
        stringCurrent = stringCurrent.replace( "$nameField",     self.getNameField())

        return stringCurrent


    def getFreqs(self):
        """
        Get chan frequencies in Hz
        """
        with tables.table(self.pathMS + "/SPECTRAL_WINDOW", ack = False) as t:
            freqs = t.getcol("CHAN_FREQ")

        return freqs[0]


    def getNchan(self):
        """
        Find number of channels
        """
        with tables.table(self.pathMS + "/SPECTRAL_WINDOW", ack = False) as t:
            nchan = t.getcol("NUM_CHAN")
        assert (nchan[0] == nchan).all() # all SpWs have same channels?

        #logger.debug("%s: channel number: %i", self.pathMS, nchan[0])
        return nchan[0]


    def getChanband(self):
        """
        Find bandwidth of a channel in Hz
        """
        with tables.table(self.pathMS + "/SPECTRAL_WINDOW", ack = False) as t:
            chan_w = t.getcol("CHAN_WIDTH")[0]
        assert all(x == chan_w[0] for x in chan_w) # all chans have same width

        #logger.debug("%s: channel width (MHz): %f", self.pathMS, chan_w[0] / 1.e6)
        return chan_w[0]


    def getTimeRange(self):
        """
        Return the time interval of this observation
        """
        with tables.table(self.pathMS, ack = False) as t:
            return ( t.getcol("TIME")[0], t.getcol("TIME")[-1] )


    def getNtime(self):
        """
        Returns the number of time slots in this MS
        """
        with tables.table(self.pathMS, ack = False) as t:
            return len(np.unique(t.getcol("TIME")))


    def getTimeInt(self):
        """
        Get time interval in seconds
        """
        with tables.table(self.pathMS, ack = False) as t:
            nTimes = len(set(t.getcol("TIME")))
        t_init, t_end = self.getTimeRange()
        deltaT = (t_end - t_init) / nTimes

        #logger.debug("%s: time interval (seconds): %f", self.pathMS, deltaT)
        return deltaT


    def getPhaseCentre(self, skycoordobj=False):
        """
        Get the phase centre (in degrees) of the first source (is it a problem?) of an MS.
        skycoordobj: if True return a skycoord object, otherwise ra,dec in deg
        """
        field_no = 0
        ant_no   = 0
        with tables.table(self.pathMS + "/FIELD", ack = False) as field_table:
            direction = field_table.getcol("PHASE_DIR")
        RA        = direction[ant_no, field_no, 0]
        Dec       = direction[ant_no, field_no, 1]

        if (RA < 0):
            RA += 2 * np.pi

        if skycoordobj:
            return SkyCoord(np.degrees(RA)*u.deg, np.degrees(Dec)*u.deg)
        else:
            #logger.debug("%s: phase centre (degrees): (%f, %f)", self.pathMS, np.degrees(RA), np.degrees(Dec))
            return (np.degrees(RA), np.degrees(Dec))

    def getTelescope(self):
        """
        Return telescope name such as "LOFAR" or "GMRT"
        """
        with tables.table(self.pathMS+'/OBSERVATION', ack = False) as t:
            return t.getcell("TELESCOPE_NAME",0)

    def getAntennaSet(self):
        """
        If LBA observation, return obs mode: INNER, OUTER, SPARSE_EVEN, SPARSE_ODD
        """
        if self.getTelescope() != 'LOFAR':
            raise("Only LOFAR has Antenna Sets.")

        with tables.table(self.pathMS+'/OBSERVATION', ack = False) as t:
            return t.getcell("LOFAR_ANTENNA_SET",0)

    def getObsID(self):
        """
        Return LOFAR observation ID
        """
        with tables.table(self.pathMS+'/OBSERVATION', ack = False) as t:
            return int(t.getcell("LOFAR_OBSERVATION_ID",0))

    def getFWHM(self, freq='mid', elliptical=False):
        """
        Return the expected FWHM in degree (fwhm_maj, fwhm_min) where maj is N-S and min E-W
        freq: min,max,med - which frequency to use to estimate the beam size
        """
        # get minimum freq as it has the largest FWHM
        if freq == 'min':
            beamfreq = np.min(self.getFreqs()) 
        elif freq == 'max':
            beamfreq = np.max(self.getFreqs()) 
        elif freq == 'mid':
            beamfreq = np.mean(self.getFreqs()) 
        else:
            raise "Wrong freq value for beam size, use: min|mid|max."

        if self.getTelescope() == 'LOFAR':

            # Following numbers are based at 60 MHz (old.astron.nl/radio-observatory/astronomers/lofar-imaging-capabilities-sensitivity/lofar-imaging-capabilities/lofa)
            scale = 60e6/beamfreq

            if 'OUTER' in self.getAntennaSet():
                fwhm = 3.88*scale
            elif 'SPARSE' in self.getAntennaSet():
                fwhm = 4.85*scale
            elif 'INNER' in self.getAntennaSet():
                fwhm = 9.77*scale
            else:
                logger.info('Unknown antenna configuration, assuming SPARSE...')
                fwhm = 4.85*scale #same configuration of SPARSE
            __ra, dec = self.getPhaseCentre()

            if elliptical:
                return np.array([fwhm/np.cos(np.deg2rad(53-dec)), fwhm])
            else:
                return fwhm
                
        elif self.getTelescope() == 'GMRT':
            # equation from http://gmrt.ncra.tifr.res.in/gmrt_hpage/Users/doc/manual/Manual_2013/manual_20Sep2013.pdf    
            return (85.2/60) * (325.e6 / beamfreq)

        else:
            raise('Only LOFAR or GMRT implemented.')

    def getAvgFactors(self, keep_IS):
        """
        Get the time and frequency averaging factor to arrive at the standard LiLF widefield processing resolution
        depending on SPARSE/OUTER, frequency coverage and Dutch/IS.
        keep_IS: compute resolution for IS data
        """
        nchan_per_sb = round(0.195312e6/self.getChanband())
        logger.debug(f'nchan_per_sb: {nchan_per_sb}')
        timeint = self.getTimeInt()
        minfreq = np.min(self.getFreqs())
        if nchan_per_sb == 1:
            avg_factor_f = 1
        # elif nchan % 2 == 0 and MSs.isHBA: # case HBA
        #    avg_factor_f = int(nchan / 4)  # to 2 ch/SB
        elif nchan_per_sb % 8 == 0 and minfreq < 40e6:
            avg_factor_f = int(nchan_per_sb / 8)  # to 8 ch/SB
        elif nchan_per_sb % 8 == 0 and 'SPARSE' in self.getAntennaSet():
            avg_factor_f = int(nchan_per_sb / 8)  # to 8 ch/SB
        elif nchan_per_sb % 4 == 0:
            avg_factor_f = int(nchan_per_sb / 4)  # to 4 ch/SB
        elif nchan_per_sb % 5 == 0:
            avg_factor_f = int(nchan_per_sb / 5)  # to 5 ch/SB
        else:
            logger.error('Channels should be a multiple of 4 or 5.')
            sys.exit(1)

        if keep_IS:
            avg_factor_f = int(nchan_per_sb / 32)  # to have the full FoV in LBA we need 32 ch/SB
        if avg_factor_f < 1: avg_factor_f = 1

        avg_factor_t = int(np.round(2 / timeint)) if keep_IS else int(np.round(4 / timeint))  # to 4 sec (2 for IS)
        if avg_factor_t < 1: avg_factor_t = 1
        return avg_factor_t, avg_factor_f

    def makeBeamReg(self, outfile, pb_cut=None, to_pbval=0.5, freq='mid'):
        """
        Create a ds9 region of the beam to FWHM by default
        outfile : str
            output file
        pb_cut : float, optional
            diameter of the beam in deg
        to_pbval: float, optional
            make to this value of the beam (e.g. 0 to arrive to the null), default is FWHM (0.5)
        freq: min,max,med 
            which frequency to use to estimate the beam size
        """
        logger.debug('Making PB region: '+outfile)
        ra, dec = self.getPhaseCentre()

        if pb_cut is None:
            if to_pbval < 0.1: to_pbval=0.1 # it's a gaussian, not a real beam, so 0 would be inf
            fwhm = self.getFWHM(freq=freq, elliptical=True)
            sigma = fwhm/(2*np.sqrt(2*np.log(2)))
            def inv_gaus(y, sigma, x0=0):
                x = x0 + np.sqrt(-2 * np.log(y) * sigma ** 2)
                return x
            radius = inv_gaus(to_pbval, sigma)
        else:
            radius = np.array([pb_cut/(2.*np.cos(np.deg2rad(53-dec))),pb_cut/2.])

        s = Shape('ellipse', None)
        s.coord_format = 'fk5'
        s.coord_list = [ ra, dec, radius[1], radius[0], 0.0 ] # ra, dec, radius
        s.coord_format = 'fk5'
        s.attr = ([], {'width': '2', 'point': 'cross',
                       'font': '"helvetica 16 normal roman"'})
        s.comment = 'color=red text="beam"'

        regions = pyregion.ShapeList([s])
        lib_util.check_rm(outfile)
        regions.write(outfile)

    def getMaxBL(self, check_flags=True, dutch_only=False, uvw=True):
        """
        Return the max BL length in meters
        dutch_only: bool, check only the dutch stations, default=False
        uvw: bool, get max uvw length, not just uv.
        """
        if dutch_only:
            with tables.taql(f"SELECT FROM {self.pathMS} WHERE ANTENNA1 IN [SELECT ROWID() FROM ::ANTENNA WHERE NAME \
                         ~p/[CR]S*/] && ANTENNA2 in [SELECT ROWID() FROM ::ANTENNA WHERE NAME ~p/[CR]S*/]") as t:
                if check_flags:
                    t = t.query('not all(FLAG)')
                col = t.getcol('UVW')
        else:
            with tables.table(self.pathMS, ack=False) as t:
                if check_flags:
                    t = t.query('not all(FLAG)')
                col = t.getcol('UVW')
        if uvw:
            maxdist = np.nanmax( np.sqrt(col[:,0] ** 2 + col[:,1] ** 2 + col[:,2] ** 2) )
        else:
            maxdist = np.nanmax( np.sqrt(col[:,0] ** 2 + col[:,1] ** 2) )
        return maxdist

    def getResolution(self, check_flags=True):
        """
        Return the expected resolution (in arcsec) of the MS
        Completely flagged lines can be removed
        """
        c = 299792458. # in metres per second

        with tables.table(self.pathMS+'/SPECTRAL_WINDOW', ack = False) as t:
            wavelength = c / np.max(t.getcol("CHAN_FREQ")[0]) # in metres
        
        maxdist = self.getMaxBL(check_flags)

        return float('%.1f'%(wavelength / maxdist * (180 / np.pi) * 3600)) # in arcsec

    def getPixelScale(self, check_flags=True):
        """
        Return a reasonable pixel scale
        """
        res = self.getResolution(check_flags)
        return round(res*2/4) # reasonable value (4" for Dutch LBA)

    def getAntennas(self):
        """
        Return a list of antenna names
        """
        pathAntennaTable = self.pathMS + "/ANTENNA"
        antennas = (tables.taql('select NAME from $pathAntennaTable')).getcol('NAME')
        return antennas

    def isAllFlagged(self):
        """
        Is the dataset fully flagged?
        """
        try:
            with tables.table(self.pathMS, ack = False) as t:
                return np.all(t.getcol('FLAG'))
        except MemoryError: # can happen e.g. for full MS in timesplit (with IS and/or HBA)
            logger.warning('Caugt MemoryError in checking for fully flagged MS! This can happen when working with large '
                           'measurement sets. You might want to manually inspect the flags. Trying to proceed...')
            
    def fractionalFlag(self):
        """
        Return the fraction of flagged data
        """
        with tables.table(self.pathMS, ack = False) as t:
            f = t.getcol('FLAG')
            return np.sum(f)/f.size
        <|MERGE_RESOLUTION|>--- conflicted
+++ resolved
@@ -35,7 +35,7 @@
 
         self.mssListObj: list[MS] = []
         for pathMS in sorted(pathsMS):
-            ms = MS(pathMS, scheduler.log_dir)
+            ms = MS(pathMS)
             if check_flags and ms.isAllFlagged(): 
                 logger.warning('Skip fully flagged ms: %s' % pathMS)
             elif check_sun and ms.get_sun_dist() < min_sun_dist:
@@ -165,16 +165,11 @@
         # add max num of threads given the total jobs to run
         # e.g. in a 64 processors machine running on 16 MSs, would result in numthreads=4
         if commandType == 'DP3':
-<<<<<<< HEAD
             # we need to set the numthreads smartly and harmonized with the scheduler for DP3 + Slurm
             if self.scheduler.backend == 'slurm':
                 command += f' numthreads={self.scheduler.max_cpus_per_node} '
             else:
                 command += ' numthreads='+str(self.getNThreads(maxProcs))
-=======
-            if self.scheduler.backend != 'slurm':
-                command += ' numthreads=' + str(self.getNThreads(maxProcs))
->>>>>>> f2ecbb6d
 
         for MSObject in self.mssListObj:
             commandCurrent = MSObject.concretiseString(command)
@@ -182,7 +177,7 @@
 
             self.scheduler.add(cmd = commandCurrent, log = logCurrent, commandType = commandType)
 
-        self.scheduler.run(check = True)
+        self.scheduler.run(check = True, maxProcs=maxProcs)
 
     def addcol(self, newcol, fromcol, usedysco='auto', log='$nameMS_addcol.log', overwrite=True):
         """
@@ -309,7 +304,7 @@
 
 class MS(object):
 
-    def __init__(self, pathMS, log_dir=''):
+    def __init__(self, pathMS):
         """
         pathMS:        path of the MS
         pathDirectory: path of the parent directory of the MS
@@ -317,7 +312,6 @@
         """
         if pathMS[-1] == "/": pathMS = pathMS[:-1]
         self.setPathVariables(pathMS)
-        self.log_dir = log_dir
         
     def get_telescope_coords(self):
         """
